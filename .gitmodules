--- conflicted
+++ resolved
@@ -1,10 +1,5 @@
 [submodule "QuantLib"]
 	path = QuantLib
-<<<<<<< HEAD
-	url = https://github.com/Model-Validation/QuantLib.git
-	branch = 9-dev
-=======
 	url = https://github.com/OpenSourceRisk/QuantLib.git
 	branch = master
->>>>>>> a7ea2237
 	ignore = dirty