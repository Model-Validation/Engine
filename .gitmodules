[submodule "QuantLib"]
	path = QuantLib
<<<<<<< HEAD
	url = https://github.com/OpenSourceRisk/QuantLib
=======
	url = git@gitlab.acadiasoft.net:qs/quantlib.git
>>>>>>> a27fe817
	branch = master
	ignore = dirty
[submodule "ORE-SWIG/QuantLib-SWIG"]
	path = ORE-SWIG/QuantLib-SWIG
<<<<<<< HEAD
	url = https://github.com/OpenSourceRisk/QuantLib-SWIG
=======
	url = git@gitlab.acadiasoft.net:qs/QuantLib-SWIG.git
>>>>>>> a27fe817
<|MERGE_RESOLUTION|>--- conflicted
+++ resolved
@@ -1,16 +1,8 @@
 [submodule "QuantLib"]
 	path = QuantLib
-<<<<<<< HEAD
 	url = https://github.com/OpenSourceRisk/QuantLib
-=======
-	url = git@gitlab.acadiasoft.net:qs/quantlib.git
->>>>>>> a27fe817
 	branch = master
 	ignore = dirty
 [submodule "ORE-SWIG/QuantLib-SWIG"]
 	path = ORE-SWIG/QuantLib-SWIG
-<<<<<<< HEAD
-	url = https://github.com/OpenSourceRisk/QuantLib-SWIG
-=======
-	url = git@gitlab.acadiasoft.net:qs/QuantLib-SWIG.git
->>>>>>> a27fe817
+	url = https://github.com/OpenSourceRisk/QuantLib-SWIG