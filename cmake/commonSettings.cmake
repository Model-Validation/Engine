--- conflicted
+++ resolved
@@ -171,10 +171,6 @@
     # if QuantLib is build separately
     include_directories("${CMAKE_CURRENT_LIST_DIR}/../QuantLib/build")
 
-<<<<<<< HEAD
-
-=======
->>>>>>> a67565df
 endif()
 
 # Boost #
