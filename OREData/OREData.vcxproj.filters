--- conflicted
+++ resolved
@@ -363,16 +363,6 @@
     <ClInclude Include="ored\portfolio\forwardrateagreement.hpp">
       <Filter>portfolio</Filter>
     </ClInclude>
-<<<<<<< HEAD
-    <ClInclude Include="ored\model\infdkdata.hpp">
-      <Filter>model</Filter>
-    </ClInclude>
-    <ClInclude Include="ored\model\infdkbuilder.hpp">
-      <Filter>model</Filter>
-    </ClInclude>
-    <ClInclude Include="ored\model\irlgmdata.hpp">
-      <Filter>model</Filter>
-=======
     <ClInclude Include="ored\configuration\securityconfig.hpp">
       <Filter>configuration</Filter>
     </ClInclude>
@@ -381,7 +371,6 @@
     </ClInclude>
     <ClInclude Include="ored\marketdata\security.hpp">
       <Filter>marketdata</Filter>
->>>>>>> dfa83e54
     </ClInclude>
   </ItemGroup>
   <ItemGroup>
@@ -649,19 +638,8 @@
     <ClCompile Include="ored\portfolio\forwardrateagreement.cpp">
       <Filter>portfolio</Filter>
     </ClCompile>
-<<<<<<< HEAD
-    <ClCompile Include="ored\model\infdkdata.cpp">
-      <Filter>model</Filter>
-    </ClCompile>
-    <ClCompile Include="ored\model\infdkbuilder.cpp">
-      <Filter>model</Filter>
-    </ClCompile>
-    <ClCompile Include="ored\model\irlgmdata.cpp">
-      <Filter>model</Filter>
-=======
     <ClCompile Include="ored\marketdata\security.cpp">
       <Filter>marketdata</Filter>
->>>>>>> dfa83e54
     </ClCompile>
   </ItemGroup>
 </Project>