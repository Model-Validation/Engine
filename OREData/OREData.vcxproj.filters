--- conflicted
+++ resolved
@@ -381,7 +381,6 @@
     <ClInclude Include="ored\model\irlgmdata.hpp">
       <Filter>model</Filter>
     </ClInclude>
-<<<<<<< HEAD
     <ClInclude Include="ored\marketdata\commoditycurve.hpp">
       <Filter>marketdata</Filter>
     </ClInclude>
@@ -406,8 +405,6 @@
     <ClInclude Include="ored\portfolio\builders\commodityoption.hpp">
       <Filter>portfolio\builders</Filter>
     </ClInclude>
-=======
->>>>>>> 7644515b
     <ClInclude Include="ored\portfolio\legbuilders.hpp">
       <Filter>portfolio</Filter>
     </ClInclude>
@@ -689,7 +686,6 @@
     <ClCompile Include="ored\model\irlgmdata.cpp">
       <Filter>model</Filter>
     </ClCompile>
-<<<<<<< HEAD
     <ClCompile Include="ored\marketdata\commoditycurve.cpp">
       <Filter>marketdata</Filter>
     </ClCompile>
@@ -711,8 +707,6 @@
     <ClCompile Include="ored\portfolio\builders\commodityoption.cpp">
       <Filter>portfolio\builders</Filter>
     </ClCompile>
-=======
->>>>>>> 7644515b
     <ClCompile Include="ored\portfolio\legbuilders.cpp">
       <Filter>portfolio</Filter>
     </ClCompile>
