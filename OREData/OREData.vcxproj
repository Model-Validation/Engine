<?xml version="1.0" encoding="utf-8"?>
<Project DefaultTargets="Build" ToolsVersion="4.0" xmlns="http://schemas.microsoft.com/developer/msbuild/2003">
  <ItemGroup Label="ProjectConfigurations">
    <ProjectConfiguration Include="Debug (static runtime)|Win32">
      <Configuration>Debug (static runtime)</Configuration>
      <Platform>Win32</Platform>
    </ProjectConfiguration>
    <ProjectConfiguration Include="Debug (static runtime)|x64">
      <Configuration>Debug (static runtime)</Configuration>
      <Platform>x64</Platform>
    </ProjectConfiguration>
    <ProjectConfiguration Include="Debug|Win32">
      <Configuration>Debug</Configuration>
      <Platform>Win32</Platform>
    </ProjectConfiguration>
    <ProjectConfiguration Include="Debug|x64">
      <Configuration>Debug</Configuration>
      <Platform>x64</Platform>
    </ProjectConfiguration>
    <ProjectConfiguration Include="Release (static runtime)|Win32">
      <Configuration>Release (static runtime)</Configuration>
      <Platform>Win32</Platform>
    </ProjectConfiguration>
    <ProjectConfiguration Include="Release (static runtime)|x64">
      <Configuration>Release (static runtime)</Configuration>
      <Platform>x64</Platform>
    </ProjectConfiguration>
    <ProjectConfiguration Include="Release|Win32">
      <Configuration>Release</Configuration>
      <Platform>Win32</Platform>
    </ProjectConfiguration>
    <ProjectConfiguration Include="Release|x64">
      <Configuration>Release</Configuration>
      <Platform>x64</Platform>
    </ProjectConfiguration>
  </ItemGroup>
  <ItemGroup>
    <ClInclude Include="ored\auto_link.hpp" />
    <ClInclude Include="ored\configuration\basecorrelationcurveconfig.hpp" />
    <ClInclude Include="ored\configuration\bootstrapconfig.hpp" />
    <ClInclude Include="ored\configuration\capfloorvolcurveconfig.hpp" />
    <ClInclude Include="ored\configuration\cdsvolcurveconfig.hpp" />
    <ClInclude Include="ored\configuration\commoditycurveconfig.hpp" />
    <ClInclude Include="ored\configuration\commodityvolcurveconfig.hpp" />
    <ClInclude Include="ored\configuration\conventions.hpp" />
    <ClInclude Include="ored\configuration\correlationcurveconfig.hpp" />
    <ClInclude Include="ored\configuration\curveconfig.hpp" />
    <ClInclude Include="ored\configuration\curveconfigurations.hpp" />
    <ClInclude Include="ored\configuration\defaultcurveconfig.hpp" />
    <ClInclude Include="ored\configuration\equitycurveconfig.hpp" />
    <ClInclude Include="ored\configuration\equityvolcurveconfig.hpp" />
    <ClInclude Include="ored\configuration\fxspotconfig.hpp" />
    <ClInclude Include="ored\configuration\fxvolcurveconfig.hpp" />
    <ClInclude Include="ored\configuration\genericyieldvolcurveconfig.hpp" />
    <ClInclude Include="ored\configuration\inflationcapfloorvolcurveconfig.hpp" />
    <ClInclude Include="ored\configuration\inflationcurveconfig.hpp" />
    <ClInclude Include="ored\configuration\securityconfig.hpp" />
    <ClInclude Include="ored\configuration\swaptionvolcurveconfig.hpp" />
    <ClInclude Include="ored\configuration\volatilityconfig.hpp" />
    <ClInclude Include="ored\configuration\yieldcurveconfig.hpp" />
    <ClInclude Include="ored\configuration\yieldvolcurveconfig.hpp" />
    <ClInclude Include="ored\marketdata\basecorrelationcurve.hpp" />
    <ClInclude Include="ored\marketdata\capfloorvolcurve.hpp" />
    <ClInclude Include="ored\marketdata\cdsvolcurve.hpp" />
    <ClInclude Include="ored\marketdata\commoditycurve.hpp" />
    <ClInclude Include="ored\marketdata\commodityvolcurve.hpp" />
    <ClInclude Include="ored\marketdata\correlationcurve.hpp" />
    <ClInclude Include="ored\marketdata\csvloader.hpp" />
    <ClInclude Include="ored\marketdata\curvespec.hpp" />
    <ClInclude Include="ored\marketdata\curvespecparser.hpp" />
    <ClInclude Include="ored\marketdata\defaultcurve.hpp" />
    <ClInclude Include="ored\marketdata\equitycurve.hpp" />
    <ClInclude Include="ored\marketdata\equityvolcurve.hpp" />
    <ClInclude Include="ored\marketdata\expiry.hpp" />
    <ClInclude Include="ored\marketdata\fittedbondcurvehelpermarket.hpp" />
    <ClInclude Include="ored\marketdata\fixings.hpp" />
    <ClInclude Include="ored\marketdata\fxspot.hpp" />
    <ClInclude Include="ored\marketdata\fxtriangulation.hpp" />
    <ClInclude Include="ored\marketdata\fxvolcurve.hpp" />
    <ClInclude Include="ored\marketdata\genericyieldvolcurve.hpp" />
    <ClInclude Include="ored\marketdata\inflationcurve.hpp" />
    <ClInclude Include="ored\marketdata\loader.hpp" />
    <ClInclude Include="ored\marketdata\market.hpp" />
    <ClInclude Include="ored\marketdata\marketdatum.hpp" />
    <ClInclude Include="ored\marketdata\marketdatumparser.hpp" />
    <ClInclude Include="ored\marketdata\marketimpl.hpp" />
    <ClInclude Include="ored\marketdata\inmemoryloader.hpp" />
    <ClInclude Include="ored\marketdata\security.hpp" />
    <ClInclude Include="ored\marketdata\strike.hpp" />
    <ClInclude Include="ored\marketdata\structuredcurveerror.hpp" />
    <ClInclude Include="ored\marketdata\swaptionvolcurve.hpp" />
    <ClInclude Include="ored\marketdata\todaysmarket.hpp" />
    <ClInclude Include="ored\marketdata\todaysmarketparameters.hpp" />
    <ClInclude Include="ored\marketdata\yieldcurve.hpp" />
    <ClInclude Include="ored\marketdata\inflationcapfloorvolcurve.hpp" />
    <ClInclude Include="ored\marketdata\yieldvolcurve.hpp" />
    <ClInclude Include="ored\model\calibrationbasket.hpp" />
    <ClInclude Include="ored\model\calibrationconfiguration.hpp" />
    <ClInclude Include="ored\model\calibrationinstrumentfactory.hpp" />
    <ClInclude Include="ored\model\calibrationinstruments\cpicapfloor.hpp" />
<<<<<<< HEAD
    <ClInclude Include="ored\model\calibrationinstruments\yoycapfloor.hpp" />
    <ClInclude Include="ored\model\calibrationinstruments\yoyswap.hpp" />
=======
    <ClInclude Include="ored\model\crcirbuilder.hpp" />
    <ClInclude Include="ored\model\crcirdata.hpp" />
    <ClInclude Include="ored\model\crlgmbuilder.hpp" />
    <ClInclude Include="ored\model\crlgmdata.hpp" />
>>>>>>> af65cc84
    <ClInclude Include="ored\model\crossassetmodelbuilder.hpp" />
    <ClInclude Include="ored\model\crossassetmodeldata.hpp" />
    <ClInclude Include="ored\model\eqbsbuilder.hpp" />
    <ClInclude Include="ored\model\eqbsdata.hpp" />
    <ClInclude Include="ored\model\fxbsbuilder.hpp" />
    <ClInclude Include="ored\model\fxbsdata.hpp" />
    <ClInclude Include="ored\model\inflation\infdkbuilder.hpp" />
    <ClInclude Include="ored\model\inflation\infdkdata.hpp" />
    <ClInclude Include="ored\model\inflation\infjybuilder.hpp" />
    <ClInclude Include="ored\model\inflation\infjydata.hpp" />
    <ClInclude Include="ored\model\inflation\inflationmodeldata.hpp" />
    <ClInclude Include="ored\model\irlgmdata.hpp" />
    <ClInclude Include="ored\model\lgmbuilder.hpp" />
    <ClInclude Include="ored\model\lgmdata.hpp" />
    <ClInclude Include="ored\model\modelbuilder.hpp" />
    <ClInclude Include="ored\model\modeldata.hpp" />
    <ClInclude Include="ored\model\modelparameter.hpp" />
    <ClInclude Include="ored\model\structuredmodelerror.hpp" />
    <ClInclude Include="ored\model\utilities.hpp" />
    <ClInclude Include="ored\ored.hpp" />
    <ClInclude Include="ored\portfolio\bond.hpp" />
    <ClInclude Include="ored\portfolio\bondutils.hpp" />
    <ClInclude Include="ored\portfolio\builders\bond.hpp" />
    <ClInclude Include="ored\portfolio\builders\cachingenginebuilder.hpp" />
    <ClInclude Include="ored\portfolio\builders\capfloor.hpp" />
    <ClInclude Include="ored\portfolio\builders\capflooredcpileg.hpp" />
    <ClInclude Include="ored\portfolio\builders\capfloorediborleg.hpp" />
    <ClInclude Include="ored\portfolio\builders\capflooredovernightindexedcouponleg.hpp" />
    <ClInclude Include="ored\portfolio\builders\capflooredyoyleg.hpp" />
    <ClInclude Include="ored\portfolio\builders\cms.hpp" />
    <ClInclude Include="ored\portfolio\builders\cmsspread.hpp" />
    <ClInclude Include="ored\portfolio\builders\commodityforward.hpp" />
    <ClInclude Include="ored\portfolio\builders\commodityoption.hpp" />
    <ClInclude Include="ored\portfolio\builders\cpicapfloor.hpp" />
    <ClInclude Include="ored\portfolio\builders\creditdefaultswap.hpp" />
    <ClInclude Include="ored\portfolio\builders\equityforward.hpp" />
    <ClInclude Include="ored\portfolio\builders\equityoption.hpp" />
    <ClInclude Include="ored\portfolio\builders\forwardbond.hpp" />
    <ClInclude Include="ored\portfolio\builders\fxforward.hpp" />
    <ClInclude Include="ored\portfolio\builders\fxoption.hpp" />
    <ClInclude Include="ored\portfolio\builders\swap.hpp" />
    <ClInclude Include="ored\portfolio\builders\swaption.hpp" />
    <ClInclude Include="ored\portfolio\builders\vanillaoption.hpp" />
    <ClInclude Include="ored\portfolio\builders\yoycapfloor.hpp" />
    <ClInclude Include="ored\portfolio\capfloor.hpp" />
    <ClInclude Include="ored\portfolio\commodityforward.hpp" />
    <ClInclude Include="ored\portfolio\commodityoption.hpp" />
    <ClInclude Include="ored\portfolio\creditdefaultswap.hpp" />
    <ClInclude Include="ored\portfolio\creditdefaultswapdata.hpp" />
    <ClInclude Include="ored\portfolio\creditdefaultswapoption.hpp" />
    <ClInclude Include="ored\portfolio\enginedata.hpp" />
    <ClInclude Include="ored\portfolio\enginefactory.hpp" />
    <ClInclude Include="ored\portfolio\envelope.hpp" />
    <ClInclude Include="ored\portfolio\equityforward.hpp" />
    <ClInclude Include="ored\portfolio\equityoption.hpp" />
    <ClInclude Include="ored\portfolio\equityswap.hpp" />
    <ClInclude Include="ored\portfolio\fixingdates.hpp" />
    <ClInclude Include="ored\portfolio\forwardbond.hpp" />
    <ClInclude Include="ored\portfolio\forwardrateagreement.hpp" />
    <ClInclude Include="ored\portfolio\fxforward.hpp" />
    <ClInclude Include="ored\portfolio\fxoption.hpp" />
    <ClInclude Include="ored\portfolio\fxswap.hpp" />
    <ClInclude Include="ored\portfolio\indexing.hpp" />
    <ClInclude Include="ored\portfolio\instrumentwrapper.hpp" />
    <ClInclude Include="ored\portfolio\legbuilders.hpp" />
    <ClInclude Include="ored\portfolio\legdata.hpp" />
    <ClInclude Include="ored\portfolio\legdatafactory.hpp" />
    <ClInclude Include="ored\portfolio\nettingsetdefinition.hpp" />
    <ClInclude Include="ored\portfolio\nettingsetmanager.hpp" />
    <ClInclude Include="ored\portfolio\optiondata.hpp" />
    <ClInclude Include="ored\portfolio\optionexercisedata.hpp" />
    <ClInclude Include="ored\portfolio\optionpaymentdata.hpp" />
    <ClInclude Include="ored\portfolio\optionwrapper.hpp" />
    <ClInclude Include="ored\portfolio\portfolio.hpp" />
    <ClInclude Include="ored\portfolio\referencedata.hpp" />
    <ClInclude Include="ored\portfolio\referencedatafactory.hpp" />
    <ClInclude Include="ored\portfolio\schedule.hpp" />
    <ClInclude Include="ored\portfolio\structuredtradeerror.hpp" />
    <ClInclude Include="ored\portfolio\swap.hpp" />
    <ClInclude Include="ored\portfolio\swaption.hpp" />
    <ClInclude Include="ored\portfolio\trade.hpp" />
    <ClInclude Include="ored\portfolio\tradeactions.hpp" />
    <ClInclude Include="ored\portfolio\tradefactory.hpp" />
    <ClInclude Include="ored\portfolio\underlying.hpp" />
    <ClInclude Include="ored\portfolio\vanillaoption.hpp" />
    <ClInclude Include="ored\report\csvreport.hpp" />
    <ClInclude Include="ored\report\inmemoryreport.hpp" />
    <ClInclude Include="ored\report\report.hpp" />
    <ClInclude Include="ored\utilities\calendaradjustmentconfig.hpp" />
    <ClInclude Include="ored\utilities\conventionsbasedfutureexpiry.hpp" />
    <ClInclude Include="ored\utilities\correlationmatrix.hpp" />
    <ClInclude Include="ored\utilities\csvfilereader.hpp" />
    <ClInclude Include="ored\utilities\currencycheck.hpp" />
    <ClInclude Include="ored\utilities\dategrid.hpp" />
    <ClInclude Include="ored\utilities\flowanalysis.hpp" />
    <ClInclude Include="ored\utilities\indexparser.hpp" />
    <ClInclude Include="ored\utilities\log.hpp" />
    <ClInclude Include="ored\utilities\marketdata.hpp" />
    <ClInclude Include="ored\utilities\osutils.hpp" />
    <ClInclude Include="ored\utilities\parsers.hpp" />
    <ClInclude Include="ored\utilities\progressbar.hpp" />
    <ClInclude Include="ored\utilities\serializationdate.hpp" />
    <ClInclude Include="ored\utilities\serializationdaycounter.hpp" />
    <ClInclude Include="ored\utilities\serializationperiod.hpp" />
    <ClInclude Include="ored\utilities\strike.hpp" />
    <ClInclude Include="ored\utilities\timeperiod.hpp" />
    <ClInclude Include="ored\utilities\to_string.hpp" />
    <ClInclude Include="ored\utilities\vectorutils.hpp" />
    <ClInclude Include="ored\utilities\xmlutils.hpp" />
    <ClInclude Include="ored\version.hpp" />
  </ItemGroup>
  <ItemGroup>
    <ClCompile Include="ored\configuration\basecorrelationcurveconfig.cpp" />
    <ClCompile Include="ored\configuration\bootstrapconfig.cpp" />
    <ClCompile Include="ored\configuration\capfloorvolcurveconfig.cpp" />
    <ClCompile Include="ored\configuration\cdsvolcurveconfig.cpp" />
    <ClCompile Include="ored\configuration\commoditycurveconfig.cpp" />
    <ClCompile Include="ored\configuration\commodityvolcurveconfig.cpp" />
    <ClCompile Include="ored\configuration\conventions.cpp" />
    <ClCompile Include="ored\configuration\correlationcurveconfig.cpp" />
    <ClCompile Include="ored\configuration\curveconfig.cpp" />
    <ClCompile Include="ored\configuration\curveconfigurations.cpp" />
    <ClCompile Include="ored\configuration\defaultcurveconfig.cpp" />
    <ClCompile Include="ored\configuration\equitycurveconfig.cpp" />
    <ClCompile Include="ored\configuration\equityvolcurveconfig.cpp" />
    <ClCompile Include="ored\configuration\fxvolcurveconfig.cpp" />
    <ClCompile Include="ored\configuration\genericyieldvolcurveconfig.cpp" />
    <ClCompile Include="ored\configuration\inflationcapfloorvolcurveconfig.cpp" />
    <ClCompile Include="ored\configuration\inflationcurveconfig.cpp" />
    <ClCompile Include="ored\configuration\volatilityconfig.cpp" />
    <ClCompile Include="ored\configuration\yieldcurveconfig.cpp" />
    <ClCompile Include="ored\marketdata\basecorrelationcurve.cpp" />
    <ClCompile Include="ored\marketdata\capfloorvolcurve.cpp" />
    <ClCompile Include="ored\marketdata\cdsvolcurve.cpp" />
    <ClCompile Include="ored\marketdata\commoditycurve.cpp" />
    <ClCompile Include="ored\marketdata\commodityvolcurve.cpp" />
    <ClCompile Include="ored\marketdata\correlationcurve.cpp" />
    <ClCompile Include="ored\marketdata\csvloader.cpp" />
    <ClCompile Include="ored\marketdata\curvespec.cpp" />
    <ClCompile Include="ored\marketdata\curvespecparser.cpp" />
    <ClCompile Include="ored\marketdata\defaultcurve.cpp" />
    <ClCompile Include="ored\marketdata\equitycurve.cpp" />
    <ClCompile Include="ored\marketdata\equityvolcurve.cpp" />
    <ClCompile Include="ored\marketdata\expiry.cpp" />
    <ClCompile Include="ored\marketdata\fittedbondcurvehelpermarket.cpp" />
    <ClCompile Include="ored\marketdata\fixings.cpp" />
    <ClCompile Include="ored\marketdata\fxspot.cpp" />
    <ClCompile Include="ored\marketdata\fxtriangulation.cpp" />
    <ClCompile Include="ored\marketdata\fxvolcurve.cpp" />
    <ClCompile Include="ored\marketdata\genericyieldvolcurve.cpp" />
    <ClCompile Include="ored\marketdata\inflationcurve.cpp" />
    <ClCompile Include="ored\marketdata\market.cpp" />
    <ClCompile Include="ored\marketdata\marketdatum.cpp" />
    <ClCompile Include="ored\marketdata\marketdatumparser.cpp" />
    <ClCompile Include="ored\marketdata\marketimpl.cpp" />
    <ClCompile Include="ored\marketdata\inmemoryloader.cpp" />
    <ClCompile Include="ored\marketdata\security.cpp" />
    <ClCompile Include="ored\marketdata\strike.cpp" />
    <ClCompile Include="ored\marketdata\swaptionvolcurve.cpp" />
    <ClCompile Include="ored\marketdata\todaysmarket.cpp" />
    <ClCompile Include="ored\marketdata\todaysmarketparameters.cpp" />
    <ClCompile Include="ored\marketdata\yieldcurve.cpp" />
    <ClCompile Include="ored\marketdata\inflationcapfloorvolcurve.cpp" />
    <ClCompile Include="ored\marketdata\yieldvolcurve.cpp" />
    <ClCompile Include="ored\model\calibrationbasket.cpp" />
    <ClCompile Include="ored\model\calibrationconfiguration.cpp" />
    <ClCompile Include="ored\model\calibrationinstrumentfactory.cpp" />
    <ClCompile Include="ored\model\calibrationinstruments\cpicapfloor.cpp" />
<<<<<<< HEAD
    <ClCompile Include="ored\model\calibrationinstruments\yoycapfloor.cpp" />
    <ClCompile Include="ored\model\calibrationinstruments\yoyswap.cpp" />
=======
    <ClCompile Include="ored\model\crcirbuilder.cpp" />
    <ClCompile Include="ored\model\crcirdata.cpp" />
    <ClCompile Include="ored\model\crlgmbuilder.cpp" />
    <ClCompile Include="ored\model\crlgmdata.cpp" />
>>>>>>> af65cc84
    <ClCompile Include="ored\model\crossassetmodelbuilder.cpp" />
    <ClCompile Include="ored\model\crossassetmodeldata.cpp" />
    <ClCompile Include="ored\model\eqbsbuilder.cpp" />
    <ClCompile Include="ored\model\eqbsdata.cpp" />
    <ClCompile Include="ored\model\fxbsbuilder.cpp" />
    <ClCompile Include="ored\model\fxbsdata.cpp" />
    <ClCompile Include="ored\model\inflation\infdkbuilder.cpp" />
    <ClCompile Include="ored\model\inflation\infdkdata.cpp" />
    <ClCompile Include="ored\model\inflation\infjybuilder.cpp" />
    <ClCompile Include="ored\model\inflation\infjydata.cpp" />
    <ClCompile Include="ored\model\inflation\inflationmodeldata.cpp" />
    <ClCompile Include="ored\model\irlgmdata.cpp" />
    <ClCompile Include="ored\model\lgmbuilder.cpp" />
    <ClCompile Include="ored\model\lgmdata.cpp" />
    <ClCompile Include="ored\model\modeldata.cpp" />
    <ClCompile Include="ored\model\modelparameter.cpp" />
    <ClCompile Include="ored\model\utilities.cpp" />
    <ClCompile Include="ored\portfolio\bond.cpp" />
    <ClCompile Include="ored\portfolio\bondutils.cpp" />
    <ClCompile Include="ored\portfolio\builders\capfloor.cpp" />
    <ClCompile Include="ored\portfolio\builders\capfloorediborleg.cpp" />
    <ClCompile Include="ored\portfolio\builders\capflooredovernightindexedcouponleg.cpp" />
    <ClCompile Include="ored\portfolio\builders\cms.cpp" />
    <ClCompile Include="ored\portfolio\builders\cmsspread.cpp" />
    <ClCompile Include="ored\portfolio\builders\cpicapfloor.cpp" />
    <ClCompile Include="ored\portfolio\builders\swaption.cpp" />
    <ClCompile Include="ored\portfolio\builders\yoycapfloor.cpp" />
    <ClCompile Include="ored\portfolio\capfloor.cpp" />
    <ClCompile Include="ored\portfolio\commodityforward.cpp" />
    <ClCompile Include="ored\portfolio\commodityoption.cpp" />
    <ClCompile Include="ored\portfolio\creditdefaultswap.cpp" />
    <ClCompile Include="ored\portfolio\creditdefaultswapdata.cpp" />
    <ClCompile Include="ored\portfolio\creditdefaultswapoption.cpp" />
    <ClCompile Include="ored\portfolio\enginedata.cpp" />
    <ClCompile Include="ored\portfolio\enginefactory.cpp" />
    <ClCompile Include="ored\portfolio\envelope.cpp" />
    <ClCompile Include="ored\portfolio\equityforward.cpp" />
    <ClCompile Include="ored\portfolio\equityoption.cpp" />
    <ClCompile Include="ored\portfolio\equityswap.cpp" />
    <ClCompile Include="ored\portfolio\fixingdates.cpp" />
    <ClCompile Include="ored\portfolio\forwardbond.cpp" />
    <ClCompile Include="ored\portfolio\forwardrateagreement.cpp" />
    <ClCompile Include="ored\portfolio\fxforward.cpp" />
    <ClCompile Include="ored\portfolio\fxoption.cpp" />
    <ClCompile Include="ored\portfolio\fxswap.cpp" />
    <ClCompile Include="ored\portfolio\indexing.cpp" />
    <ClCompile Include="ored\portfolio\legbuilders.cpp" />
    <ClCompile Include="ored\portfolio\legdata.cpp" />
    <ClCompile Include="ored\portfolio\legdatafactory.cpp" />
    <ClCompile Include="ored\portfolio\nettingsetdefinition.cpp" />
    <ClCompile Include="ored\portfolio\nettingsetmanager.cpp" />
    <ClCompile Include="ored\portfolio\optiondata.cpp" />
    <ClCompile Include="ored\portfolio\optionexercisedata.cpp" />
    <ClCompile Include="ored\portfolio\optionpaymentdata.cpp" />
    <ClCompile Include="ored\portfolio\optionwrapper.cpp" />
    <ClCompile Include="ored\portfolio\portfolio.cpp" />
    <ClCompile Include="ored\portfolio\referencedata.cpp" />
    <ClCompile Include="ored\portfolio\referencedatafactory.cpp" />
    <ClCompile Include="ored\portfolio\schedule.cpp" />
    <ClCompile Include="ored\portfolio\swap.cpp" />
    <ClCompile Include="ored\portfolio\swaption.cpp" />
    <ClCompile Include="ored\portfolio\trade.cpp" />
    <ClCompile Include="ored\portfolio\tradeactions.cpp" />
    <ClCompile Include="ored\portfolio\tradefactory.cpp" />
    <ClCompile Include="ored\portfolio\underlying.cpp" />
    <ClCompile Include="ored\portfolio\vanillaoption.cpp" />
    <ClCompile Include="ored\report\csvreport.cpp" />
    <ClCompile Include="ored\utilities\calendaradjustmentconfig.cpp" />
    <ClCompile Include="ored\utilities\conventionsbasedfutureexpiry.cpp" />
    <ClCompile Include="ored\utilities\correlationmatrix.cpp" />
    <ClCompile Include="ored\utilities\csvfilereader.cpp" />
    <ClCompile Include="ored\utilities\currencycheck.cpp" />
    <ClCompile Include="ored\utilities\dategrid.cpp" />
    <ClCompile Include="ored\utilities\flowanalysis.cpp" />
    <ClCompile Include="ored\utilities\indexparser.cpp" />
    <ClCompile Include="ored\utilities\log.cpp" />
    <ClCompile Include="ored\utilities\marketdata.cpp" />
    <ClCompile Include="ored\utilities\osutils.cpp" />
    <ClCompile Include="ored\utilities\parsers.cpp" />
    <ClCompile Include="ored\utilities\progressbar.cpp" />
    <ClCompile Include="ored\utilities\strike.cpp" />
    <ClCompile Include="ored\utilities\to_string.cpp" />
    <ClCompile Include="ored\utilities\xmlutils.cpp" />
  </ItemGroup>
  <PropertyGroup Label="Globals">
    <ProjectName>OREData</ProjectName>
    <ProjectGuid>{9406F13C-7745-4E61-BC41-14AAA7C730E0}</ProjectGuid>
    <RootNamespace>OREData</RootNamespace>
  </PropertyGroup>
  <Import Project="$(VCTargetsPath)\Microsoft.Cpp.Default.props" />
  <Import Project="..\ore.props" />
  <PropertyGroup Condition="'$(Configuration)|$(Platform)'=='Debug (static runtime)|Win32'" Label="Configuration">
    <ConfigurationType>StaticLibrary</ConfigurationType>
    <UseOfMfc>false</UseOfMfc>
    <CharacterSet>MultiByte</CharacterSet>
  </PropertyGroup>
  <PropertyGroup Condition="'$(Configuration)|$(Platform)'=='Debug (static runtime)|x64'" Label="Configuration">
    <ConfigurationType>StaticLibrary</ConfigurationType>
    <UseOfMfc>false</UseOfMfc>
    <CharacterSet>MultiByte</CharacterSet>
  </PropertyGroup>
  <PropertyGroup Condition="'$(Configuration)|$(Platform)'=='Release (static runtime)|Win32'" Label="Configuration">
    <ConfigurationType>StaticLibrary</ConfigurationType>
    <UseOfMfc>false</UseOfMfc>
    <CharacterSet>MultiByte</CharacterSet>
  </PropertyGroup>
  <PropertyGroup Condition="'$(Configuration)|$(Platform)'=='Release (static runtime)|x64'" Label="Configuration">
    <ConfigurationType>StaticLibrary</ConfigurationType>
    <UseOfMfc>false</UseOfMfc>
    <CharacterSet>MultiByte</CharacterSet>
  </PropertyGroup>
  <PropertyGroup Condition="'$(Configuration)|$(Platform)'=='Debug|Win32'" Label="Configuration">
    <ConfigurationType>StaticLibrary</ConfigurationType>
    <UseOfMfc>false</UseOfMfc>
    <CharacterSet>MultiByte</CharacterSet>
  </PropertyGroup>
  <PropertyGroup Condition="'$(Configuration)|$(Platform)'=='Debug|x64'" Label="Configuration">
    <ConfigurationType>StaticLibrary</ConfigurationType>
    <UseOfMfc>false</UseOfMfc>
    <CharacterSet>MultiByte</CharacterSet>
  </PropertyGroup>
  <PropertyGroup Condition="'$(Configuration)|$(Platform)'=='Release|Win32'" Label="Configuration">
    <ConfigurationType>StaticLibrary</ConfigurationType>
    <UseOfMfc>false</UseOfMfc>
    <CharacterSet>MultiByte</CharacterSet>
  </PropertyGroup>
  <PropertyGroup Condition="'$(Configuration)|$(Platform)'=='Release|x64'" Label="Configuration">
    <ConfigurationType>StaticLibrary</ConfigurationType>
    <UseOfMfc>false</UseOfMfc>
    <CharacterSet>MultiByte</CharacterSet>
  </PropertyGroup>
  <Import Project="$(VCTargetsPath)\Microsoft.Cpp.props" />
  <ImportGroup Label="ExtensionSettings">
  </ImportGroup>
  <ImportGroup Condition="'$(Configuration)|$(Platform)'=='Debug (static runtime)|Win32'" Label="PropertySheets">
    <Import Project="$(UserRootDir)\Microsoft.Cpp.$(Platform).user.props" Condition="exists('$(UserRootDir)\Microsoft.Cpp.$(Platform).user.props')" Label="LocalAppDataPlatform" />
  </ImportGroup>
  <ImportGroup Condition="'$(Configuration)|$(Platform)'=='Debug (static runtime)|x64'" Label="PropertySheets">
    <Import Project="$(UserRootDir)\Microsoft.Cpp.$(Platform).user.props" Condition="exists('$(UserRootDir)\Microsoft.Cpp.$(Platform).user.props')" Label="LocalAppDataPlatform" />
  </ImportGroup>
  <ImportGroup Condition="'$(Configuration)|$(Platform)'=='Release (static runtime)|Win32'" Label="PropertySheets">
    <Import Project="$(UserRootDir)\Microsoft.Cpp.$(Platform).user.props" Condition="exists('$(UserRootDir)\Microsoft.Cpp.$(Platform).user.props')" Label="LocalAppDataPlatform" />
  </ImportGroup>
  <ImportGroup Condition="'$(Configuration)|$(Platform)'=='Release (static runtime)|x64'" Label="PropertySheets">
    <Import Project="$(UserRootDir)\Microsoft.Cpp.$(Platform).user.props" Condition="exists('$(UserRootDir)\Microsoft.Cpp.$(Platform).user.props')" Label="LocalAppDataPlatform" />
  </ImportGroup>
  <ImportGroup Condition="'$(Configuration)|$(Platform)'=='Debug|Win32'" Label="PropertySheets">
    <Import Project="$(UserRootDir)\Microsoft.Cpp.$(Platform).user.props" Condition="exists('$(UserRootDir)\Microsoft.Cpp.$(Platform).user.props')" Label="LocalAppDataPlatform" />
  </ImportGroup>
  <ImportGroup Condition="'$(Configuration)|$(Platform)'=='Debug|x64'" Label="PropertySheets">
    <Import Project="$(UserRootDir)\Microsoft.Cpp.$(Platform).user.props" Condition="exists('$(UserRootDir)\Microsoft.Cpp.$(Platform).user.props')" Label="LocalAppDataPlatform" />
  </ImportGroup>
  <ImportGroup Condition="'$(Configuration)|$(Platform)'=='Release|Win32'" Label="PropertySheets">
    <Import Project="$(UserRootDir)\Microsoft.Cpp.$(Platform).user.props" Condition="exists('$(UserRootDir)\Microsoft.Cpp.$(Platform).user.props')" Label="LocalAppDataPlatform" />
  </ImportGroup>
  <ImportGroup Condition="'$(Configuration)|$(Platform)'=='Release|x64'" Label="PropertySheets">
    <Import Project="$(UserRootDir)\Microsoft.Cpp.$(Platform).user.props" Condition="exists('$(UserRootDir)\Microsoft.Cpp.$(Platform).user.props')" Label="LocalAppDataPlatform" />
  </ImportGroup>
  <PropertyGroup Label="UserMacros" />
  <PropertyGroup>
    <_ProjectFileVersion>11.0.1</_ProjectFileVersion>
    <OutDir Condition="'$(Configuration)|$(Platform)'=='Release|Win32'">.\lib\</OutDir>
    <OutDir Condition="'$(Configuration)|$(Platform)'=='Release|x64'">.\lib\</OutDir>
    <IntDir Condition="'$(Configuration)|$(Platform)'=='Release|Win32'">.\build\$(PlatformToolset)\$(Platform)\$(Configuration)\</IntDir>
    <IntDir Condition="'$(Configuration)|$(Platform)'=='Release|x64'">.\build\$(PlatformToolset)\$(Platform)\$(Configuration)\</IntDir>
    <OutDir Condition="'$(Configuration)|$(Platform)'=='Debug|Win32'">.\lib\</OutDir>
    <OutDir Condition="'$(Configuration)|$(Platform)'=='Debug|x64'">.\lib\</OutDir>
    <IntDir Condition="'$(Configuration)|$(Platform)'=='Debug|Win32'">.\build\$(PlatformToolset)\$(Platform)\$(Configuration)\</IntDir>
    <IntDir Condition="'$(Configuration)|$(Platform)'=='Debug|x64'">.\build\$(PlatformToolset)\$(Platform)\$(Configuration)\</IntDir>
    <OutDir Condition="'$(Configuration)|$(Platform)'=='Release (static runtime)|Win32'">.\lib\</OutDir>
    <OutDir Condition="'$(Configuration)|$(Platform)'=='Release (static runtime)|x64'">.\lib\</OutDir>
    <IntDir Condition="'$(Configuration)|$(Platform)'=='Release (static runtime)|Win32'">.\build\$(PlatformToolset)\$(Platform)\$(Configuration)\</IntDir>
    <IntDir Condition="'$(Configuration)|$(Platform)'=='Release (static runtime)|x64'">.\build\$(PlatformToolset)\$(Platform)\$(Configuration)\</IntDir>
    <OutDir Condition="'$(Configuration)|$(Platform)'=='Debug (static runtime)|Win32'">.\lib\</OutDir>
    <OutDir Condition="'$(Configuration)|$(Platform)'=='Debug (static runtime)|x64'">.\lib\</OutDir>
    <IntDir Condition="'$(Configuration)|$(Platform)'=='Debug (static runtime)|Win32'">.\build\$(PlatformToolset)\$(Platform)\$(Configuration)\</IntDir>
    <IntDir Condition="'$(Configuration)|$(Platform)'=='Debug (static runtime)|x64'">.\build\$(PlatformToolset)\$(Platform)\$(Configuration)\</IntDir>
    <TargetName Condition="'$(Configuration)|$(Platform)'=='Debug (static runtime)|Win32'">OREData-mt-sgd</TargetName>
    <TargetName Condition="'$(Configuration)|$(Platform)'=='Debug (static runtime)|x64'">OREData-x64-mt-sgd</TargetName>
    <TargetName Condition="'$(Configuration)|$(Platform)'=='Debug|Win32'">OREData-mt-gd</TargetName>
    <TargetName Condition="'$(Configuration)|$(Platform)'=='Debug|x64'">OREData-x64-mt-gd</TargetName>
    <TargetName Condition="'$(Configuration)|$(Platform)'=='Release (static runtime)|Win32'">OREData-mt-s</TargetName>
    <TargetName Condition="'$(Configuration)|$(Platform)'=='Release (static runtime)|x64'">OREData-x64-mt-s</TargetName>
    <TargetName Condition="'$(Configuration)|$(Platform)'=='Release|Win32'">OREData-mt</TargetName>
    <TargetName Condition="'$(Configuration)|$(Platform)'=='Release|x64'">OREData-x64-mt</TargetName>
  </PropertyGroup>
  <ItemDefinitionGroup Condition="'$(Configuration)|$(Platform)'=='Release|Win32'">
    <ClCompile>
      <Optimization>MaxSpeed</Optimization>
      <InlineFunctionExpansion>AnySuitable</InlineFunctionExpansion>
      <IntrinsicFunctions>false</IntrinsicFunctions>
      <FavorSizeOrSpeed>Speed</FavorSizeOrSpeed>
      <AdditionalIncludeDirectories>.;..\QuantExt;..\QuantLib;..\ThirdPartyLibs\rapidxml-1.13;%(AdditionalIncludeDirectories)</AdditionalIncludeDirectories>
      <PreprocessorDefinitions>NDEBUG;WIN32;_LIB;_SCL_SECURE_NO_DEPRECATE;_CRT_SECURE_NO_DEPRECATE;%(PreprocessorDefinitions)</PreprocessorDefinitions>
      <StringPooling>true</StringPooling>
      <RuntimeLibrary>MultiThreadedDLL</RuntimeLibrary>
      <FunctionLevelLinking>true</FunctionLevelLinking>
      <DisableLanguageExtensions>false</DisableLanguageExtensions>
      <ForceConformanceInForLoopScope>true</ForceConformanceInForLoopScope>
      <RuntimeTypeInfo>true</RuntimeTypeInfo>
      <PrecompiledHeader>
      </PrecompiledHeader>
      <PrecompiledHeaderOutputFile>.\build\$(PlatformToolset)\$(Platform)\$(Configuration)\OREData.pch</PrecompiledHeaderOutputFile>
      <AssemblerListingLocation>$(IntDir)\%(RelativeDir)</AssemblerListingLocation>
      <ObjectFileName>$(IntDir)\%(RelativeDir)</ObjectFileName>
      <ProgramDataBaseFileName>$(IntDir)\%(RelativeDir)</ProgramDataBaseFileName>
      <BrowseInformation>
      </BrowseInformation>
      <BrowseInformationFile>.\build\$(PlatformToolset)\$(Platform)\$(Configuration)\</BrowseInformationFile>
      <WarningLevel>Level3</WarningLevel>
      <SuppressStartupBanner>true</SuppressStartupBanner>
      <CompileAs>Default</CompileAs>
      <MultiProcessorCompilation>true</MultiProcessorCompilation>
      <AdditionalOptions>$(additionalWarning)  %(AdditionalOptions)</AdditionalOptions>
    </ClCompile>
    <ResourceCompile>
      <PreprocessorDefinitions>NDEBUG;%(PreprocessorDefinitions)</PreprocessorDefinitions>
      <Culture>0x0409</Culture>
    </ResourceCompile>
    <PreLinkEvent>
      <Message>Make build directory</Message>
      <Command>if not exist lib mkdir lib</Command>
    </PreLinkEvent>
    <Lib>
      <OutputFile>$(OutDir)$(TargetName)$(TargetExt)</OutputFile>
      <SuppressStartupBanner>true</SuppressStartupBanner>
    </Lib>
    <Bscmake>
      <SuppressStartupBanner>false</SuppressStartupBanner>
    </Bscmake>
  </ItemDefinitionGroup>
  <ItemDefinitionGroup Condition="'$(Configuration)|$(Platform)'=='Release|x64'">
    <ClCompile>
      <Optimization>MaxSpeed</Optimization>
      <InlineFunctionExpansion>AnySuitable</InlineFunctionExpansion>
      <IntrinsicFunctions>false</IntrinsicFunctions>
      <FavorSizeOrSpeed>Speed</FavorSizeOrSpeed>
      <AdditionalIncludeDirectories>.;..\QuantExt;..\QuantLib;..\ThirdPartyLibs\rapidxml-1.13;%(AdditionalIncludeDirectories)</AdditionalIncludeDirectories>
      <PreprocessorDefinitions>NDEBUG;WIN32;_LIB;_SCL_SECURE_NO_DEPRECATE;_CRT_SECURE_NO_DEPRECATE;%(PreprocessorDefinitions)</PreprocessorDefinitions>
      <StringPooling>true</StringPooling>
      <RuntimeLibrary>MultiThreadedDLL</RuntimeLibrary>
      <FunctionLevelLinking>true</FunctionLevelLinking>
      <DisableLanguageExtensions>false</DisableLanguageExtensions>
      <ForceConformanceInForLoopScope>true</ForceConformanceInForLoopScope>
      <RuntimeTypeInfo>true</RuntimeTypeInfo>
      <PrecompiledHeader>
      </PrecompiledHeader>
      <PrecompiledHeaderOutputFile>.\build\$(PlatformToolset)\$(Platform)\$(Configuration)\OREData.pch</PrecompiledHeaderOutputFile>
      <AssemblerListingLocation>$(IntDir)\%(RelativeDir)</AssemblerListingLocation>
      <ObjectFileName>$(IntDir)\%(RelativeDir)</ObjectFileName>
      <ProgramDataBaseFileName>$(IntDir)\%(RelativeDir)</ProgramDataBaseFileName>
      <BrowseInformation>
      </BrowseInformation>
      <BrowseInformationFile>.\build\$(PlatformToolset)\$(Platform)\$(Configuration)\</BrowseInformationFile>
      <WarningLevel>Level3</WarningLevel>
      <SuppressStartupBanner>true</SuppressStartupBanner>
      <CompileAs>Default</CompileAs>
      <MultiProcessorCompilation>true</MultiProcessorCompilation>
      <AdditionalOptions>$(additionalWarning)  %(AdditionalOptions)</AdditionalOptions>
    </ClCompile>
    <ResourceCompile>
      <PreprocessorDefinitions>NDEBUG;%(PreprocessorDefinitions)</PreprocessorDefinitions>
      <Culture>0x0409</Culture>
    </ResourceCompile>
    <PreLinkEvent>
      <Message>Make build directory</Message>
      <Command>if not exist lib mkdir lib</Command>
    </PreLinkEvent>
    <Lib>
      <OutputFile>$(OutDir)$(TargetName)$(TargetExt)</OutputFile>
      <SuppressStartupBanner>true</SuppressStartupBanner>
    </Lib>
    <Bscmake>
      <SuppressStartupBanner>false</SuppressStartupBanner>
    </Bscmake>
  </ItemDefinitionGroup>
  <ItemDefinitionGroup Condition="'$(Configuration)|$(Platform)'=='Debug|Win32'">
    <ClCompile>
      <Optimization>Disabled</Optimization>
      <IntrinsicFunctions>false</IntrinsicFunctions>
      <AdditionalIncludeDirectories>.;..\QuantExt;..\QuantLib;..\ThirdPartyLibs\rapidxml-1.13;%(AdditionalIncludeDirectories)</AdditionalIncludeDirectories>
      <PreprocessorDefinitions>_DEBUG;WIN32;_LIB;_SCL_SECURE_NO_DEPRECATE;_CRT_SECURE_NO_DEPRECATE;%(PreprocessorDefinitions)</PreprocessorDefinitions>
      <BasicRuntimeChecks>EnableFastChecks</BasicRuntimeChecks>
      <RuntimeLibrary>MultiThreadedDebugDLL</RuntimeLibrary>
      <DisableLanguageExtensions>false</DisableLanguageExtensions>
      <ForceConformanceInForLoopScope>true</ForceConformanceInForLoopScope>
      <RuntimeTypeInfo>true</RuntimeTypeInfo>
      <PrecompiledHeader>
      </PrecompiledHeader>
      <PrecompiledHeaderOutputFile>.\build\$(PlatformToolset)\$(Platform)\$(Configuration)\OREData.pch</PrecompiledHeaderOutputFile>
      <AssemblerListingLocation>$(IntDir)\%(RelativeDir)</AssemblerListingLocation>
      <ObjectFileName>$(IntDir)\%(RelativeDir)</ObjectFileName>
      <ProgramDataBaseFileName>$(IntDir)\%(RelativeDir)</ProgramDataBaseFileName>
      <BrowseInformation>
      </BrowseInformation>
      <BrowseInformationFile>.\build\$(PlatformToolset)\$(Platform)\$(Configuration)\</BrowseInformationFile>
      <WarningLevel>Level3</WarningLevel>
      <SuppressStartupBanner>true</SuppressStartupBanner>
      <DebugInformationFormat>EditAndContinue</DebugInformationFormat>
      <CompileAs>Default</CompileAs>
      <MultiProcessorCompilation>true</MultiProcessorCompilation>
      <AdditionalOptions>$(additionalWarning) /bigobj  %(AdditionalOptions)</AdditionalOptions>
    </ClCompile>
    <ResourceCompile>
      <PreprocessorDefinitions>_DEBUG;%(PreprocessorDefinitions)</PreprocessorDefinitions>
      <Culture>0x0409</Culture>
    </ResourceCompile>
    <PreLinkEvent>
      <Message>Make build directory</Message>
      <Command>if not exist lib mkdir lib</Command>
    </PreLinkEvent>
    <Lib>
      <OutputFile>$(OutDir)$(TargetName)$(TargetExt)</OutputFile>
      <SuppressStartupBanner>true</SuppressStartupBanner>
    </Lib>
    <Bscmake>
      <SuppressStartupBanner>false</SuppressStartupBanner>
    </Bscmake>
  </ItemDefinitionGroup>
  <ItemDefinitionGroup Condition="'$(Configuration)|$(Platform)'=='Debug|x64'">
    <ClCompile>
      <Optimization>Disabled</Optimization>
      <IntrinsicFunctions>false</IntrinsicFunctions>
      <AdditionalIncludeDirectories>.;..\QuantExt;..\QuantLib;..\ThirdPartyLibs\rapidxml-1.13;%(AdditionalIncludeDirectories)</AdditionalIncludeDirectories>
      <PreprocessorDefinitions>_DEBUG;WIN32;_LIB;_SCL_SECURE_NO_DEPRECATE;_CRT_SECURE_NO_DEPRECATE;%(PreprocessorDefinitions)</PreprocessorDefinitions>
      <BasicRuntimeChecks>EnableFastChecks</BasicRuntimeChecks>
      <RuntimeLibrary>MultiThreadedDebugDLL</RuntimeLibrary>
      <DisableLanguageExtensions>false</DisableLanguageExtensions>
      <ForceConformanceInForLoopScope>true</ForceConformanceInForLoopScope>
      <RuntimeTypeInfo>true</RuntimeTypeInfo>
      <PrecompiledHeader>
      </PrecompiledHeader>
      <PrecompiledHeaderOutputFile>.\build\$(PlatformToolset)\$(Platform)\$(Configuration)\OREData.pch</PrecompiledHeaderOutputFile>
      <AssemblerListingLocation>$(IntDir)\%(RelativeDir)</AssemblerListingLocation>
      <ObjectFileName>$(IntDir)\%(RelativeDir)</ObjectFileName>
      <ProgramDataBaseFileName>$(IntDir)\%(RelativeDir)</ProgramDataBaseFileName>
      <BrowseInformation>
      </BrowseInformation>
      <BrowseInformationFile>.\build\$(PlatformToolset)\$(Platform)\$(Configuration)\</BrowseInformationFile>
      <WarningLevel>Level3</WarningLevel>
      <SuppressStartupBanner>true</SuppressStartupBanner>
      <DebugInformationFormat>ProgramDatabase</DebugInformationFormat>
      <CompileAs>Default</CompileAs>
      <MultiProcessorCompilation>true</MultiProcessorCompilation>
      <AdditionalOptions>$(additionalWarning)  /bigobj %(AdditionalOptions)</AdditionalOptions>
    </ClCompile>
    <ResourceCompile>
      <PreprocessorDefinitions>_DEBUG;%(PreprocessorDefinitions)</PreprocessorDefinitions>
      <Culture>0x0409</Culture>
    </ResourceCompile>
    <PreLinkEvent>
      <Message>Make build directory</Message>
      <Command>if not exist lib mkdir lib</Command>
    </PreLinkEvent>
    <Lib>
      <OutputFile>$(OutDir)$(TargetName)$(TargetExt)</OutputFile>
      <SuppressStartupBanner>true</SuppressStartupBanner>
    </Lib>
    <Bscmake>
      <SuppressStartupBanner>false</SuppressStartupBanner>
    </Bscmake>
  </ItemDefinitionGroup>
  <ItemDefinitionGroup Condition="'$(Configuration)|$(Platform)'=='Release (static runtime)|Win32'">
    <ClCompile>
      <Optimization>MaxSpeed</Optimization>
      <InlineFunctionExpansion>AnySuitable</InlineFunctionExpansion>
      <IntrinsicFunctions>false</IntrinsicFunctions>
      <FavorSizeOrSpeed>Speed</FavorSizeOrSpeed>
      <AdditionalIncludeDirectories>.;..\QuantExt;..\QuantLib;..\ThirdPartyLibs\rapidxml-1.13;%(AdditionalIncludeDirectories)</AdditionalIncludeDirectories>
      <PreprocessorDefinitions>NDEBUG;WIN32;_LIB;_SCL_SECURE_NO_DEPRECATE;_CRT_SECURE_NO_DEPRECATE;%(PreprocessorDefinitions)</PreprocessorDefinitions>
      <StringPooling>true</StringPooling>
      <RuntimeLibrary>MultiThreaded</RuntimeLibrary>
      <FunctionLevelLinking>true</FunctionLevelLinking>
      <DisableLanguageExtensions>false</DisableLanguageExtensions>
      <ForceConformanceInForLoopScope>true</ForceConformanceInForLoopScope>
      <RuntimeTypeInfo>true</RuntimeTypeInfo>
      <PrecompiledHeader>
      </PrecompiledHeader>
      <PrecompiledHeaderOutputFile>.\build\$(PlatformToolset)\$(Platform)\$(Configuration)\OREData.pch</PrecompiledHeaderOutputFile>
      <AssemblerListingLocation>$(IntDir)\%(RelativeDir)</AssemblerListingLocation>
      <ObjectFileName>$(IntDir)\%(RelativeDir)</ObjectFileName>
      <ProgramDataBaseFileName>$(IntDir)\%(RelativeDir)</ProgramDataBaseFileName>
      <BrowseInformation>
      </BrowseInformation>
      <BrowseInformationFile>.\build\$(PlatformToolset)\$(Platform)\$(Configuration)\</BrowseInformationFile>
      <WarningLevel>Level3</WarningLevel>
      <SuppressStartupBanner>true</SuppressStartupBanner>
      <CompileAs>Default</CompileAs>
      <MultiProcessorCompilation>true</MultiProcessorCompilation>
      <AdditionalOptions>$(additionalWarning) %(AdditionalOptions)</AdditionalOptions>
    </ClCompile>
    <ResourceCompile>
      <PreprocessorDefinitions>NDEBUG;%(PreprocessorDefinitions)</PreprocessorDefinitions>
      <Culture>0x0409</Culture>
    </ResourceCompile>
    <PreLinkEvent>
      <Message>Make build directory</Message>
      <Command>if not exist lib mkdir lib</Command>
    </PreLinkEvent>
    <Lib>
      <OutputFile>$(OutDir)$(TargetName)$(TargetExt)</OutputFile>
      <SuppressStartupBanner>true</SuppressStartupBanner>
    </Lib>
    <Bscmake>
      <SuppressStartupBanner>false</SuppressStartupBanner>
    </Bscmake>
  </ItemDefinitionGroup>
  <ItemDefinitionGroup Condition="'$(Configuration)|$(Platform)'=='Release (static runtime)|x64'">
    <ClCompile>
      <Optimization>MaxSpeed</Optimization>
      <InlineFunctionExpansion>AnySuitable</InlineFunctionExpansion>
      <IntrinsicFunctions>false</IntrinsicFunctions>
      <FavorSizeOrSpeed>Speed</FavorSizeOrSpeed>
      <AdditionalIncludeDirectories>.;..\QuantExt;..\QuantLib;..\ThirdPartyLibs\rapidxml-1.13;%(AdditionalIncludeDirectories)</AdditionalIncludeDirectories>
      <PreprocessorDefinitions>NDEBUG;WIN32;_LIB;_SCL_SECURE_NO_DEPRECATE;_CRT_SECURE_NO_DEPRECATE;%(PreprocessorDefinitions)</PreprocessorDefinitions>
      <StringPooling>true</StringPooling>
      <RuntimeLibrary>MultiThreaded</RuntimeLibrary>
      <FunctionLevelLinking>true</FunctionLevelLinking>
      <DisableLanguageExtensions>false</DisableLanguageExtensions>
      <ForceConformanceInForLoopScope>true</ForceConformanceInForLoopScope>
      <RuntimeTypeInfo>true</RuntimeTypeInfo>
      <PrecompiledHeader>
      </PrecompiledHeader>
      <PrecompiledHeaderOutputFile>.\build\$(PlatformToolset)\$(Platform)\$(Configuration)\OREData.pch</PrecompiledHeaderOutputFile>
      <AssemblerListingLocation>$(IntDir)\%(RelativeDir)</AssemblerListingLocation>
      <ObjectFileName>$(IntDir)\%(RelativeDir)</ObjectFileName>
      <ProgramDataBaseFileName>$(IntDir)\%(RelativeDir)</ProgramDataBaseFileName>
      <BrowseInformation>
      </BrowseInformation>
      <BrowseInformationFile>.\build\$(PlatformToolset)\$(Platform)\$(Configuration)\</BrowseInformationFile>
      <WarningLevel>Level3</WarningLevel>
      <SuppressStartupBanner>true</SuppressStartupBanner>
      <CompileAs>Default</CompileAs>
      <MultiProcessorCompilation>true</MultiProcessorCompilation>
      <AdditionalOptions>$(additionalWarning) %(AdditionalOptions)</AdditionalOptions>
    </ClCompile>
    <ResourceCompile>
      <PreprocessorDefinitions>NDEBUG;%(PreprocessorDefinitions)</PreprocessorDefinitions>
      <Culture>0x0409</Culture>
    </ResourceCompile>
    <PreLinkEvent>
      <Message>Make build directory</Message>
      <Command>if not exist lib mkdir lib</Command>
    </PreLinkEvent>
    <Lib>
      <OutputFile>$(OutDir)$(TargetName)$(TargetExt)</OutputFile>
      <SuppressStartupBanner>true</SuppressStartupBanner>
    </Lib>
    <Bscmake>
      <SuppressStartupBanner>false</SuppressStartupBanner>
    </Bscmake>
  </ItemDefinitionGroup>
  <ItemDefinitionGroup Condition="'$(Configuration)|$(Platform)'=='Debug (static runtime)|Win32'">
    <ClCompile>
      <Optimization>Disabled</Optimization>
      <IntrinsicFunctions>false</IntrinsicFunctions>
      <AdditionalIncludeDirectories>.;..\QuantExt;..\QuantLib;..\ThirdPartyLibs\rapidxml-1.13;%(AdditionalIncludeDirectories)</AdditionalIncludeDirectories>
      <PreprocessorDefinitions>_DEBUG;WIN32;_LIB;_SCL_SECURE_NO_DEPRECATE;_CRT_SECURE_NO_DEPRECATE;%(PreprocessorDefinitions)</PreprocessorDefinitions>
      <BasicRuntimeChecks>EnableFastChecks</BasicRuntimeChecks>
      <RuntimeLibrary>MultiThreadedDebug</RuntimeLibrary>
      <DisableLanguageExtensions>false</DisableLanguageExtensions>
      <ForceConformanceInForLoopScope>true</ForceConformanceInForLoopScope>
      <RuntimeTypeInfo>true</RuntimeTypeInfo>
      <PrecompiledHeader>
      </PrecompiledHeader>
      <PrecompiledHeaderOutputFile>.\build\$(PlatformToolset)\$(Platform)\$(Configuration)\OREData.pch</PrecompiledHeaderOutputFile>
      <AssemblerListingLocation>$(IntDir)\%(RelativeDir)</AssemblerListingLocation>
      <ObjectFileName>$(IntDir)\%(RelativeDir)</ObjectFileName>
      <ProgramDataBaseFileName>$(IntDir)\%(RelativeDir)</ProgramDataBaseFileName>
      <BrowseInformation>
      </BrowseInformation>
      <BrowseInformationFile>.\build\$(PlatformToolset)\$(Platform)\$(Configuration)\</BrowseInformationFile>
      <WarningLevel>Level3</WarningLevel>
      <SuppressStartupBanner>true</SuppressStartupBanner>
      <DebugInformationFormat>EditAndContinue</DebugInformationFormat>
      <CompileAs>Default</CompileAs>
      <MultiProcessorCompilation>true</MultiProcessorCompilation>
      <AdditionalOptions>$(additionalWarning) /bigobj %(AdditionalOptions)</AdditionalOptions>
    </ClCompile>
    <ResourceCompile>
      <PreprocessorDefinitions>_DEBUG;%(PreprocessorDefinitions)</PreprocessorDefinitions>
      <Culture>0x0409</Culture>
    </ResourceCompile>
    <PreLinkEvent>
      <Message>Make build directory</Message>
      <Command>if not exist lib mkdir lib</Command>
    </PreLinkEvent>
    <Lib>
      <OutputFile>$(OutDir)$(TargetName)$(TargetExt)</OutputFile>
      <SuppressStartupBanner>true</SuppressStartupBanner>
    </Lib>
    <Bscmake>
      <SuppressStartupBanner>false</SuppressStartupBanner>
    </Bscmake>
  </ItemDefinitionGroup>
  <ItemDefinitionGroup Condition="'$(Configuration)|$(Platform)'=='Debug (static runtime)|x64'">
    <ClCompile>
      <Optimization>Disabled</Optimization>
      <IntrinsicFunctions>false</IntrinsicFunctions>
      <AdditionalIncludeDirectories>.;..\QuantExt;..\QuantLib;..\ThirdPartyLibs\rapidxml-1.13;%(AdditionalIncludeDirectories)</AdditionalIncludeDirectories>
      <PreprocessorDefinitions>_DEBUG;WIN32;_LIB;_SCL_SECURE_NO_DEPRECATE;_CRT_SECURE_NO_DEPRECATE;%(PreprocessorDefinitions)</PreprocessorDefinitions>
      <BasicRuntimeChecks>EnableFastChecks</BasicRuntimeChecks>
      <RuntimeLibrary>MultiThreadedDebug</RuntimeLibrary>
      <DisableLanguageExtensions>false</DisableLanguageExtensions>
      <ForceConformanceInForLoopScope>true</ForceConformanceInForLoopScope>
      <RuntimeTypeInfo>true</RuntimeTypeInfo>
      <PrecompiledHeader>
      </PrecompiledHeader>
      <PrecompiledHeaderOutputFile>.\build\$(PlatformToolset)\$(Platform)\$(Configuration)\OREData.pch</PrecompiledHeaderOutputFile>
      <AssemblerListingLocation>$(IntDir)\%(RelativeDir)</AssemblerListingLocation>
      <ObjectFileName>$(IntDir)\%(RelativeDir)</ObjectFileName>
      <ProgramDataBaseFileName>$(IntDir)\%(RelativeDir)</ProgramDataBaseFileName>
      <BrowseInformation>
      </BrowseInformation>
      <BrowseInformationFile>.\build\$(PlatformToolset)\$(Platform)\$(Configuration)\</BrowseInformationFile>
      <WarningLevel>Level3</WarningLevel>
      <SuppressStartupBanner>true</SuppressStartupBanner>
      <DebugInformationFormat>ProgramDatabase</DebugInformationFormat>
      <CompileAs>Default</CompileAs>
      <MultiProcessorCompilation>true</MultiProcessorCompilation>
      <AdditionalOptions>$(additionalWarning) /bigobj %(AdditionalOptions)</AdditionalOptions>
    </ClCompile>
    <ResourceCompile>
      <PreprocessorDefinitions>_DEBUG;%(PreprocessorDefinitions)</PreprocessorDefinitions>
      <Culture>0x0409</Culture>
    </ResourceCompile>
    <PreLinkEvent>
      <Message>Make build directory</Message>
      <Command>if not exist lib mkdir lib</Command>
    </PreLinkEvent>
    <Lib>
      <OutputFile>$(OutDir)$(TargetName)$(TargetExt)</OutputFile>
      <SuppressStartupBanner>true</SuppressStartupBanner>
    </Lib>
    <Bscmake>
      <SuppressStartupBanner>false</SuppressStartupBanner>
    </Bscmake>
  </ItemDefinitionGroup>
  <Import Project="$(VCTargetsPath)\Microsoft.Cpp.targets" />
  <ImportGroup Label="ExtensionTargets">
  </ImportGroup>
</Project><|MERGE_RESOLUTION|>--- conflicted
+++ resolved
@@ -98,15 +98,12 @@
     <ClInclude Include="ored\model\calibrationconfiguration.hpp" />
     <ClInclude Include="ored\model\calibrationinstrumentfactory.hpp" />
     <ClInclude Include="ored\model\calibrationinstruments\cpicapfloor.hpp" />
-<<<<<<< HEAD
     <ClInclude Include="ored\model\calibrationinstruments\yoycapfloor.hpp" />
     <ClInclude Include="ored\model\calibrationinstruments\yoyswap.hpp" />
-=======
     <ClInclude Include="ored\model\crcirbuilder.hpp" />
     <ClInclude Include="ored\model\crcirdata.hpp" />
     <ClInclude Include="ored\model\crlgmbuilder.hpp" />
     <ClInclude Include="ored\model\crlgmdata.hpp" />
->>>>>>> af65cc84
     <ClInclude Include="ored\model\crossassetmodelbuilder.hpp" />
     <ClInclude Include="ored\model\crossassetmodeldata.hpp" />
     <ClInclude Include="ored\model\eqbsbuilder.hpp" />
@@ -275,15 +272,12 @@
     <ClCompile Include="ored\model\calibrationconfiguration.cpp" />
     <ClCompile Include="ored\model\calibrationinstrumentfactory.cpp" />
     <ClCompile Include="ored\model\calibrationinstruments\cpicapfloor.cpp" />
-<<<<<<< HEAD
     <ClCompile Include="ored\model\calibrationinstruments\yoycapfloor.cpp" />
     <ClCompile Include="ored\model\calibrationinstruments\yoyswap.cpp" />
-=======
     <ClCompile Include="ored\model\crcirbuilder.cpp" />
     <ClCompile Include="ored\model\crcirdata.cpp" />
     <ClCompile Include="ored\model\crlgmbuilder.cpp" />
     <ClCompile Include="ored\model\crlgmdata.cpp" />
->>>>>>> af65cc84
     <ClCompile Include="ored\model\crossassetmodelbuilder.cpp" />
     <ClCompile Include="ored\model\crossassetmodeldata.cpp" />
     <ClCompile Include="ored\model\eqbsbuilder.cpp" />
