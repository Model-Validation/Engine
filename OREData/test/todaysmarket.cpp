--- conflicted
+++ resolved
@@ -698,22 +698,14 @@
     // clang-format on
 
     // USD Lognormal swaption volatility "curve" configuration
-<<<<<<< HEAD
     configs->add(CurveSpec::CurveType::SwaptionVolatility, "USD_SW_LN",
-                 boost::make_shared<SwaptionVolatilityCurveConfig>(
+                 QuantLib::ext::make_shared<SwaptionVolatilityCurveConfig>(
                      "USD_SW_LN", "USD Lognormal swaption volatilities", SwaptionVolatilityCurveConfig::Dimension::ATM,
                      SwaptionVolatilityCurveConfig::VolatilityType::Lognormal,
                      SwaptionVolatilityCurveConfig::VolatilityType::Lognormal,
                      GenericYieldVolatilityCurveConfig::Interpolation::Linear,
                      GenericYieldVolatilityCurveConfig::Extrapolation::Flat, optionTenors, swapTenors, dayCounter,
                      UnitedStates(UnitedStates::Settlement), bdc, "USD-CMS-1Y", "USD-CMS-30Y"));
-=======
-    configs->add(CurveSpec::CurveType::SwaptionVolatility,
-                 "USD_SW_LN", QuantLib::ext::make_shared<SwaptionVolatilityCurveConfig>(
-        "USD_SW_LN", "USD Lognormal swaption volatilities", SwaptionVolatilityCurveConfig::Dimension::ATM,
-        SwaptionVolatilityCurveConfig::VolatilityType::Lognormal, extrapolate, flatExtrapolate, optionTenors,
-        swapTenors, dayCounter, UnitedStates(UnitedStates::Settlement), bdc, "USD-CMS-1Y", "USD-CMS-30Y"));
->>>>>>> 5c3503c2
 
     // Capfloor volatility structure tenors and strikes
     vector<string> capTenors{"1Y", "2Y", "5Y", "7Y", "10Y"};
