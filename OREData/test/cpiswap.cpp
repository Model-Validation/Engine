/*
 Copyright (C) 2016 Quaternion Risk Management Ltd
 All rights reserved.

 This file is part of ORE, a free-software/open-source library
 for transparent pricing and risk analysis - http://opensourcerisk.org

 ORE is free software: you can redistribute it and/or modify it
 under the terms of the Modified BSD License.  You should have received a
 copy of the license along with this program.
 The license is also available online at <http://opensourcerisk.org>

 This program is distributed on the basis that it will form a useful
 contribution to risk analytics and model standardisation, but WITHOUT
 ANY WARRANTY; without even the implied warranty of MERCHANTABILITY or
 FITNESS FOR A PARTICULAR PURPOSE. See the license for more details.
 */

#include <boost/make_shared.hpp>
#include <ored/marketdata/marketimpl.hpp>
#include <ored/portfolio/builders/swap.hpp>
#include <ored/portfolio/enginedata.hpp>
#include <ored/portfolio/portfolio.hpp>
#include <ored/portfolio/swap.hpp>
#include <ored/utilities/indexparser.hpp>
#include <ored/utilities/log.hpp>
#include <ql/cashflows/cpicoupon.hpp>
#include <ql/cashflows/cpicouponpricer.hpp>
#include <ql/cashflows/iborcoupon.hpp>
#include <ql/indexes/inflation/ukrpi.hpp>
#include <ql/termstructures/inflation/inflationhelpers.hpp>
#include <ql/termstructures/inflation/piecewisezeroinflationcurve.hpp>
#include <ql/termstructures/yield/discountcurve.hpp>
#include <ql/time/calendars/unitedkingdom.hpp>
#include <ql/time/daycounters/actual365fixed.hpp>
#include <ql/time/daycounters/actualactual.hpp>
#include <test/cpiswap.hpp>

//#include <ql/types.hpp>
//#include <ql/termstructures/bootstraphelper.hpp>
//#include <ql/termstructures/yield/zerocurve.hpp>
//#include <ql/indexes/ibor/gbplibor.hpp>

//#include <ql/cashflows/indexedcashflow.hpp>
//#include <ql/pricingengines/swap/discountingswapengine.hpp>
//#include <ql/instruments/zerocouponinflationswap.hpp>
//#include <ql/pricingengines/bond/discountingbondengine.hpp>
//#include "utilities.hpp"
//#include <ql/instruments/cpiswap.hpp>
//#include <ql/instruments/bonds/cpibond.hpp>

using namespace QuantLib;
using namespace boost::unit_test_framework;
using namespace ore::data;
using std::vector;

// Inflation CPI Swap paying fixed * CPI(t)/baseCPI * N
// with last XNL N * (CPI(T)/baseCPI - 1)

namespace {

class TestMarket : public MarketImpl {
public:
    TestMarket() {
        // valuation date
        asof_ = Date(18, July, 2016);

        // build vectors with dates and discount factors for GBP
        vector<Date> datesGBP = {asof_,
                                 asof_ + 6 * Months,
                                 asof_ + 7 * Months,
                                 asof_ + 8 * Months,
                                 asof_ + 9 * Months,
                                 asof_ + 10 * Months,
                                 asof_ + 11 * Months,
                                 asof_ + 12 * Months,
                                 asof_ + 13 * Months,
                                 asof_ + 14 * Months,
                                 asof_ + 15 * Months,
                                 asof_ + 16 * Months,
                                 asof_ + 17 * Months,
                                 asof_ + 18 * Months,
                                 asof_ + 19 * Months,
                                 asof_ + 20 * Months,
                                 asof_ + 21 * Months,
                                 asof_ + 22 * Months,
                                 asof_ + 23 * Months,
                                 asof_ + 2 * Years,
                                 asof_ + 3 * Years,
                                 asof_ + 4 * Years,
                                 asof_ + 5 * Years,
                                 asof_ + 6 * Years,
                                 asof_ + 7 * Years,
                                 asof_ + 8 * Years,
                                 asof_ + 9 * Years,
                                 asof_ + 10 * Years,
                                 asof_ + 15 * Years,
                                 asof_ + 20 * Years};

        vector<DiscountFactor> dfsGBP = {1,      0.9955, 0.9953, 0.9947, 0.9941, 0.9933, 0.9924, 0.9914,
                                         0.9908, 0.9901, 0.9895, 0.9888, 0.9881, 0.9874, 0.9868, 0.9862,
                                         0.9855, 0.9849, 0.9842, 0.9836, 0.9743, 0.9634, 0.9510, 0.9361,
                                         0.9192, 0.9011, 0.8822, 0.8637, 0.7792, 0.7079};

        // build vectors with dates and inflation zc swap rates for UKRPI
        vector<Date> datesZCII = {asof_,
                                  asof_ + 1 * Years,
                                  asof_ + 2 * Years,
                                  asof_ + 3 * Years,
                                  asof_ + 4 * Years,
                                  asof_ + 5 * Years,
                                  asof_ + 6 * Years,
                                  asof_ + 7 * Years,
                                  asof_ + 8 * Years,
                                  asof_ + 9 * Years,
                                  asof_ + 10 * Years,
                                  asof_ + 12 * Years,
                                  asof_ + 15 * Years,
<<<<<<< HEAD
                                  asof_ + 20 * Years}; //, asof_ + 25 * Years, asof_ + 30 * Years, asof_ + 40 * Years};

        vector<Rate> ratesZCII = {2.825, 2.9425, 2.975,  2.983, 3.0,  3.01, 3.008,
                                  3.009, 3.013,  3.0445, 3.044, 3.09, 3.109}; //, 3.108, 3.048, 2.965};
=======
                                  asof_ + 20 * Years};

        vector<Rate> ratesZCII = {2.825, 2.9425, 2.975,  2.983, 3.0,  3.01,  3.008,
                                  3.009, 3.013,  3.0445, 3.044, 3.09, 3.109, 3.108};
>>>>>>> 2d503c0c

        // build UKRPI fixing history
        Schedule fixingDatesUKRPI =
            MakeSchedule().from(Date(1, May, 2015)).to(Date(1, July, 2016)).withTenor(1 * Months);
        Real fixingRatesUKRPI[] = {258.5, 258.9, 258.6, 259.8, 259.6, 259.5,  259.8, 260.6,
                                   258.8, 260.0, 261.1, 261.4, 262.1, -999.0, -999.0};

        // build GBP discount curve
        discountCurves_[make_pair(Market::defaultConfiguration, "GBP")] =
            intDiscCurve(datesGBP, dfsGBP, ActualActual(), UnitedKingdom());

        // build GBP Libor index
        hGBP = Handle<IborIndex>(
            parseIborIndex("GBP-LIBOR-6M", intDiscCurve(datesGBP, dfsGBP, ActualActual(), UnitedKingdom())));
        iborIndices_[make_pair(Market::defaultConfiguration, "GBP-LIBOR-6M")] = hGBP;

        // add Libor 6M fixing (lag for GBP id 0d)
        hGBP->addFixing(Date(18, July, 2016), 0.0061731);

        // build UKRPI index
        boost::shared_ptr<UKRPI> ii;
        boost::shared_ptr<ZeroInflationTermStructure> cpiTS;
        RelinkableHandle<ZeroInflationTermStructure> hcpi;
        bool interp = false;
        ii = boost::shared_ptr<UKRPI>(new UKRPI(interp, hcpi));
        for (Size i = 0; i < fixingDatesUKRPI.size(); i++) {
            // std::cout << i << ", " << fixingDatesUKRPI[i] << ", " << fixingRatesUKRPI[i] << std::endl;
            ii->addFixing(fixingDatesUKRPI[i], fixingRatesUKRPI[i], true);
        };
        // now build the helpers ...
        vector<boost::shared_ptr<BootstrapHelper<ZeroInflationTermStructure>>> instruments;
        for (Size i = 0; i < datesZCII.size(); i++) {
            Handle<Quote> quote(boost::shared_ptr<Quote>(new SimpleQuote(ratesZCII[i] / 100.0)));
            boost::shared_ptr<BootstrapHelper<ZeroInflationTermStructure>> anInstrument(
                new ZeroCouponInflationSwapHelper(quote, Period(2, Months), datesZCII[i], UnitedKingdom(),
                                                  ModifiedFollowing, ActualActual(), ii));
            instruments.push_back(anInstrument);
        };
        // we can use historical or first ZCIIS for this
        // we know historical is WAY off market-implied, so use market implied flat.
        Rate baseZeroRate = ratesZCII[0] / 100.0;
        boost::shared_ptr<PiecewiseZeroInflationCurve<Linear>> pCPIts(new PiecewiseZeroInflationCurve<Linear>(
            asof_, UnitedKingdom(), ActualActual(), Period(2, Months), ii->frequency(), ii->interpolated(),
            baseZeroRate, intDiscCurve(datesGBP, dfsGBP, ActualActual(), UnitedKingdom()), instruments));
        pCPIts->recalculate();
        cpiTS = boost::dynamic_pointer_cast<ZeroInflationTermStructure>(pCPIts);
        hUKRPI = Handle<ZeroInflationIndex>(
            parseZeroInflationIndex("UKRPI", interp, Handle<ZeroInflationTermStructure>(cpiTS)));
        zeroInflationIndices_[make_pair(Market::defaultConfiguration, std::make_pair("UKRPI", interp))] = hUKRPI;
    }

    Handle<IborIndex> hGBP;
    Handle<ZeroInflationIndex> hUKRPI;

private:
    Handle<YieldTermStructure> intDiscCurve(vector<Date> dates, vector<DiscountFactor> dfs, DayCounter dc,
                                            Calendar cal) {
        boost::shared_ptr<YieldTermStructure> idc(
            new QuantLib::InterpolatedDiscountCurve<LogLinear>(dates, dfs, dc, cal));
        return Handle<YieldTermStructure>(idc);
    }
};
} // namespace

namespace testsuite {

void CPISwapTest::testCPISwapPrice() {
    BOOST_TEST_MESSAGE("Testing CPI Swap Price...");

    /*
    Log::instance().registerLogger(boost::make_shared<StderrLogger>());
    Log::instance().switchOn();
    */

    QuantLib::SavedSettings backup;

    // build market
    Date today(18, July, 2016);
    Settings::instance().evaluationDate() = today;
    boost::shared_ptr<TestMarket> market = boost::make_shared<TestMarket>();
    Date marketDate = market->asofDate();
    BOOST_CHECK_EQUAL(today, marketDate);
    Settings::instance().evaluationDate() = marketDate;

    // Test if GBP discount curve is empty
    Handle<YieldTermStructure> dts = market->discountCurve("GBP");
    QL_REQUIRE(!dts.empty(), "GBP discount curve not found");
    BOOST_CHECK_CLOSE(market->discountCurve("GBP")->discount(today + 1 * Years), 0.9914, 0.0001);

    // Test if GBP Libor curve is empty
    Handle<IborIndex> iis = market->iborIndex("GBP-LIBOR-6M");
    QL_REQUIRE(!iis.empty(), "GBP LIBOR 6M ibor Index not found");
    BOOST_TEST_MESSAGE(
        "CPISwap: Projected Libor fixing: " << market->iborIndex("GBP-LIBOR-6M")->forecastFixing(today + 1 * Years));

    // Test if GBP discount curve is empty
    Handle<ZeroInflationIndex> infidx = market->zeroInflationIndex("UKRPI", false);
    QL_REQUIRE(!infidx.empty(), "UKRPI inflation index not found");
    BOOST_TEST_MESSAGE("CPISwap: Projected UKRPI rate: " << infidx->fixing(today + 1 * Years));

    // envelope
    Envelope env("CP");

    // Start/End date
    Date startDate = today;
    Date endDate = today + 5 * Years;

    // date 2 string
    std::ostringstream oss;
    oss << io::iso_date(startDate);
    string start(oss.str());
    oss.str("");
    oss.clear();
    oss << io::iso_date(endDate);
    string end(oss.str());

    // Schedules
    string conv = "MF";
    string rule = "Forward";
    ScheduleData scheduleLibor(ScheduleRules(start, end, "6M", "UK", conv, conv, rule));
    ScheduleData scheduleCPI(ScheduleRules(start, end, "1Y", "UK", conv, conv, rule));

    // Leg variables
    bool isInArrears = false;
    string dc = "ACT/ACT";
    vector<Real> notional(1, 10000000);
    string paymentConvention = "F";

    // GBP Libor Leg
    bool isPayerLibor = true;
    string indexLibor = "GBP-LIBOR-6M";
    vector<Real> spread(1, 0);
    FloatingLegData legdataLibor(indexLibor, 0, isInArrears, spread);
    LegData legLibor(isPayerLibor, "GBP", legdataLibor, scheduleLibor, "A365F", notional, vector<string>(),
                     paymentConvention);

    // GBP CPI Leg
    bool isPayerCPI = false;
    string indexCPI = "UKRPI";
    Real baseCPI = 210.0;
    string CPIlag = "2M";
    std::vector<double> fixedRate(1, 0.02);
    bool interpolated = false;
    CPILegData legdataCPI(indexCPI, baseCPI, CPIlag, interpolated, fixedRate);
    LegData legCPI(isPayerCPI, "GBP", legdataCPI, scheduleCPI, dc, notional, vector<string>(), paymentConvention);

    // Build swap trades
    boost::shared_ptr<Trade> CPIswap(new ore::data::Swap(env, legLibor, legCPI));

    // engine data and factory
    boost::shared_ptr<EngineData> engineData = boost::make_shared<EngineData>();
    engineData->model("Swap") = "DiscountedCashflows";
    engineData->engine("Swap") = "DiscountingSwapEngine";
    boost::shared_ptr<EngineFactory> engineFactory = boost::make_shared<EngineFactory>(engineData, market);
    engineFactory->registerBuilder(boost::make_shared<SwapEngineBuilder>());

    // build swaps and portfolio
    boost::shared_ptr<Portfolio> portfolio(new Portfolio());
    CPIswap->id() = "CPI_Swap";

    portfolio->add(CPIswap);
    portfolio->build(engineFactory);

    // check CPI swap NPV against pure QL pricing
    Schedule floatSchedule(startDate, endDate, 6 * Months, UnitedKingdom(), ModifiedFollowing, ModifiedFollowing,
                           DateGeneration::Forward, false);
    Schedule cpiSchedule(startDate, endDate, 1 * Years, UnitedKingdom(), ModifiedFollowing, ModifiedFollowing,
                         DateGeneration::Forward, false);
    Leg floatLeg = IborLeg(floatSchedule, *market->hGBP).withNotionals(10000000.0);
    Leg cpiLeg = CPILeg(cpiSchedule, *market->hUKRPI, baseCPI, 2 * Months)
                     .withFixedRates(0.02)
                     .withNotionals(10000000)
                     .withObservationInterpolation(CPI::Flat)
                     .withPaymentDayCounter(ActualActual())
                     .withPaymentAdjustment(Following);

    QuantLib::Swap qlSwap(floatLeg, cpiLeg);
    auto dscEngine = boost::make_shared<DiscountingSwapEngine>(market->hGBP->forwardingTermStructure());
    qlSwap.setPricingEngine(dscEngine);
    BOOST_TEST_MESSAGE("Leg 1 NPV: ORE = "
                       << boost::static_pointer_cast<QuantLib::Swap>(CPIswap->instrument()->qlInstrument())->legNPV(0)
                       << " QL = " << qlSwap.legNPV(0));
    BOOST_TEST_MESSAGE("Leg 2 NPV: ORE = "
                       << boost::static_pointer_cast<QuantLib::Swap>(CPIswap->instrument()->qlInstrument())->legNPV(1)
                       << " QL = " << qlSwap.legNPV(1));
    BOOST_CHECK_CLOSE(CPIswap->instrument()->NPV(), qlSwap.NPV(), 1E-8); // this is 1E-10 rel diff
}

test_suite* CPISwapTest::suite() {
    // Uncomment the below to get detailed output TODO: custom logger that uses BOOST_MESSAGE
    /*
    boost::shared_ptr<ore::data::FileLogger> logger =
    boost::make_shared<ore::data::FileLogger>("CPISwap_test.log");
    ore::data::Log::instance().removeAllLoggers();
    ore::data::Log::instance().registerLogger(logger);
    ore::data::Log::instance().switchOn();
    ore::data::Log::instance().setMask(255);
    */
    test_suite* suite = BOOST_TEST_SUITE("CPISwapTest");
    suite->add(BOOST_TEST_CASE(&CPISwapTest::testCPISwapPrice));
    return suite;
}
} // namespace testsuite<|MERGE_RESOLUTION|>--- conflicted
+++ resolved
@@ -116,17 +116,10 @@
                                   asof_ + 10 * Years,
                                   asof_ + 12 * Years,
                                   asof_ + 15 * Years,
-<<<<<<< HEAD
-                                  asof_ + 20 * Years}; //, asof_ + 25 * Years, asof_ + 30 * Years, asof_ + 40 * Years};
-
-        vector<Rate> ratesZCII = {2.825, 2.9425, 2.975,  2.983, 3.0,  3.01, 3.008,
-                                  3.009, 3.013,  3.0445, 3.044, 3.09, 3.109}; //, 3.108, 3.048, 2.965};
-=======
                                   asof_ + 20 * Years};
 
         vector<Rate> ratesZCII = {2.825, 2.9425, 2.975,  2.983, 3.0,  3.01,  3.008,
                                   3.009, 3.013,  3.0445, 3.044, 3.09, 3.109, 3.108};
->>>>>>> 2d503c0c
 
         // build UKRPI fixing history
         Schedule fixingDatesUKRPI =
