--- conflicted
+++ resolved
@@ -57,11 +57,7 @@
 
 /*! Get a yield curve by name, where name can refer to an index or a yield curve name */
 QuantLib::Handle<QuantLib::YieldTermStructure>
-<<<<<<< HEAD
-indexOrYieldCurve(const boost::shared_ptr<Market>& market, const std::string& name,
-=======
 indexOrYieldCurve(const QuantLib::ext::shared_ptr<Market>& market, const std::string& name,
->>>>>>> 29782b33
                   const std::string& configuration = Market::defaultConfiguration);
 
 /*! For a given security id and credit curve id return the internal name for a security specific
