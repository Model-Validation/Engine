/*
 Copyright (C) 2016 Quaternion Risk Management Ltd
 All rights reserved.

 This file is part of ORE, a free-software/open-source library
 for transparent pricing and risk analysis - http://opensourcerisk.org

 ORE is free software: you can redistribute it and/or modify it
 under the terms of the Modified BSD License.  You should have received a
 copy of the license along with this program.
 The license is also available online at <http://opensourcerisk.org>

 This program is distributed on the basis that it will form a useful
 contribution to risk analytics and model standardisation, but WITHOUT
 ANY WARRANTY; without even the implied warranty of MERCHANTABILITY or
 FITNESS FOR A PARTICULAR PURPOSE. See the license for more details.
*/

/*! \file ored/marketdata/marketdatum.hpp
    \brief Market data representation
    \ingroup marketdata
*/

#pragma once

#include <ored/marketdata/expiry.hpp>
#include <ored/marketdata/strike.hpp>
#include <ored/utilities/parsers.hpp>
#include <ored/utilities/serializationdate.hpp>
#include <ored/utilities/serializationdaycounter.hpp>
#include <ored/utilities/serializationperiod.hpp>
#include <ored/utilities/strike.hpp>

#include <ql/currency.hpp>
#include <ql/quotes/simplequote.hpp>
#include <ql/time/date.hpp>
#include <ql/time/daycounter.hpp>
#include <ql/types.hpp>
#include <string>

#include <boost/make_shared.hpp>
#include <boost/optional.hpp>
#include <boost/serialization/base_object.hpp>
#include <boost/serialization/export.hpp>
#include <boost/serialization/optional.hpp>
#include <boost/serialization/shared_ptr.hpp>
#include <boost/serialization/variant.hpp>

namespace ore {
namespace data {
using QuantLib::Date;
using QuantLib::DayCounter;
using QuantLib::Handle;
using QuantLib::Month;
using QuantLib::Months;
using QuantLib::Natural;
using QuantLib::Period;
using QuantLib::Quote;
using QuantLib::Real;
using QuantLib::SimpleQuote;
using QuantLib::Size;
using std::string;

//! Base market data class
/*!
  This class holds a single market point, a SimpleQuote pointer and generic
  additional information.

  The market point is classified by an instrument type, a quote type and
  a name string. The name's structure depends on the market point's type
  with tokens separated by "/".

  Specific market data classes are derived from this base class and hold
  additional specific data that are represented by the market point's name.

  \ingroup marketdata
*/
class MarketDatum {
public:
    MarketDatum() {}
    //! Supported market instrument types
    enum class InstrumentType {
        ZERO,
        DISCOUNT,
        MM,
        MM_FUTURE,
        OI_FUTURE,
        FRA,
        IMM_FRA,
        IR_SWAP,
        BASIS_SWAP,
        BMA_SWAP,
        CC_BASIS_SWAP,
        CC_FIX_FLOAT_SWAP,
        CDS,
        CDS_INDEX,
        FX_SPOT,
        FX_FWD,
        HAZARD_RATE,
        RECOVERY_RATE,
        SWAPTION,
        CAPFLOOR,
        FX_OPTION,
        ZC_INFLATIONSWAP,
        ZC_INFLATIONCAPFLOOR,
        YY_INFLATIONSWAP,
        YY_INFLATIONCAPFLOOR,
        SEASONALITY,
        EQUITY_SPOT,
        EQUITY_FWD,
        EQUITY_DIVIDEND,
        EQUITY_OPTION,
        BOND,
        BOND_OPTION,
        INDEX_CDS_OPTION,
        COMMODITY_SPOT,
        COMMODITY_FWD,
        CORRELATION,
        COMMODITY_OPTION,
        CPR,
        RATING,
        NONE
    };

    //! Supported market quote types
    enum class QuoteType {
        BASIS_SPREAD,
        CREDIT_SPREAD,
        CONV_CREDIT_SPREAD,
        YIELD_SPREAD,
        HAZARD_RATE,
        RATE,
        RATIO,
        PRICE,
        RATE_LNVOL,
        RATE_NVOL,
        RATE_SLNVOL,
        BASE_CORRELATION,
        SHIFT,
        TRANSITION_PROBABILITY,
        NONE
    };

    //! Constructor
    MarketDatum(Real value, Date asofDate, const string& name, QuoteType quoteType, InstrumentType instrumentType)
        : quote_(boost::make_shared<SimpleQuote>(value)), asofDate_(asofDate), name_(name),
          instrumentType_(instrumentType), quoteType_(quoteType) {}

    //! Default destructor
    virtual ~MarketDatum() {}

    //! Make a copy of the market datum
    virtual boost::shared_ptr<MarketDatum> clone() {
        return boost::make_shared<MarketDatum>(quote_->value(), asofDate_, name_, quoteType_, instrumentType_);
    }

    //! \name Inspectors
    //@{
    const string& name() const { return name_; }
    const Handle<Quote>& quote() const { return quote_; }
    Date asofDate() const { return asofDate_; }
    InstrumentType instrumentType() const { return instrumentType_; }
    QuoteType quoteType() const { return quoteType_; }
    //@}
protected:
    Handle<Quote> quote_;
    Date asofDate_;
    string name_;
    InstrumentType instrumentType_;
    QuoteType quoteType_;

private:
    //! Serialization
    friend class boost::serialization::access;
    template <class Archive> void serialize(Archive& ar, const unsigned int version);
};

bool operator<(const MarketDatum& a, const MarketDatum& b);

struct SharedPtrMarketDatumComparator {
    bool operator()(const boost::shared_ptr<MarketDatum>& a, const boost::shared_ptr<MarketDatum>& b) const {
        return *a < *b;
    }
};

std::ostream& operator<<(std::ostream& out, const MarketDatum::QuoteType& type);
std::ostream& operator<<(std::ostream& out, const MarketDatum::InstrumentType& type);

//! Money market data class
/*!
  This class holds single market points of type
  - MM

  Specific data comprise currency, fwdStart, term

  \ingroup marketdata
*/
class MoneyMarketQuote : public MarketDatum {
public:
    MoneyMarketQuote() {}
    //! Constructor
    MoneyMarketQuote(Real value, Date asofDate, const string& name, QuoteType quoteType, string ccy, Period fwdStart,
                     Period term, const std::string& indexName = "")
        : MarketDatum(value, asofDate, name, quoteType, InstrumentType::MM), ccy_(ccy), fwdStart_(fwdStart),
          term_(term), indexName_(indexName) {}
    
    //! Make a copy of the datum
    boost::shared_ptr<MarketDatum> clone() override {
        return boost::make_shared<MoneyMarketQuote>(quote_->value(), asofDate_, name_, quoteType_, ccy_, fwdStart_, term_, indexName_);
    }

    //! \name Inspectors
    //@{
    const string& ccy() const { return ccy_; }
    const Period& fwdStart() const { return fwdStart_; }
    const Period& term() const { return term_; }
    //! Empty if the index name is not provided.
    const std::string& indexName() const { return indexName_; }
    //@}
private:
    string ccy_;
    Period fwdStart_;
    Period term_;
    std::string indexName_;
    //! Serialization
    friend class boost::serialization::access;
    template <class Archive> void serialize(Archive& ar, const unsigned int version);
};

//! FRA market data class
/*!
  This class holds single market points of type
  - FRA

  Specific data comprise currency, fwdStart, term

  \ingroup marketdata
*/
class FRAQuote : public MarketDatum {
public:
    FRAQuote() {}
    //! Constructor
    FRAQuote(Real value, Date asofDate, const string& name, QuoteType quoteType, string ccy, Period fwdStart,
             Period term)
        : MarketDatum(value, asofDate, name, quoteType, InstrumentType::FRA), ccy_(ccy), fwdStart_(fwdStart),
          term_(term) {}

    //! Make a copy of the market datum
    boost::shared_ptr<MarketDatum> clone() override {
        return boost::make_shared<FRAQuote>(quote_->value(), asofDate_, name_, quoteType_, ccy_, fwdStart_, term_);
    }

    //! \name Inspectors
    //@{
    const string& ccy() const { return ccy_; }
    const Period& fwdStart() const { return fwdStart_; }
    const Period& term() const { return term_; }
    //@}
private:
    string ccy_;
    Period fwdStart_;
    Period term_;
    //! Serialization
    friend class boost::serialization::access;
    template <class Archive> void serialize(Archive& ar, const unsigned int version);
};

//! IMM FRA market data class
/*!
    This class holds single market points of type
    - IMM FRA

    Specific data comprise currency, IMM 1 and IMM 2

    IMM 1 & 2 are strings representing the IMM dates - 1 is the next date,
    up to 9, and then A, B, C, D

\ingroup marketdata
*/
class ImmFraQuote : public MarketDatum {
public:
    ImmFraQuote() {}
    //! Constructor
    ImmFraQuote(Real value, Date asofDate, const string& name, QuoteType quoteType, string ccy, Size imm1, Size imm2)
        : MarketDatum(value, asofDate, name, quoteType, InstrumentType::IMM_FRA), ccy_(ccy), imm1_(imm1), imm2_(imm2) {}

    //! Make a copy of the market datum
    boost::shared_ptr<MarketDatum> clone() override {
        return boost::make_shared<ImmFraQuote>(quote_->value(), asofDate_, name_, quoteType_, ccy_, imm1_, imm2_);
    }

    //! \name Inspectors
    //@{
    const string& ccy() const { return ccy_; }
    const Size& imm1() const { return imm1_; }
    const Size& imm2() const { return imm2_; }
    //@}
private:
    string ccy_;
    Size imm1_;
    Size imm2_;
    //! Serialization
    friend class boost::serialization::access;
    template <class Archive> void serialize(Archive& ar, const unsigned int version);
};

//! Swap market data class
/*!
  This class holds single market points of type
  - IR_SWAP

  Specific data comprise currency, fwdStart, tenor, term

  \ingroup marketdata
*/
class SwapQuote : public MarketDatum {
public:
    SwapQuote() {}
    //! Tenor based constructor
    SwapQuote(Real value, Date asofDate, const string& name, QuoteType quoteType, string ccy, Period fwdStart,
              Period term, Period tenor, const std::string& indexName = "")
        : MarketDatum(value, asofDate, name, quoteType, InstrumentType::IR_SWAP), ccy_(ccy), fwdStart_(fwdStart),
          term_(term), tenor_(tenor), indexName_(indexName), tenorBased_(true) {}

    //! Date based constructor
    SwapQuote(Real value, Date asofDate, const string& name, QuoteType quoteType, string ccy, QuantLib::Date startDate,
              QuantLib::Date expiryDate, Period tenor, const std::string& indexName = "")
        : MarketDatum(value, asofDate, name, quoteType, InstrumentType::IR_SWAP), ccy_(ccy), startDate_(startDate),
          expiryDate_(expiryDate), tenor_(tenor), indexName_(indexName), tenorBased_(false) {}

    //! Make a copy of the market datum
<<<<<<< HEAD
    boost::shared_ptr<MarketDatum> clone() override {
        if (tenorBased()) {
            return boost::make_shared<SwapQuote>(quote_->value(), asofDate_, name_, quoteType_, ccy_, fwdStart_, term_,
                                                 tenor_, indexName_);
        } else {
            return boost::make_shared<SwapQuote>(quote_->value(), asofDate_, name_, quoteType_, ccy_, startDate_,
                                                 expiryDate_, tenor_, indexName_);
=======
    boost::shared_ptr<MarketDatum> clone() {
        if (tenorBased()) {
            return boost::make_shared<SwapQuote>(quote_->value(), asofDate_, name_, quoteType_, ccy_, fwdStart_, term_, tenor_, indexName_);
        } else {
            return boost::make_shared<SwapQuote>(quote_->value(), asofDate_, name_, quoteType_, ccy_, startDate_, expiryDate_, tenor_, indexName_);
>>>>>>> 207d6ede
        }
    }

    //! \name Inspectors
    //@{
    const string& ccy() const { return ccy_; }
<<<<<<< HEAD
    //! The swap's forward start tenor if the quote is tenor based
    const Period& fwdStart() const { return fwdStart_; }
    //! The swap's start date if the quote is date based
    const QuantLib::Date& startDate() const { return startDate_; }
=======

    //! The swap's forward start tenor if the quote is tenor based
    const Period& fwdStart() const { return fwdStart_; }

    //! The swap's start date if the quote is date based
    const QuantLib::Date& startDate() const { return startDate_; }

>>>>>>> 207d6ede
    //! The swap's term if the quote is tenor based
    const Period& term() const { return term_; }

    const Period& tenor() const { return tenor_; }
    
    const std::string& indeName() const { return indexName_; }
<<<<<<< HEAD
    //! The swap's expiry if the quote is date based
    const QuantLib::Date& expiryDate() const { return expiryDate_; }
=======

    //! The swap's expiry if the quote is date based
    const QuantLib::Date& expiryDate() const { return expiryDate_; }

>>>>>>> 207d6ede
    //! Returns \c true if the swap is tenor based and \c false if swap is date based
    bool tenorBased() const { return tenorBased_; }
    //@}
private:
    string ccy_;
    Period fwdStart_;
<<<<<<< HEAD
    Date startDate_;
=======
    QuantLib::Date startDate_;
>>>>>>> 207d6ede
    Period term_;
    QuantLib::Date expiryDate_;
    Period tenor_;
    std::string indexName_;
    bool tenorBased_;
    //! Serialization
    friend class boost::serialization::access;
    template <class Archive> void serialize(Archive& ar, const unsigned int version);
};

//! Zero market data class
/*!
  This class holds single market points of type
  - ZERO.
  Specific data comprise currency, date and day counter.

  Zero rates are hardly quoted in the market, but derived from quoted
  yields such as deposits, swaps, as well as futures prices.
  This data type is included here nevertheless
  to enable consistency checks between ORE and reference systems.

  \ingroup marketdata
*/
class ZeroQuote : public MarketDatum {
public:
    ZeroQuote() {}
    //! Constructor
    ZeroQuote(Real value, Date asofDate, const string& name, QuoteType quoteType, const string& ccy, Date date,
              DayCounter dayCounter, Period tenor = Period())
        : MarketDatum(value, asofDate, name, quoteType, InstrumentType::ZERO), ccy_(ccy), date_(date),
          dayCounter_(dayCounter), tenor_(tenor) {
        // Minimal adjustment in the absence of a calendar
        QL_REQUIRE(date_ != Date() || tenor != Period(), "ZeroQuote: either date or period is required");
        tenorBased_ = (date_ == Date());
    }
    
    //! Make a copy of the market datum
    boost::shared_ptr<MarketDatum> clone() override {
        return boost::make_shared<ZeroQuote>(quote_->value(), asofDate_, name_, quoteType_, ccy_, date_, dayCounter_, tenor_);
    }

    //! Inspectors
    //@{
    const string& ccy() const { return ccy_; }
    Date date() const { return date_; }
    DayCounter dayCounter() const { return dayCounter_; }
    const Period& tenor() const { return tenor_; }
    bool tenorBased() const { return tenorBased_; }
    //@}
private:
    string ccy_;
    Date date_;
    DayCounter dayCounter_;
    Period tenor_;
    bool tenorBased_;
    //! Serialization
    friend class boost::serialization::access;
    template <class Archive> void serialize(Archive& ar, const unsigned int version);
};

//! Discount market data class
/*!
  This class holds single market points of type
  - DISCOUNT.
  Specific data comprise currency, date.

  \ingroup marketdata
*/
class DiscountQuote : public MarketDatum {
public:
    DiscountQuote() {}
    //! Constructor
    DiscountQuote(Real value, Date asofDate, const string& name, QuoteType quoteType, string ccy, Date date, Period tenor)
        : MarketDatum(value, asofDate, name, quoteType, InstrumentType::DISCOUNT), ccy_(ccy), date_(date), tenor_(tenor) {}
    
    //! Make a copy of the market datum
    boost::shared_ptr<MarketDatum> clone() override {
        return boost::make_shared<DiscountQuote>(quote_->value(), asofDate_, name_, quoteType_, ccy_, date_, tenor_);
    }
    //! \name Inspectors
    //@{
    const string& ccy() const { return ccy_; }
    Date date() const { return date_; }
    Period tenor() const { return tenor_; }
    //@}
private:
    string ccy_;
    Date date_;
    Period tenor_;
    //! Serialization
    friend class boost::serialization::access;
    template <class Archive> void serialize(Archive& ar, const unsigned int version);
};

//! Money Market Future data class
/*! This class holds single market points of type - MM_FUTURE.
    Specific data comprise currency, expiry, contract and future tenor.

    \warning expiry parameter is expected in the format YYYY-MM e.g.
             2013-06 for Jun 2013, 1998-05 for May 1998, etc.

    \ingroup marketdata
*/
class MMFutureQuote : public MarketDatum {
public:
    MMFutureQuote() {}
    //! Constructor
    MMFutureQuote(Real value, Date asofDate, const string& name, QuoteType quoteType, string ccy, string expiry,
                  string contract = "", Period tenor = 3 * Months)
        : MarketDatum(value, asofDate, name, quoteType, InstrumentType::MM_FUTURE), ccy_(ccy), expiry_(expiry),
          contract_(contract), tenor_(tenor) {}

    //! Make a copy of the market datum
    boost::shared_ptr<MarketDatum> clone() override {
        return boost::make_shared<MMFutureQuote>(quote_->value(), asofDate_, name_, quoteType_, ccy_, expiry_, contract_, tenor_);
    }

    //! \name Inspectors
    //@{
    const string& ccy() const { return ccy_; }
    const string& expiry() const { return expiry_; }
    Natural expiryYear() const;
    Month expiryMonth() const;
    const string& contract() const { return contract_; }
    const Period& tenor() const { return tenor_; }
    //@}

private:
    string ccy_;
    string expiry_;
    string contract_;
    Period tenor_;
    //! Serialization
    friend class boost::serialization::access;
    template <class Archive> void serialize(Archive& ar, const unsigned int version);
};

//! Overnight index future data class
/*! This class holds single market points of type - OI_FUTURE.
    Specific data comprise currency, expiry, contract and future tenor.

    \warning expiry parameter is expected in the format YYYY-MM e.g.
             2013-06 for Jun 2013, 1998-05 for May 1998, etc.

    \ingroup marketdata
*/
class OIFutureQuote : public MarketDatum {
public:
    OIFutureQuote() {}
    //! Constructor
    OIFutureQuote(Real value, Date asofDate, const string& name, QuoteType quoteType, string ccy, string expiry,
                  string contract = "", Period tenor = 3 * Months)
        : MarketDatum(value, asofDate, name, quoteType, InstrumentType::OI_FUTURE), ccy_(ccy), expiry_(expiry),
          contract_(contract), tenor_(tenor) {}
    
    //! Make a copy of the market datum
    boost::shared_ptr<MarketDatum> clone() override {
        return boost::make_shared<OIFutureQuote>(quote_->value(), asofDate_, name_, quoteType_, ccy_, expiry_, contract_, tenor_);
    }

    //! \name Inspectors
    //@{
    const string& ccy() const { return ccy_; }
    const string& expiry() const { return expiry_; }
    Natural expiryYear() const;
    Month expiryMonth() const;
    const string& contract() const { return contract_; }
    const Period& tenor() const { return tenor_; }
    //@}

private:
    string ccy_;
    string expiry_;
    string contract_;
    Period tenor_;
    //! Serialization
    friend class boost::serialization::access;
    template <class Archive> void serialize(Archive& ar, const unsigned int version);
};

//! Basis Swap data class
/*!
  This class holds single market points of type
  - BASIS_SWAP SPREAD
  Specific data comprise
  - flat term
  - term

  The quote (in Basis Points) is then interpreted as follows:

  A fair Swap pays the reference index with "flat term" with spread zero
  and receives the reference index with "term" plus the quoted spread.

  \ingroup marketdata
*/
class BasisSwapQuote : public MarketDatum {
public:
    BasisSwapQuote() {}
    //! Constructor
    BasisSwapQuote(Real value, Date asofDate, const string& name, QuoteType quoteType, Period flatTerm, Period term,
                   string ccy = "USD", Period maturity = 3 * Months)
        : MarketDatum(value, asofDate, name, quoteType, InstrumentType::BASIS_SWAP), flatTerm_(flatTerm), term_(term),
          ccy_(ccy), maturity_(maturity) {}

    //! Make a copy of the market datum
    boost::shared_ptr<MarketDatum> clone() override {
        return boost::make_shared<BasisSwapQuote>(quote_->value(), asofDate_, name_, quoteType_, flatTerm_, term_, ccy_, maturity_);
    }

    //! \name Inspectors
    //@{
    const Period& flatTerm() const { return flatTerm_; }
    const Period& term() const { return term_; }
    const string& ccy() const { return ccy_; }
    const Period& maturity() const { return maturity_; }
    //@}
private:
    Period flatTerm_;
    Period term_;
    string ccy_;
    Period maturity_;
    //! Serialization
    friend class boost::serialization::access;
    template <class Archive> void serialize(Archive& ar, const unsigned int version);
};

//! BMA Swap data class
/*!
This class holds single market points of type
- BMA_SWAP
Specific data comprise
- term
- currency
- maturity

The quote (in Basis Points) is then interpreted as follows:

A fair Swap pays the libor index with gearing equal to the quote
and receives the bma index.

\ingroup marketdata
*/
class BMASwapQuote : public MarketDatum {
public:
    BMASwapQuote() {}
    //! Constructor
    BMASwapQuote(Real value, Date asofDate, const string& name, QuoteType quoteType, Period term, string ccy = "USD",
                 Period maturity = 3 * Months)
        : MarketDatum(value, asofDate, name, quoteType, InstrumentType::BMA_SWAP), term_(term), ccy_(ccy),
          maturity_(maturity) {}
    
    //! Make a copy of the market datum
    boost::shared_ptr<MarketDatum> clone() override {
        return boost::make_shared<BMASwapQuote>(quote_->value(), asofDate_, name_, quoteType_, term_, ccy_, maturity_);
    }

    //! \name Inspectors
    //@{
    const Period& term() const { return term_; }
    const string& ccy() const { return ccy_; }
    const Period& maturity() const { return maturity_; }
    //@}
private:
    Period term_;
    string ccy_;
    Period maturity_;
    //! Serialization
    friend class boost::serialization::access;
    template <class Archive> void serialize(Archive& ar, const unsigned int version);
};

//! Cross Currency Basis Swap data class
/*!
  This class holds single market points of type
  - CC_BASIS_SWAP BASIS_SPREAD
  Specific data comprise
  - flat currency
  - currency

  The quote in Basis Points is then interpreted as follows:

  A fair Swap pays the reference index of "flat currency" in "flat currency"
  with spread zero and receives the reference index of "currency" in
  "currency" plus the quoted spread.

  \ingroup marketdata
*/
class CrossCcyBasisSwapQuote : public MarketDatum {
public:
    CrossCcyBasisSwapQuote() {}
    //! Constructor
    CrossCcyBasisSwapQuote(Real value, Date asofDate, const string& name, QuoteType quoteType, string flatCcy,
                           Period flatTerm, string ccy, Period term, Period maturity = 3 * Months)
        : MarketDatum(value, asofDate, name, quoteType, InstrumentType::CC_BASIS_SWAP), flatCcy_(flatCcy),
          flatTerm_(flatTerm), ccy_(ccy), term_(term), maturity_(maturity) {}

    //! Make a copy of the market datum
    boost::shared_ptr<MarketDatum> clone() override {
        return boost::make_shared<CrossCcyBasisSwapQuote>(quote_->value(), asofDate_, name_, quoteType_, flatCcy_, flatTerm_, ccy_, term_, maturity_);
    }

    //! \name Inspectors
    //@{
    const string& flatCcy() const { return flatCcy_; }
    const Period& flatTerm() const { return flatTerm_; }
    const string& ccy() const { return ccy_; }
    const Period& term() const { return term_; }
    const Period& maturity() const { return maturity_; }
    //@}

private:
    string flatCcy_;
    Period flatTerm_;
    string ccy_;
    Period term_;
    Period maturity_;
    //! Serialization
    friend class boost::serialization::access;
    template <class Archive> void serialize(Archive& ar, const unsigned int version);
};

//! Cross Currency Fix Float Swap quote holder
/*! Holds the quote for the fair fixed rate on a fixed against float
    cross currency swap.

    \ingroup marketdata
*/
class CrossCcyFixFloatSwapQuote : public MarketDatum {
public:
    CrossCcyFixFloatSwapQuote() {}
    //! Constructor
    CrossCcyFixFloatSwapQuote(QuantLib::Real value, const QuantLib::Date& asof, const std::string& name,
                              QuoteType quoteType, const string& floatCurrency, const QuantLib::Period& floatTenor,
                              const string& fixedCurrency, const QuantLib::Period& fixedTenor,
                              const QuantLib::Period& maturity)
        : MarketDatum(value, asof, name, quoteType, InstrumentType::CC_FIX_FLOAT_SWAP), floatCurrency_(floatCurrency),
          floatTenor_(floatTenor), fixedCurrency_(fixedCurrency), fixedTenor_(fixedTenor), maturity_(maturity) {}

    //! Make a copy of the market datum
    boost::shared_ptr<MarketDatum> clone() override {
        return boost::make_shared<CrossCcyFixFloatSwapQuote>(quote_->value(), asofDate_, name_, quoteType_, floatCurrency_, floatTenor_, fixedCurrency_, fixedTenor_, maturity_);
    }

    //! \name Inspectors
    //@{
    const string& floatCurrency() const { return floatCurrency_; }
    const QuantLib::Period& floatTenor() const { return floatTenor_; }
    const string& fixedCurrency() const { return fixedCurrency_; }
    const QuantLib::Period& fixedTenor() const { return fixedTenor_; }
    const QuantLib::Period& maturity() const { return maturity_; }
    //@}

private:
    string floatCurrency_;
    QuantLib::Period floatTenor_;
    string fixedCurrency_;
    QuantLib::Period fixedTenor_;
    QuantLib::Period maturity_;
    //! Serialization
    friend class boost::serialization::access;
    template <class Archive> void serialize(Archive& ar, const unsigned int version);
};

/*! CDS Spread data class
    This class holds single market points of type
    - CREDIT_SPREAD
    - CONV_CREDIT_SPREAD
    - PRICE
    \ingroup marketdata
*/
class CdsQuote : public MarketDatum {
public:
    CdsQuote() : runningSpread_(Null<Real>()) {}

    //! Constructor
    CdsQuote(Real value, Date asofDate, const string& name, QuoteType quoteType, const string& underlyingName,
             const string& seniority, const string& ccy, Period term, const string& docClause = "",
             Real runningSpread = Null<Real>())
        : MarketDatum(value, asofDate, name, quoteType, InstrumentType::CDS), underlyingName_(underlyingName),
          seniority_(seniority), ccy_(ccy), term_(term), docClause_(docClause), runningSpread_(runningSpread) {}

    //! Make a copy of the market datum
    boost::shared_ptr<MarketDatum> clone() override {
        return boost::make_shared<CdsQuote>(quote_->value(), asofDate_, name_, quoteType_, underlyingName_,
            seniority_, ccy_, term_, docClause_, runningSpread_);
    }

    //! \name Inspectors
    //@{
    const Period& term() const { return term_; }
    const string& seniority() const { return seniority_; }
    const string& ccy() const { return ccy_; }
    const string& underlyingName() const { return underlyingName_; }
    const string& docClause() const { return docClause_; }
    Real runningSpread() const { return runningSpread_; }
    //@}

private:
    string underlyingName_;
    string seniority_;
    string ccy_;
    Period term_;
    string docClause_;
    Real runningSpread_;

    //! Serialization
    friend class boost::serialization::access;
    template <class Archive> void serialize(Archive& ar, const unsigned int version);
};

//! Hazard rate data class
/*!
  This class holds single market points of type
  - HAZARD_RATE

  \ingroup marketdata
*/
class HazardRateQuote : public MarketDatum {
public:
    HazardRateQuote() {}
    //! Constructor
    HazardRateQuote(Real value, Date asofDate, const string& name, const string& underlyingName,
                    const string& seniority, const string& ccy, Period term, const string& docClause = "")
        : MarketDatum(value, asofDate, name, QuoteType::RATE, InstrumentType::HAZARD_RATE),
          underlyingName_(underlyingName), seniority_(seniority), ccy_(ccy), term_(term), docClause_(docClause) {}

    //! Make a copy of the market datum
    boost::shared_ptr<MarketDatum> clone() override {
        return boost::make_shared<HazardRateQuote>(quote_->value(), asofDate_, name_, underlyingName_, seniority_, ccy_, term_, docClause_);
    }

    //! \name Inspectors
    //@{
    const Period& term() const { return term_; }
    const string& seniority() const { return seniority_; }
    const string& ccy() const { return ccy_; }
    const string& underlyingName() const { return underlyingName_; }
    const string& docClause() const { return docClause_; }
    //@}
private:
    string underlyingName_;
    string seniority_;
    string ccy_;
    Period term_;
    string docClause_;
    //! Serialization
    friend class boost::serialization::access;
    template <class Archive> void serialize(Archive& ar, const unsigned int version);
};

//! Recovery rate data class
/*!
  This class holds single market points of type
  - RECOVERY_RATE
  \ingroup marketdata
*/
class RecoveryRateQuote : public MarketDatum {
public:
    RecoveryRateQuote() {}
    //! Constructor
    RecoveryRateQuote(Real value, Date asofDate, const string& name, const string& underlyingName,
                      const string& seniority, const string& ccy, const string& docClause = "")
        : MarketDatum(value, asofDate, name, QuoteType::RATE, InstrumentType::RECOVERY_RATE),
          underlyingName_(underlyingName), seniority_(seniority), ccy_(ccy), docClause_(docClause) {}
    
    //! Make a copy of the market datum
    boost::shared_ptr<MarketDatum> clone() override {
        return boost::make_shared<RecoveryRateQuote>(quote_->value(), asofDate_, name_, underlyingName_, seniority_, ccy_, docClause_);
    }

    //! \name Inspectors
    //@{
    const string& seniority() const { return seniority_; }
    const string& ccy() const { return ccy_; }
    const string& underlyingName() const { return underlyingName_; }
    const string& docClause() const { return docClause_; }
    //@}
private:
    string underlyingName_;
    string seniority_;
    string ccy_;
    string docClause_;
    //! Serialization
    friend class boost::serialization::access;
    template <class Archive> void serialize(Archive& ar, const unsigned int version);
};

//! Swaption data class
/*!
  This class holds single market points of type
  - SWAPTION
  Specific data comprise
  - currency
  - expiry
  - term
  - at-the-money flag (is an at-the-money swaption quote?)
  - strike

  \ingroup marketdata
*/
class SwaptionQuote : public MarketDatum {
public:
    SwaptionQuote() {}
    //! Constructor
    SwaptionQuote(Real value, Date asofDate, const string& name, QuoteType quoteType, string ccy, Period expiry,
                  Period term, string dimension, Real strike = 0.0, const std::string& quoteTag = std::string(),
                  bool isPayer = true)
        : MarketDatum(value, asofDate, name, quoteType, InstrumentType::SWAPTION), ccy_(ccy), expiry_(expiry),
          term_(term), dimension_(dimension), strike_(strike), quoteTag_(quoteTag), isPayer_(isPayer) {}

    //! Make a copy of the market datum
    boost::shared_ptr<MarketDatum> clone() override {
        return boost::make_shared<SwaptionQuote>(quote_->value(), asofDate_, name_, quoteType_, ccy_, expiry_, term_,
                                                 dimension_, strike_, quoteTag_, isPayer_);
    }

    //! \name Inspectors
    //@{
    const string& ccy() const { return ccy_; }
    const Period& expiry() const { return expiry_; }
    const Period& term() const { return term_; }
    const string& dimension() const { return dimension_; }
    Real strike() { return strike_; }
    const string& quoteTag() const { return quoteTag_; }
    bool isPayer() const { return isPayer_; }
    //@}
private:
    string ccy_;
    Period expiry_;
    Period term_;
    string dimension_;
    Real strike_;
    string quoteTag_;
    bool isPayer_;
    //! Serialization
    friend class boost::serialization::access;
    template <class Archive> void serialize(Archive& ar, const unsigned int version);
};

//! Shift data class (for SLN swaption volatilities)
/*!
  This class holds single market points of type
  - SHIFT
  Specific data comprise
  - currency
  - term

  \ingroup marketdata
*/
class SwaptionShiftQuote : public MarketDatum {
public:
    SwaptionShiftQuote() {}
    //! Constructor
    SwaptionShiftQuote(Real value, Date asofDate, const string& name, QuoteType quoteType, string ccy, Period term,
                       const std::string& quoteTag = std::string())
        : MarketDatum(value, asofDate, name, quoteType, InstrumentType::SWAPTION), ccy_(ccy), term_(term),
          quoteTag_(quoteTag) {
        QL_REQUIRE(quoteType == MarketDatum::QuoteType::SHIFT, "quote type must be SHIFT for shift data");
    }

    //! Make a copy of the market datum
    boost::shared_ptr<MarketDatum> clone() override {
        return boost::make_shared<SwaptionShiftQuote>(quote_->value(), asofDate_, name_, quoteType_, ccy_, term_);
    }

    //! \name Inspectors
    //@{
    const string& ccy() const { return ccy_; }
    const Period& term() const { return term_; }
    const string& quoteTag() const { return quoteTag_; }
    //@}
private:
    string ccy_;
    Period term_;
    string quoteTag_;
    //! Serialization
    friend class boost::serialization::access;
    template <class Archive> void serialize(Archive& ar, const unsigned int version);
};

//! Bond option data class
/*!
This class holds single market points of type
- BOND_OPTION
Specific data comprise
- qualifier
- expiry
- term

\ingroup marketdata
*/

class BondOptionQuote : public MarketDatum {
public:
    BondOptionQuote() {}
    //! Constructor
    BondOptionQuote(Real value, Date asofDate, const string& name, QuoteType quoteType, string qualifier, Period expiry,
                    Period term)
        : MarketDatum(value, asofDate, name, quoteType, InstrumentType::BOND_OPTION), qualifier_(qualifier),
          expiry_(expiry), term_(term) {}

    //! Make a copy of the market datum
    boost::shared_ptr<MarketDatum> clone() override {
        return boost::make_shared<BondOptionQuote>(quote_->value(), asofDate_, name_, quoteType_, qualifier_, expiry_, term_);
    }

    //! \name Inspectors
    //@{
    const string& qualifier() const { return qualifier_; }
    const Period& expiry() const { return expiry_; }
    const Period& term() const { return term_; }
    //@}
private:
    string qualifier_;
    Period expiry_;
    Period term_;
    //! Serialization
    friend class boost::serialization::access;
    template <class Archive> void serialize(Archive& ar, const unsigned int version);
};

//! Shift data class (for SLN bond option volatilities)
/*!
This class holds single market points of type
- SHIFT
Specific data comprise
- qualifier
- term

\ingroup marketdata
*/

class BondOptionShiftQuote : public MarketDatum {
public:
    BondOptionShiftQuote() {}
    //! Constructor
    BondOptionShiftQuote(Real value, Date asofDate, const string& name, QuoteType quoteType, string qualifier,
                         Period term)
        : MarketDatum(value, asofDate, name, quoteType, InstrumentType::BOND_OPTION), qualifier_(qualifier),
          term_(term) {
        QL_REQUIRE(quoteType == MarketDatum::QuoteType::SHIFT, "quote type must be SHIFT for shift data");
    }

    //! Make a copy of the market datum
    boost::shared_ptr<MarketDatum> clone() override {
        return boost::make_shared<BondOptionShiftQuote>(quote_->value(), asofDate_, name_, quoteType_, qualifier_, term_);
    }

    //! \name Inspectors
    //@{
    const string& qualifier() const { return qualifier_; }
    const Period& term() const { return term_; }
    //@}
private:
    string qualifier_;
    Period term_;
    //! Serialization
    friend class boost::serialization::access;
    template <class Archive> void serialize(Archive& ar, const unsigned int version);
};

//! Cap/Floor data class
/*!
  This class holds single market points of type
  - CAPFLOOR
  Specific data comprise
  - currency
  - term
  - underlying index tenor
  - at-the-money flag (is an at-the-money cap/floor quote?)
  - relative quotation flag (quote to be added to the at-the-money quote?)
  - strike

  \ingroup marketdata
*/
class CapFloorQuote : public MarketDatum {
public:
    CapFloorQuote() {}
    //! Constructor
    CapFloorQuote(Real value, Date asofDate, const string& name, QuoteType quoteType, string ccy, Period term,
                  Period underlying, bool atm, bool relative, Real strike = 0.0, const string& indexName = string(), bool isCap = true)
        : MarketDatum(value, asofDate, name, quoteType, InstrumentType::CAPFLOOR), ccy_(ccy), term_(term),
          underlying_(underlying), atm_(atm), relative_(relative), strike_(strike), indexName_(indexName), isCap_(isCap) {}

    //! Make a copy of the market datum
    boost::shared_ptr<MarketDatum> clone() override {
        return boost::make_shared<CapFloorQuote>(quote_->value(), asofDate_, name_, quoteType_, ccy_, term_,
                                                 underlying_, atm_, relative_, strike_, indexName_, isCap_);
    }

    //! \name Inspectors
    //@{
    const string& ccy() const { return ccy_; }
    const Period& term() const { return term_; }
    const Period& underlying() const { return underlying_; }
    bool atm() const { return atm_; }
    bool relative() const { return relative_; }
    Real strike() { return strike_; }
    const string& indexName() const { return indexName_; }
    bool isCap() const { return isCap_; }
    //@}
private:
    string ccy_;
    Period term_;
    Period underlying_;
    bool atm_;
    bool relative_;
    Real strike_;
    string indexName_;
    bool isCap_;
    //! Serialization
    friend class boost::serialization::access;
    template <class Archive> void serialize(Archive& ar, const unsigned int version);
};

//! Shift data class (for SLN cap/floor volatilities)
/*! This class holds, for a given currency and index tenor, single market points of type
    - SHIFT
    \ingroup marketdata
*/
class CapFloorShiftQuote : public MarketDatum {
public:
    CapFloorShiftQuote() {}
    CapFloorShiftQuote(Real value, const Date& asofDate, const string& name, QuoteType quoteType, const string& ccy,
                       const Period& indexTenor, const string& indexName = string())
        : MarketDatum(value, asofDate, name, quoteType, InstrumentType::CAPFLOOR), ccy_(ccy), indexTenor_(indexTenor),
          indexName_(indexName) {
        QL_REQUIRE(quoteType == MarketDatum::QuoteType::SHIFT, "Quote type must be SHIFT for shift data");
    }

    //! Make a copy of the market datum
    boost::shared_ptr<MarketDatum> clone() override {
        return boost::make_shared<CapFloorShiftQuote>(quote_->value(), asofDate_, name_, quoteType_, ccy_, indexTenor_,
                                                      indexName_);
    }

    const string& ccy() const { return ccy_; }
    const Period& indexTenor() const { return indexTenor_; }
    const string& indexName() const { return indexName_; }

private:
    string ccy_;
    Period indexTenor_;
    string indexName_;
    //! Serialization
    friend class boost::serialization::access;
    template <class Archive> void serialize(Archive& ar, const unsigned int version);
};

//! Foreign exchange rate data class
/*!
  This class holds single market points of type
  - FX_SPOT
  Specific data comprise
  - unit currency
  - currency

  The quote is then interpreted as follows:

  1 unit of "unit currency" = quote * 1 unit of "currency"

  \ingroup marketdata
*/
class FXSpotQuote : public MarketDatum {
public:
    FXSpotQuote() {}
    //! Constructor
    FXSpotQuote(Real value, Date asofDate, const string& name, QuoteType quoteType, string unitCcy, string ccy)
        : MarketDatum(value, asofDate, name, quoteType, InstrumentType::FX_SPOT), unitCcy_(unitCcy), ccy_(ccy) {}

    //! Make a copy of the market datum
    boost::shared_ptr<MarketDatum> clone() override {
        return boost::make_shared<FXSpotQuote>(quote_->value(), asofDate_, name_, quoteType_, unitCcy_, ccy_);
    }

    //! \name Inspectors
    //@{
    const string& unitCcy() const { return unitCcy_; }
    const string& ccy() const { return ccy_; }
    //@}
private:
    string unitCcy_;
    string ccy_;
    //! Serialization
    friend class boost::serialization::access;
    template <class Archive> void serialize(Archive& ar, const unsigned int version);
};

//! Foreign exchange rate data class
/*!
  This class holds single market points of type
  - FX_FWD
  Specific data comprise
  - unit currency
  - currency
  - term
  - conversion factor

  The quote is expected in "forward points" = (FXFwd - FXSpot) / conversionFactor

  \ingroup marketdata
*/
class FXForwardQuote : public MarketDatum {
public:
    enum class FxFwdString { ON, TN, SN };

    FXForwardQuote() {}
    //! Constructor
    FXForwardQuote(Real value, Date asofDate, const string& name, QuoteType quoteType, string unitCcy, string ccy,
                   const boost::variant<QuantLib::Period, FxFwdString>& term, Real conversionFactor = 1.0)
        : MarketDatum(value, asofDate, name, quoteType, InstrumentType::FX_FWD), unitCcy_(unitCcy), ccy_(ccy),
          term_(term), conversionFactor_(conversionFactor) {}

    //! Make a copy of the market datum
    boost::shared_ptr<MarketDatum> clone() override {
        return boost::make_shared<FXForwardQuote>(quote_->value(), asofDate_, name_, quoteType_, unitCcy_, ccy_, term_, conversionFactor_);
    }

    //! \name Inspectors
    //@{
    const string& unitCcy() const { return unitCcy_; }
    const string& ccy() const { return ccy_; }
    const boost::variant<QuantLib::Period, FxFwdString>& term() const { return term_; }
    Real conversionFactor() const { return conversionFactor_; }
    //@}
private:
    string unitCcy_;
    string ccy_;
    boost::variant<QuantLib::Period, FxFwdString> term_;
    Real conversionFactor_;
    //! Serialization
    friend class boost::serialization::access;
    template <class Archive> void serialize(Archive& ar, const unsigned int version);
};

//! FX Option data class
/*!
  This class holds single market points of type
  - FX_OPTION
  Specific data comprise
  - unit currency
  - currency
  - expiry
  - "strike" (25 delta butterfly "25BF", 25 delta risk reversal "25RR", atm straddle ATM, or individual delta put/call
  quotes) we do not yet support ATMF.

  \ingroup marketdata
*/
class FXOptionQuote : public MarketDatum {
public:
    FXOptionQuote() {}
    //! Constructor
    FXOptionQuote(Real value, Date asofDate, const string& name, QuoteType quoteType, string unitCcy, string ccy,
                  Period expiry, string strike)
        : MarketDatum(value, asofDate, name, quoteType, InstrumentType::FX_OPTION), unitCcy_(unitCcy), ccy_(ccy),
          expiry_(expiry), strike_(strike) {

        Strike s = parseStrike(strike);
        QL_REQUIRE(s.type == Strike::Type::DeltaCall || s.type == Strike::Type::DeltaPut ||
                       s.type == Strike::Type::ATM || s.type == Strike::Type::BF || s.type == Strike::Type::RR || s.type == Strike::Type::Absolute,
                   "Unsupported FXOptionQuote strike (" << strike << ")");
    }

    //! Make a copy of the market datum
    boost::shared_ptr<MarketDatum> clone() override {
        return boost::make_shared<FXOptionQuote>(quote_->value(), asofDate_, name_, quoteType_, unitCcy_, ccy_, expiry_, strike_);
    }

    //! \name Inspectors
    //@{
    const string& unitCcy() const { return unitCcy_; }
    const string& ccy() const { return ccy_; }
    const Period& expiry() const { return expiry_; }
    const string& strike() const { return strike_; }
    //@}
private:
    string unitCcy_;
    string ccy_;
    Period expiry_;
    string strike_; // TODO: either: ATM, 25RR, 25BF. Should be an enum?
    //! Serialization
    friend class boost::serialization::access;
    template <class Archive> void serialize(Archive& ar, const unsigned int version);
};

//! ZC Inflation swap data class
/*!
 This class holds single market points of type
 - ZC_INFLATIONSWAP
 Specific data comprise index, term.

 \ingroup marketdata
 */
class ZcInflationSwapQuote : public MarketDatum {
public:
    ZcInflationSwapQuote() {}
    ZcInflationSwapQuote(Real value, Date asofDate, const string& name, const string& index, Period term)
        : MarketDatum(value, asofDate, name, QuoteType::RATE, InstrumentType::ZC_INFLATIONSWAP), index_(index),
          term_(term) {}

    //! Make a copy of the market datum
    boost::shared_ptr<MarketDatum> clone() override {
        return boost::make_shared<ZcInflationSwapQuote>(quote_->value(), asofDate_, name_, index_, term_);
    }

    string index() { return index_; }
    Period term() { return term_; }

private:
    string index_;
    Period term_;
    //! Serialization
    friend class boost::serialization::access;
    template <class Archive> void serialize(Archive& ar, const unsigned int version);
};

//! Inflation Cap Floor data class
/*!
This class holds single market points of type
- INFLATION_CAPFLOOR
Specific data comprise type (can be price or nvol or slnvol),
index, term, cap/floor, strike

\ingroup marketdata
*/
class InflationCapFloorQuote : public MarketDatum {
public:
    InflationCapFloorQuote() {}
    InflationCapFloorQuote(Real value, Date asofDate, const string& name, QuoteType quoteType, const string& index,
                           Period term, bool isCap, const string& strike, InstrumentType instrumentType)
        : MarketDatum(value, asofDate, name, quoteType, instrumentType), index_(index), term_(term), isCap_(isCap),
          strike_(strike) {}

    //! Make a copy of the market datum
    boost::shared_ptr<MarketDatum> clone() override {
        return boost::make_shared<InflationCapFloorQuote>(quote_->value(), asofDate_, name_, quoteType_, index_, term_, isCap_, strike_, instrumentType_);
    }

    string index() { return index_; }
    Period term() { return term_; }
    bool isCap() { return isCap_; }
    string strike() { return strike_; }

private:
    string index_;
    Period term_;
    bool isCap_;
    string strike_;
    //! Serialization
    friend class boost::serialization::access;
    template <class Archive> void serialize(Archive& ar, const unsigned int version);
};

//! ZC Cap Floor data class
/*!
 This class holds single market points of type
 - ZC_INFLATION_CAPFLOOR
 Specific data comprise type (can be price or nvol or slnvol),
 index, term, cap/floor, strike

 \ingroup marketdata
 */
class ZcInflationCapFloorQuote : public InflationCapFloorQuote {
public:
    ZcInflationCapFloorQuote() {}
    ZcInflationCapFloorQuote(Real value, Date asofDate, const string& name, QuoteType quoteType, const string& index,
                             Period term, bool isCap, const string& strike)
        : InflationCapFloorQuote(value, asofDate, name, quoteType, index, term, isCap, strike,
                                 InstrumentType::ZC_INFLATIONCAPFLOOR) {}

    //! Make a copy of the market datum
    boost::shared_ptr<MarketDatum> clone() override {
        return boost::make_shared<ZcInflationCapFloorQuote>(quote_->value(), asofDate_, name_, quoteType_, index(), term(), isCap(), strike());
    }

private:
    //! Serialization
    friend class boost::serialization::access;
    template <class Archive> void serialize(Archive& ar, const unsigned int version);
};

//! YoY Inflation swap data class
/*!
 This class holds single market points of type
 - YOY_INFLATIONSWAP
 Specific data comprise index, term.

 \ingroup marketdata
 */
class YoYInflationSwapQuote : public MarketDatum {
public:
    YoYInflationSwapQuote() {}
    YoYInflationSwapQuote(Real value, Date asofDate, const string& name, const string& index, Period term)
        : MarketDatum(value, asofDate, name, QuoteType::RATE, InstrumentType::YY_INFLATIONSWAP), index_(index),
          term_(term) {}

    //! Make a copy of the market datum
    boost::shared_ptr<MarketDatum> clone() override {
        return boost::make_shared<YoYInflationSwapQuote>(quote_->value(), asofDate_, name_, index_, term_);
    }

    string index() { return index_; }
    Period term() { return term_; }

private:
    string index_;
    Period term_;
    //! Serialization
    friend class boost::serialization::access;
    template <class Archive> void serialize(Archive& ar, const unsigned int version);
};

//! YY Cap Floor data class
/*!
This class holds single market points of type
- YY_INFLATION_CAPFLOOR
Specific data comprise type (can be price or nvol or slnvol),
index, term, cap/floor, strike

\ingroup marketdata
*/
class YyInflationCapFloorQuote : public InflationCapFloorQuote {
public:
    YyInflationCapFloorQuote() {}
    YyInflationCapFloorQuote(Real value, Date asofDate, const string& name, QuoteType quoteType, const string& index,
                             Period term, bool isCap, const string& strike)
        : InflationCapFloorQuote(value, asofDate, name, quoteType, index, term, isCap, strike,
                                 InstrumentType::YY_INFLATIONCAPFLOOR) {}


    //! Make a copy of the market datum
    boost::shared_ptr<MarketDatum> clone() override {
        return boost::make_shared<YyInflationCapFloorQuote>(quote_->value(), asofDate_, name_, quoteType_, index(), term(), isCap(), strike());
    }
private:
    //! Serialization
    friend class boost::serialization::access;
    template <class Archive> void serialize(Archive& ar, const unsigned int version);
};

//! Inflation seasonality data class
/*!
 This class holds single market points of type
 - SEASONALITY
 Specific data comprise inflation index, factor type (ADD, MULT) and month (JAN to DEC).

 \ingroup marketdata
 */
class SeasonalityQuote : public MarketDatum {
public:
    SeasonalityQuote() {}
    SeasonalityQuote(Real value, Date asofDate, const string& name, const string& index, const string& type,
                     const string& month)
        : MarketDatum(value, asofDate, name, QuoteType::RATE, InstrumentType::SEASONALITY), index_(index), type_(type),
          month_(month) {}
    //! Make a copy of the market datum
    boost::shared_ptr<MarketDatum> clone() override {
        return boost::make_shared<SeasonalityQuote>(quote_->value(), asofDate_, name_, index(), type(), month());
    }

    string index() { return index_; }
    string type() { return type_; }
    string month() { return month_; }
    QuantLib::Size applyMonth() const;

private:
    string index_;
    string type_;
    string month_;
    //! Serialization
    friend class boost::serialization::access;
    template <class Archive> void serialize(Archive& ar, const unsigned int version);
};

//! Equity/Index spot price data class
/*!
This class holds single market points of type
- EQUITY_SPOT
Specific data comprise
- Equity/Index name
- currency

\ingroup marketdata
*/
class EquitySpotQuote : public MarketDatum {
public:
    EquitySpotQuote() {}
    //! Constructor
    EquitySpotQuote(Real value, Date asofDate, const string& name, QuoteType quoteType, string equityName, string ccy)
        : MarketDatum(value, asofDate, name, quoteType, InstrumentType::EQUITY_SPOT), eqName_(equityName), ccy_(ccy) {}


    //! Make a copy of the market datum
    boost::shared_ptr<MarketDatum> clone() override {
        return boost::make_shared<EquitySpotQuote>(quote_->value(), asofDate_, name_, quoteType_, eqName_, ccy_);
    }

    //! \name Inspectors
    //@{
    const string& eqName() const { return eqName_; }
    const string& ccy() const { return ccy_; }
    //@}
private:
    string eqName_;
    string ccy_;
    //! Serialization
    friend class boost::serialization::access;
    template <class Archive> void serialize(Archive& ar, const unsigned int version);
};

//! Equity forward data class
/*!
This class holds single market points of type
- EQUITY_FWD
Specific data comprise
- Equity/Index name
- currency
- expiry date

The quote is expected as a forward price

\ingroup marketdata
*/
class EquityForwardQuote : public MarketDatum {
public:
    EquityForwardQuote() {}
    //! Constructor
    EquityForwardQuote(Real value, Date asofDate, const string& name, QuoteType quoteType, string equityName,
                       string ccy, const Date& expiryDate);

    //! Make a copy of the market datum
    boost::shared_ptr<MarketDatum> clone() override {
        return boost::make_shared<EquityForwardQuote>(quote_->value(), asofDate_, name_, quoteType_, eqName_, ccy_, expiry_);
    }

    //! \name Inspectors
    //@{
    const string& eqName() const { return eqName_; }
    const string& ccy() const { return ccy_; }
    const Date& expiryDate() const { return expiry_; }
    //@}
private:
    string eqName_;
    string ccy_;
    Date expiry_;
    //! Serialization
    friend class boost::serialization::access;
    template <class Archive> void serialize(Archive& ar, const unsigned int version);
};

//! Equity/Index Dividend yield data class
/*!
This class holds single market points of type
- EQUITY_DIVIDEND
Specific data comprise
- Equity/Index name
- currency
- yield tenor date

The quote is expected as a forward price

\ingroup marketdata
*/
class EquityDividendYieldQuote : public MarketDatum {
public:
    EquityDividendYieldQuote() {}
    //! Constructor
    EquityDividendYieldQuote(Real value, Date asofDate, const string& name, QuoteType quoteType, string equityName,
                             string ccy, const Date& tenorDate);

    //! Make a copy of the market datum
    boost::shared_ptr<MarketDatum> clone() override {
        return boost::make_shared<EquityDividendYieldQuote>(quote_->value(), asofDate_, name_, quoteType_, eqName_, ccy_, tenor_);
    }

    //! \name Inspectors
    //@{
    const string& eqName() const { return eqName_; }
    const string& ccy() const { return ccy_; }
    const Date& tenorDate() const { return tenor_; }
    //@}
private:
    string eqName_;
    string ccy_;
    Date tenor_;
    //! Serialization
    friend class boost::serialization::access;
    template <class Archive> void serialize(Archive& ar, const unsigned int version);
};

//! Equity/Index Option data class
/*!
This class holds single market points of type
- EQUITY_OPTION
Specific data comprise
- Equity/Index name
- currency
- expiry
- strike - supported are:
           - absolute strike, e.g. 1234.5
           - ATM/AtmFwd          (or as an alias ATMF)
           - MNY/[Spot/Fwd]/1.2
- C (call), P (put) flag, this is optional and defaults to C

\ingroup marketdata
*/
class EquityOptionQuote : public MarketDatum {
public:
    EquityOptionQuote() {}
    //! Constructor
    EquityOptionQuote(Real value, Date asofDate, const string& name, QuoteType quoteType, string equityName, string ccy,
                      string expiry, const boost::shared_ptr<BaseStrike>& strike, bool isCall = true);


    //! Make a copy of the market datum
    boost::shared_ptr<MarketDatum> clone() override {
        return boost::make_shared<EquityOptionQuote>(quote_->value(), asofDate_, name_, quoteType_, eqName_, ccy_, expiry_, strike_, isCall_);
    }

    //! \name Inspectors
    //@{
    const string& eqName() const { return eqName_; }
    const string& ccy() const { return ccy_; }
    const string& expiry() const { return expiry_; }
    const boost::shared_ptr<BaseStrike>& strike() const { return strike_; }
    bool isCall() { return isCall_; }
    //@}
private:
    string eqName_;
    string ccy_;
    string expiry_;
    boost::shared_ptr<BaseStrike> strike_;
    bool isCall_;
    //! Serialization
    friend class boost::serialization::access;
    template <class Archive> void serialize(Archive& ar, const unsigned int version);
};

//! Bond spread data class
/*!
This class holds single market points of type
- BOND SPREAD
\ingroup marketdata
*/
class SecuritySpreadQuote : public MarketDatum {
public:
    SecuritySpreadQuote() {}
    //! Constructor
    SecuritySpreadQuote(Real value, Date asofDate, const string& name, const string& securityID)
        : MarketDatum(value, asofDate, name, QuoteType::YIELD_SPREAD, InstrumentType::BOND), securityID_(securityID) {}

    //! Make a copy of the market datum
    boost::shared_ptr<MarketDatum> clone() override {
        return boost::make_shared<SecuritySpreadQuote>(quote_->value(), asofDate_, name_, securityID_);
    }

    //! \name Inspectors
    //@{
    const string& securityID() const { return securityID_; }
    //@}
private:
    string securityID_;
    //! Serialization
    friend class boost::serialization::access;
    template <class Archive> void serialize(Archive& ar, const unsigned int version);
};

//! Base correlation data class
/*!
This class holds single market points of type
- CDS_INDEX BASE_CORRELATION
\ingroup marketdata
*/
class BaseCorrelationQuote : public MarketDatum {
public:
    BaseCorrelationQuote() {}
    //! Constructor
    BaseCorrelationQuote(Real value, Date asofDate, const string& name, QuoteType quoteType, const string& cdsIndexName,
                         Period term, Real detachmentPoint)
        : MarketDatum(value, asofDate, name, quoteType, InstrumentType::CDS_INDEX), cdsIndexName_(cdsIndexName),
          term_(term), detachmentPoint_(detachmentPoint) {}


    //! Make a copy of the market datum
    boost::shared_ptr<MarketDatum> clone() override {
        return boost::make_shared<BaseCorrelationQuote>(quote_->value(), asofDate_, name_, quoteType_, cdsIndexName_, term_, detachmentPoint_);
    }

    //! \name Inspectors
    //@{
    const string& cdsIndexName() const { return cdsIndexName_; }
    Real detachmentPoint() const { return detachmentPoint_; }
    Period term() const { return term_; }
    //@}
private:
    string cdsIndexName_;
    Period term_;
    Real detachmentPoint_;
    //! Serialization
    friend class boost::serialization::access;
    template <class Archive> void serialize(Archive& ar, const unsigned int version);
};

//! CDS Index Option data class
/*! This class holds single market points of type \c INDEX_CDS_OPTION
    \ingroup marketdata
*/
class IndexCDSOptionQuote : public MarketDatum {
public:
    //! Default constructor
    IndexCDSOptionQuote() {}

    //! Detailed constructor
    /*! \param value     The volatility value
        \param asof      The quote date
        \param name      The quote name
        \param indexName The name of the CDS index
        \param expiry    Expiry object defining the quote's expiry
        \param indexTerm The term of the underlying CDS index e.g. 3Y, 5Y, 7Y, 10Y etc. If not given, defaults to
                         an empty string. Assumed here that the term is encoded in \c indexName.
        \param strike    Strike object defining the quote's strike. If not given, assumed that quote is ATM.
    */
    IndexCDSOptionQuote(QuantLib::Real value, const QuantLib::Date& asof, const std::string& name,
                        const std::string& indexName, const boost::shared_ptr<Expiry>& expiry,
                        const std::string& indexTerm = "", const boost::shared_ptr<BaseStrike>& strike = nullptr);


    //! Make a copy of the market datum
    boost::shared_ptr<MarketDatum> clone() override {
        return boost::make_shared<IndexCDSOptionQuote>(quote_->value(), asofDate_, name_, indexName_, expiry_, indexTerm_, strike_);
    }

    //! \name Inspectors
    //@{
    const std::string& indexName() const { return indexName_; }
    const boost::shared_ptr<Expiry>& expiry() const { return expiry_; }
    const std::string& indexTerm() const { return indexTerm_; }
    const boost::shared_ptr<BaseStrike>& strike() const { return strike_; }
    //@}

private:
    std::string indexName_;
    boost::shared_ptr<Expiry> expiry_;
    std::string indexTerm_;
    boost::shared_ptr<BaseStrike> strike_;

    //! Serialization
    friend class boost::serialization::access;
    template <class Archive> void serialize(Archive& ar, const unsigned int version);
};

//! Commodity spot quote class
/*! This class holds a spot price for a commodity in a given currency
    \ingroup marketdata
*/
class CommoditySpotQuote : public MarketDatum {
public:
    CommoditySpotQuote() {}
    //! Constructor
    CommoditySpotQuote(QuantLib::Real value, const QuantLib::Date& asofDate, const std::string& name,
                       QuoteType quoteType, const std::string& commodityName, const std::string& quoteCurrency)
        : MarketDatum(value, asofDate, name, quoteType, InstrumentType::COMMODITY_SPOT), commodityName_(commodityName),
          quoteCurrency_(quoteCurrency) {
        QL_REQUIRE(quoteType == QuoteType::PRICE, "Commodity spot quote must be of type 'PRICE'");
    }

    //! Make a copy of the market datum
    boost::shared_ptr<MarketDatum> clone() override {
        return boost::make_shared<CommoditySpotQuote>(quote_->value(), asofDate_, name_, quoteType_, commodityName_, quoteCurrency_);
    }

    //! \name Inspectors
    //@{
    const std::string& commodityName() const { return commodityName_; }
    const std::string& quoteCurrency() const { return quoteCurrency_; }
    //@}

private:
    std::string commodityName_;
    std::string quoteCurrency_;
    //! Serialization
    friend class boost::serialization::access;
    template <class Archive> void serialize(Archive& ar, const unsigned int version);
};

//! Commodity forward quote class
/*! This class holds a forward price for a commodity in a given currency
    \ingroup marketdata
*/
class CommodityForwardQuote : public MarketDatum {
public:
    CommodityForwardQuote() {}
    //! Date based commodity forward constructor
    CommodityForwardQuote(QuantLib::Real value, const QuantLib::Date& asofDate, const std::string& name,
                          QuoteType quoteType, const std::string& commodityName, const std::string& quoteCurrency,
                          const QuantLib::Date& expiryDate);

    //! Tenor based commodity forward constructor
    CommodityForwardQuote(QuantLib::Real value, const QuantLib::Date& asofDate, const std::string& name,
                          QuoteType quoteType, const std::string& commodityName, const std::string& quoteCurrency,
                          const QuantLib::Period& tenor, boost::optional<QuantLib::Period> startTenor = boost::none);

    //! Make a copy of the market datum
    boost::shared_ptr<MarketDatum> clone() override {
        if (tenorBased_) {
            return boost::make_shared<CommodityForwardQuote>(quote_->value(), asofDate_, name_, quoteType_, commodityName_, quoteCurrency_, tenor_, startTenor_);
        } else {
            return boost::make_shared<CommodityForwardQuote>(quote_->value(), asofDate_, name_, quoteType_, commodityName_, quoteCurrency_, expiryDate_);
        }
    }

    //! \name Inspectors
    //@{
    const std::string& commodityName() const { return commodityName_; }
    const std::string& quoteCurrency() const { return quoteCurrency_; }

    //! The commodity forward's expiry if the quote is date based
    const QuantLib::Date& expiryDate() const { return expiryDate_; }

    //! The commodity forward's tenor if the quote is tenor based
    const QuantLib::Period& tenor() const { return tenor_; }

    /*! The period between the as of date and the date from which the forward tenor is applied. This is generally the
        spot tenor which is indicated by \c boost::none but there are special cases:
        - overnight forward: \c startTenor will be <code>0 * Days</code> and \c tenor will be <code>1 * Days</code>
        - tom-next forward: \c startTenor will be <code>1 * Days</code> and \c tenor will be <code>1 * Days</code>
    */
    const boost::optional<QuantLib::Period>& startTenor() const { return startTenor_; }

    //! Returns \c true if the forward is tenor based and \c false if forward is date based
    bool tenorBased() const { return tenorBased_; }
    //@}

private:
    std::string commodityName_;
    std::string quoteCurrency_;
    QuantLib::Date expiryDate_;
    QuantLib::Period tenor_;
    boost::optional<QuantLib::Period> startTenor_;
    bool tenorBased_;
    //! Serialization
    friend class boost::serialization::access;
    template <class Archive> void serialize(Archive& ar, const unsigned int version);
};

//! Commodity option data class
/*! This class holds single market points of type COMMODITY_OPTION
    \ingroup marketdata
*/
class CommodityOptionQuote : public MarketDatum {
public:
    CommodityOptionQuote() : optionType_(QuantLib::Option::Call) {}

    //! Constructor
    /*! \param value         The volatility value
        \param asof          The quote date
        \param name          The quote name
        \param quoteType     The quote type, should be RATE_LNVOL
        \param commodityName The name of the underlying commodity
        \param quoteCurrency The quote currency
        \param expiry        Expiry object defining the quote's expiry
        \param strike        Strike object defining the quote's strike
        \param optionType    The option type.
    */
    CommodityOptionQuote(QuantLib::Real value, const QuantLib::Date& asof, const std::string& name, QuoteType quoteType,
                         const std::string& commodityName, const std::string& quoteCurrency,
                         const boost::shared_ptr<Expiry>& expiry, const boost::shared_ptr<BaseStrike>& strike,
                         QuantLib::Option::Type optionType = QuantLib::Option::Call);

    //! Make a copy of the market datum
    boost::shared_ptr<MarketDatum> clone() override {
        return boost::make_shared<CommodityOptionQuote>(quote_->value(), asofDate_, name_,
            quoteType_, commodityName_, quoteCurrency_, expiry_, strike_, optionType_);
    }

    //! \name Inspectors
    //@{
    const std::string& commodityName() const { return commodityName_; }
    const std::string& quoteCurrency() const { return quoteCurrency_; }
    const boost::shared_ptr<Expiry>& expiry() const { return expiry_; }
    const boost::shared_ptr<BaseStrike>& strike() const { return strike_; }
    QuantLib::Option::Type optionType() const { return optionType_; }
    //@}

private:
    std::string commodityName_;
    std::string quoteCurrency_;
    boost::shared_ptr<Expiry> expiry_;
    boost::shared_ptr<BaseStrike> strike_;
    QuantLib::Option::Type optionType_;
    //! Serialization
    friend class boost::serialization::access;
    template <class Archive> void serialize(Archive& ar, const unsigned int version);
};

//! Spread data class
/*! This class holds single market points of type SPREAD
    \ingroup marketdata
*/
class CorrelationQuote : public MarketDatum {
public:
    CorrelationQuote() {}
    //! Constructor
    /*! \param value         The correlation value
        \param asof          The quote date
        \param name          The quote name
        \param quoteType     The quote type, should be RATE or PRICE
        \param index1        The name of the first index
        \param index2        The name of the second index
        \param expiry        Expiry can be a period or a date
        \param strike        Can be underlying commodity price or ATM
    */
    CorrelationQuote(QuantLib::Real value, const QuantLib::Date& asof, const std::string& name, QuoteType quoteType,
                     const std::string& index1, const std::string& index2, const std::string& expiry,
                     const std::string& strike);

    //! Make a copy of the market datum
    boost::shared_ptr<MarketDatum> clone() override {
        return boost::make_shared<CorrelationQuote>(quote_->value(), asofDate_, name_, quoteType_, index1_, index2_, expiry_, strike_);
    }

    //! \name Inspectors
    //@{
    const std::string& index1() const { return index1_; }
    const std::string& index2() const { return index2_; }
    const std::string& expiry() const { return expiry_; }
    const std::string& strike() const { return strike_; }
    //@}

private:
    std::string index1_;
    std::string index2_;
    std::string expiry_;
    std::string strike_;
    //! Serialization
    friend class boost::serialization::access;
    template <class Archive> void serialize(Archive& ar, const unsigned int version);
};

//! CPR data class
/*!
This class holds single market points of type
- CPR
\ingroup marketdata
*/
class CPRQuote : public MarketDatum {
public:
    CPRQuote() {}
    //! Constructor
    CPRQuote(Real value, Date asofDate, const string& name, const string& securityId)
        : MarketDatum(value, asofDate, name, QuoteType::RATE, InstrumentType::CPR), securityID_(securityId) {}

    //! Make a copy of the market datum
    boost::shared_ptr<MarketDatum> clone() override {
        return boost::make_shared<CPRQuote>(quote_->value(), asofDate_, name_, securityID_);
    }

    //! \name Inspectors
    //@{
    const string& securityID() const { return securityID_; }
    //@}
private:
    string securityID_;
    //! Serialization
    friend class boost::serialization::access;
    template <class Archive> void serialize(Archive& ar, const unsigned int version);
};

//! Bond Price Quote
/*!
This class holds single market points of type
- Price
\ingroup marketdata
*/
class BondPriceQuote : public MarketDatum {
public:
    BondPriceQuote() {}
    //! Constructor
    BondPriceQuote(Real value, Date asofDate, const string& name, const string& securityId)
        : MarketDatum(value, asofDate, name, QuoteType::PRICE, InstrumentType::BOND), securityID_(securityId) {}

    //! Make a copy of the market datum
    boost::shared_ptr<MarketDatum> clone() override {
        return boost::make_shared<BondPriceQuote>(quote_->value(), asofDate_, name_, securityID_);
    }

    //! \name Inspectors
    //@{
    const string& securityID() const { return securityID_; }
    //@}
private:
    string securityID_;
    //! Serialization
    friend class boost::serialization::access;
    template <class Archive> void serialize(Archive& ar, const unsigned int version);
};

//! Transition Probability data class
class TransitionProbabilityQuote : public MarketDatum {
public:
    TransitionProbabilityQuote() {}
    TransitionProbabilityQuote(Real value, Date asofDate, const string& name, const string& id,
                               const string& fromRating, const string& toRating)
        : MarketDatum(value, asofDate, name, QuoteType::TRANSITION_PROBABILITY, InstrumentType::RATING), id_(id),
          fromRating_(fromRating), toRating_(toRating) {}

    //! \name Inspectors
    //@{
    const string& id() const { return id_; }
    const string& fromRating() const { return fromRating_; }
    const string& toRating() const { return toRating_; }
    //@}
private:
    string id_;
    string fromRating_;
    string toRating_;
    //! Serialization
    friend class boost::serialization::access;
    template <class Archive> void serialize(Archive& ar, const unsigned int version);
};

} // namespace data
} // namespace ore

BOOST_CLASS_EXPORT_KEY(ore::data::MoneyMarketQuote);
BOOST_CLASS_EXPORT_KEY(ore::data::FRAQuote);
BOOST_CLASS_EXPORT_KEY(ore::data::ImmFraQuote);
BOOST_CLASS_EXPORT_KEY(ore::data::SwapQuote);
BOOST_CLASS_EXPORT_KEY(ore::data::ZeroQuote);
BOOST_CLASS_EXPORT_KEY(ore::data::DiscountQuote);
BOOST_CLASS_EXPORT_KEY(ore::data::MMFutureQuote);
BOOST_CLASS_EXPORT_KEY(ore::data::OIFutureQuote);
BOOST_CLASS_EXPORT_KEY(ore::data::BasisSwapQuote);
BOOST_CLASS_EXPORT_KEY(ore::data::BMASwapQuote);
BOOST_CLASS_EXPORT_KEY(ore::data::CrossCcyBasisSwapQuote);
BOOST_CLASS_EXPORT_KEY(ore::data::CrossCcyFixFloatSwapQuote);
BOOST_CLASS_EXPORT_KEY(ore::data::CdsQuote);
BOOST_CLASS_EXPORT_KEY(ore::data::HazardRateQuote);
BOOST_CLASS_EXPORT_KEY(ore::data::RecoveryRateQuote);
BOOST_CLASS_EXPORT_KEY(ore::data::SwaptionQuote);
BOOST_CLASS_EXPORT_KEY(ore::data::SwaptionShiftQuote);
BOOST_CLASS_EXPORT_KEY(ore::data::BondOptionQuote);
BOOST_CLASS_EXPORT_KEY(ore::data::BondOptionShiftQuote);
BOOST_CLASS_EXPORT_KEY(ore::data::CapFloorQuote);
BOOST_CLASS_EXPORT_KEY(ore::data::CapFloorShiftQuote);
BOOST_CLASS_EXPORT_KEY(ore::data::FXSpotQuote);
BOOST_CLASS_EXPORT_KEY(ore::data::FXForwardQuote);
BOOST_CLASS_EXPORT_KEY(ore::data::FXOptionQuote);
BOOST_CLASS_EXPORT_KEY(ore::data::ZcInflationSwapQuote);
BOOST_CLASS_EXPORT_KEY(ore::data::InflationCapFloorQuote);
BOOST_CLASS_EXPORT_KEY(ore::data::ZcInflationCapFloorQuote);
BOOST_CLASS_EXPORT_KEY(ore::data::YoYInflationSwapQuote);
BOOST_CLASS_EXPORT_KEY(ore::data::YyInflationCapFloorQuote);
BOOST_CLASS_EXPORT_KEY(ore::data::SeasonalityQuote);
BOOST_CLASS_EXPORT_KEY(ore::data::EquitySpotQuote);
BOOST_CLASS_EXPORT_KEY(ore::data::EquityForwardQuote);
BOOST_CLASS_EXPORT_KEY(ore::data::EquityDividendYieldQuote);
BOOST_CLASS_EXPORT_KEY(ore::data::EquityOptionQuote);
BOOST_CLASS_EXPORT_KEY(ore::data::SecuritySpreadQuote);
BOOST_CLASS_EXPORT_KEY(ore::data::BaseCorrelationQuote);
BOOST_CLASS_EXPORT_KEY(ore::data::IndexCDSOptionQuote);
BOOST_CLASS_EXPORT_KEY(ore::data::CommoditySpotQuote);
BOOST_CLASS_EXPORT_KEY(ore::data::CommodityForwardQuote);
BOOST_CLASS_EXPORT_KEY(ore::data::CommodityOptionQuote);
BOOST_CLASS_EXPORT_KEY(ore::data::CorrelationQuote);
BOOST_CLASS_EXPORT_KEY(ore::data::CPRQuote);
BOOST_CLASS_EXPORT_KEY(ore::data::BondPriceQuote);
BOOST_CLASS_EXPORT_KEY(ore::data::TransitionProbabilityQuote);<|MERGE_RESOLUTION|>--- conflicted
+++ resolved
@@ -329,7 +329,6 @@
           expiryDate_(expiryDate), tenor_(tenor), indexName_(indexName), tenorBased_(false) {}
 
     //! Make a copy of the market datum
-<<<<<<< HEAD
     boost::shared_ptr<MarketDatum> clone() override {
         if (tenorBased()) {
             return boost::make_shared<SwapQuote>(quote_->value(), asofDate_, name_, quoteType_, ccy_, fwdStart_, term_,
@@ -337,59 +336,31 @@
         } else {
             return boost::make_shared<SwapQuote>(quote_->value(), asofDate_, name_, quoteType_, ccy_, startDate_,
                                                  expiryDate_, tenor_, indexName_);
-=======
-    boost::shared_ptr<MarketDatum> clone() {
-        if (tenorBased()) {
-            return boost::make_shared<SwapQuote>(quote_->value(), asofDate_, name_, quoteType_, ccy_, fwdStart_, term_, tenor_, indexName_);
-        } else {
-            return boost::make_shared<SwapQuote>(quote_->value(), asofDate_, name_, quoteType_, ccy_, startDate_, expiryDate_, tenor_, indexName_);
->>>>>>> 207d6ede
         }
     }
 
     //! \name Inspectors
     //@{
     const string& ccy() const { return ccy_; }
-<<<<<<< HEAD
     //! The swap's forward start tenor if the quote is tenor based
     const Period& fwdStart() const { return fwdStart_; }
     //! The swap's start date if the quote is date based
     const QuantLib::Date& startDate() const { return startDate_; }
-=======
-
-    //! The swap's forward start tenor if the quote is tenor based
-    const Period& fwdStart() const { return fwdStart_; }
-
-    //! The swap's start date if the quote is date based
-    const QuantLib::Date& startDate() const { return startDate_; }
-
->>>>>>> 207d6ede
     //! The swap's term if the quote is tenor based
     const Period& term() const { return term_; }
 
     const Period& tenor() const { return tenor_; }
     
     const std::string& indeName() const { return indexName_; }
-<<<<<<< HEAD
     //! The swap's expiry if the quote is date based
     const QuantLib::Date& expiryDate() const { return expiryDate_; }
-=======
-
-    //! The swap's expiry if the quote is date based
-    const QuantLib::Date& expiryDate() const { return expiryDate_; }
-
->>>>>>> 207d6ede
     //! Returns \c true if the swap is tenor based and \c false if swap is date based
     bool tenorBased() const { return tenorBased_; }
     //@}
 private:
     string ccy_;
     Period fwdStart_;
-<<<<<<< HEAD
     Date startDate_;
-=======
-    QuantLib::Date startDate_;
->>>>>>> 207d6ede
     Period term_;
     QuantLib::Date expiryDate_;
     Period tenor_;
