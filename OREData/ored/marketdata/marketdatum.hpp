/*
 Copyright (C) 2016 Quaternion Risk Management Ltd
 All rights reserved.

 This file is part of ORE, a free-software/open-source library
 for transparent pricing and risk analysis - http://opensourcerisk.org

 ORE is free software: you can redistribute it and/or modify it
 under the terms of the Modified BSD License.  You should have received a
 copy of the license along with this program.
 The license is also available online at <http://opensourcerisk.org>

 This program is distributed on the basis that it will form a useful
 contribution to risk analytics and model standardisation, but WITHOUT
 ANY WARRANTY; without even the implied warranty of MERCHANTABILITY or
 FITNESS FOR A PARTICULAR PURPOSE. See the license for more details.
*/

/*! \file ored/marketdata/marketdatum.hpp
    \brief Market data representation
    \ingroup marketdata
*/

#pragma once

#include <ored/marketdata/expiry.hpp>
#include <ored/marketdata/strike.hpp>
#include <ored/utilities/parsers.hpp>
#include <ored/utilities/serializationdate.hpp>
#include <ored/utilities/serializationdaycounter.hpp>
#include <ored/utilities/serializationperiod.hpp>
#include <ored/utilities/strike.hpp>

#include <ql/currency.hpp>
#include <ql/quotes/simplequote.hpp>
#include <ql/time/date.hpp>
#include <ql/time/daycounter.hpp>
#include <ql/types.hpp>
#include <string>

#include <boost/make_shared.hpp>
#include <boost/optional.hpp>
#include <boost/serialization/base_object.hpp>
#include <boost/serialization/export.hpp>
#include <boost/serialization/optional.hpp>
#include <boost/serialization/shared_ptr.hpp>
#include <boost/serialization/variant.hpp>

namespace ore {
namespace data {
using QuantLib::Date;
using QuantLib::DayCounter;
using QuantLib::Handle;
using QuantLib::Month;
using QuantLib::Months;
using QuantLib::Natural;
using QuantLib::Period;
using QuantLib::Quote;
using QuantLib::Real;
using QuantLib::SimpleQuote;
using QuantLib::Size;
using std::string;

//! Base market data class
/*!
  This class holds a single market point, a SimpleQuote pointer and generic
  additional information.

  The market point is classified by an instrument type, a quote type and
  a name string. The name's structure depends on the market point's type
  with tokens separated by "/".

  Specific market data classes are derived from this base class and hold
  additional specific data that are represented by the market point's name.

  \ingroup marketdata
*/
class MarketDatum {
public:
    MarketDatum() {}
    //! Supported market instrument types
    enum class InstrumentType {
        ZERO,
        DISCOUNT,
        MM,
        MM_FUTURE,
        OI_FUTURE,
        FRA,
        IMM_FRA,
        IR_SWAP,
        BASIS_SWAP,
        BMA_SWAP,
        CC_BASIS_SWAP,
        CC_FIX_FLOAT_SWAP,
        CDS,
        CDS_INDEX,
        FX_SPOT,
        FX_FWD,
        HAZARD_RATE,
        RECOVERY_RATE,
        SWAPTION,
        CAPFLOOR,
        FX_OPTION,
        ZC_INFLATIONSWAP,
        ZC_INFLATIONCAPFLOOR,
        YY_INFLATIONSWAP,
        YY_INFLATIONCAPFLOOR,
        SEASONALITY,
        EQUITY_SPOT,
        EQUITY_FWD,
        EQUITY_DIVIDEND,
        EQUITY_OPTION,
        BOND,
        BOND_OPTION,
        INDEX_CDS_OPTION,
        COMMODITY_SPOT,
        COMMODITY_FWD,
        CORRELATION,
        COMMODITY_OPTION,
        CPR,
        RATING,
        NONE
    };

    //! Supported market quote types
    enum class QuoteType {
        BASIS_SPREAD,
        CREDIT_SPREAD,
        CONV_CREDIT_SPREAD,
        YIELD_SPREAD,
        HAZARD_RATE,
        RATE,
        RATIO,
        PRICE,
        RATE_LNVOL,
        RATE_NVOL,
        RATE_SLNVOL,
        BASE_CORRELATION,
        SHIFT,
        TRANSITION_PROBABILITY,
        NONE
    };

    //! Constructor
    MarketDatum(Real value, Date asofDate, const string& name, QuoteType quoteType, InstrumentType instrumentType)
        : quote_(boost::make_shared<SimpleQuote>(value)), asofDate_(asofDate), name_(name),
          instrumentType_(instrumentType), quoteType_(quoteType) {}

    //! Default destructor
    virtual ~MarketDatum() {}

    //! Make a copy of the market datum
    virtual boost::shared_ptr<MarketDatum> clone() {
        return boost::make_shared<MarketDatum>(quote_->value(), asofDate_, name_, quoteType_, instrumentType_);
    }

    //! \name Inspectors
    //@{
    const string& name() const { return name_; }
    const Handle<Quote>& quote() const { return quote_; }
    Date asofDate() const { return asofDate_; }
    InstrumentType instrumentType() const { return instrumentType_; }
    QuoteType quoteType() const { return quoteType_; }
    //@}
protected:
    Handle<Quote> quote_;
    Date asofDate_;
    string name_;
    InstrumentType instrumentType_;
    QuoteType quoteType_;

private:
    //! Serialization
    friend class boost::serialization::access;
    template <class Archive> void serialize(Archive& ar, const unsigned int version);
};

bool operator<(const MarketDatum& a, const MarketDatum& b);

struct SharedPtrMarketDatumComparator {
    bool operator()(const boost::shared_ptr<MarketDatum>& a, const boost::shared_ptr<MarketDatum>& b) const {
        return *a < *b;
    }
};

std::ostream& operator<<(std::ostream& out, const MarketDatum::QuoteType& type);
std::ostream& operator<<(std::ostream& out, const MarketDatum::InstrumentType& type);

//! Money market data class
/*!
  This class holds single market points of type
  - MM

  Specific data comprise currency, fwdStart, term

  \ingroup marketdata
*/
class MoneyMarketQuote : public MarketDatum {
public:
    MoneyMarketQuote() {}
    //! Constructor
    MoneyMarketQuote(Real value, Date asofDate, const string& name, QuoteType quoteType, string ccy, Period fwdStart,
                     Period term, const std::string& indexName = "")
        : MarketDatum(value, asofDate, name, quoteType, InstrumentType::MM), ccy_(ccy), fwdStart_(fwdStart),
          term_(term), indexName_(indexName) {}
    
    //! Make a copy of the datum
    boost::shared_ptr<MarketDatum> clone() override {
        return boost::make_shared<MoneyMarketQuote>(quote_->value(), asofDate_, name_, quoteType_, ccy_, fwdStart_, term_, indexName_);
    }

    //! \name Inspectors
    //@{
    const string& ccy() const { return ccy_; }
    const Period& fwdStart() const { return fwdStart_; }
    const Period& term() const { return term_; }
    //! Empty if the index name is not provided.
    const std::string& indexName() const { return indexName_; }
    //@}
private:
    string ccy_;
    Period fwdStart_;
    Period term_;
    std::string indexName_;
    //! Serialization
    friend class boost::serialization::access;
    template <class Archive> void serialize(Archive& ar, const unsigned int version);
};

//! FRA market data class
/*!
  This class holds single market points of type
  - FRA

  Specific data comprise currency, fwdStart, term

  \ingroup marketdata
*/
class FRAQuote : public MarketDatum {
public:
    FRAQuote() {}
    //! Constructor
    FRAQuote(Real value, Date asofDate, const string& name, QuoteType quoteType, string ccy, Period fwdStart,
             Period term)
        : MarketDatum(value, asofDate, name, quoteType, InstrumentType::FRA), ccy_(ccy), fwdStart_(fwdStart),
          term_(term) {}

    //! Make a copy of the market datum
    boost::shared_ptr<MarketDatum> clone() override {
        return boost::make_shared<FRAQuote>(quote_->value(), asofDate_, name_, quoteType_, ccy_, fwdStart_, term_);
    }

    //! \name Inspectors
    //@{
    const string& ccy() const { return ccy_; }
    const Period& fwdStart() const { return fwdStart_; }
    const Period& term() const { return term_; }
    //@}
private:
    string ccy_;
    Period fwdStart_;
    Period term_;
    //! Serialization
    friend class boost::serialization::access;
    template <class Archive> void serialize(Archive& ar, const unsigned int version);
};

//! IMM FRA market data class
/*!
    This class holds single market points of type
    - IMM FRA

    Specific data comprise currency, IMM 1 and IMM 2

    IMM 1 & 2 are strings representing the IMM dates - 1 is the next date,
    up to 9, and then A, B, C, D

\ingroup marketdata
*/
class ImmFraQuote : public MarketDatum {
public:
    ImmFraQuote() {}
    //! Constructor
    ImmFraQuote(Real value, Date asofDate, const string& name, QuoteType quoteType, string ccy, Size imm1, Size imm2)
        : MarketDatum(value, asofDate, name, quoteType, InstrumentType::IMM_FRA), ccy_(ccy), imm1_(imm1), imm2_(imm2) {}

    //! Make a copy of the market datum
    boost::shared_ptr<MarketDatum> clone() override {
        return boost::make_shared<ImmFraQuote>(quote_->value(), asofDate_, name_, quoteType_, ccy_, imm1_, imm2_);
    }

    //! \name Inspectors
    //@{
    const string& ccy() const { return ccy_; }
    const Size& imm1() const { return imm1_; }
    const Size& imm2() const { return imm2_; }
    //@}
private:
    string ccy_;
    Size imm1_;
    Size imm2_;
    //! Serialization
    friend class boost::serialization::access;
    template <class Archive> void serialize(Archive& ar, const unsigned int version);
};

//! Swap market data class
/*!
  This class holds single market points of type
  - IR_SWAP

  Specific data comprise currency, fwdStart, tenor, term

  \ingroup marketdata
*/
class SwapQuote : public MarketDatum {
public:
    SwapQuote() {}
    //! Tenor based constructor
    SwapQuote(Real value, Date asofDate, const string& name, QuoteType quoteType, string ccy, Period fwdStart,
              Period term, Period tenor, const std::string& indexName = "")
        : MarketDatum(value, asofDate, name, quoteType, InstrumentType::IR_SWAP), ccy_(ccy), fwdStart_(fwdStart),
          term_(term), tenor_(tenor), indexName_(indexName), tenorBased_(true) {}

    //! Date based constructor
    SwapQuote(Real value, Date asofDate, const string& name, QuoteType quoteType, string ccy, QuantLib::Date startDate,
              QuantLib::Date expiryDate, Period tenor, const std::string& indexName = "")
        : MarketDatum(value, asofDate, name, quoteType, InstrumentType::IR_SWAP), ccy_(ccy), startDate_(startDate),
          expiryDate_(expiryDate), tenor_(tenor), indexName_(indexName), tenorBased_(false) {}

    //! Make a copy of the market datum
<<<<<<< HEAD
    boost::shared_ptr<MarketDatum> clone() override {
        return boost::make_shared<SwapQuote>(quote_->value(), asofDate_, name_, quoteType_, ccy_, fwdStart_, term_, tenor_);
=======
    boost::shared_ptr<MarketDatum> clone() {
        if (tenorBased()) {
            return boost::make_shared<SwapQuote>(quote_->value(), asofDate_, name_, quoteType_, ccy_, fwdStart_, term_, tenor_, indexName_);
        } else {
            return boost::make_shared<SwapQuote>(quote_->value(), asofDate_, name_, quoteType_, ccy_, startDate_, expiryDate_, tenor_, indexName_);
        }
>>>>>>> e855e9f1
    }

    //! \name Inspectors
    //@{
    const string& ccy() const { return ccy_; }

    //! The swap's forward start tenor if the quote is tenor based
    const Period& fwdStart() const { return fwdStart_; }

    //! The swap's start date if the quote is date based
    const QuantLib::Date& startDate() const { return startDate_; }

    //! The swap's term if the quote is tenor based
    const Period& term() const { return term_; }

    const Period& tenor() const { return tenor_; }
    
    const std::string& indeName() const { return indexName_; }

    //! The swap's expiry if the quote is date based
    const QuantLib::Date& expiryDate() const { return expiryDate_; }

    //! Returns \c true if the swap is tenor based and \c false if swap is date based
    bool tenorBased() const { return tenorBased_; }
    //@}
private:
    string ccy_;
    Period fwdStart_;
    QuantLib::Date startDate_;
    Period term_;
    QuantLib::Date expiryDate_;
    Period tenor_;
    std::string indexName_;
    bool tenorBased_;
    //! Serialization
    friend class boost::serialization::access;
    template <class Archive> void serialize(Archive& ar, const unsigned int version);
};

//! Zero market data class
/*!
  This class holds single market points of type
  - ZERO.
  Specific data comprise currency, date and day counter.

  Zero rates are hardly quoted in the market, but derived from quoted
  yields such as deposits, swaps, as well as futures prices.
  This data type is included here nevertheless
  to enable consistency checks between ORE and reference systems.

  \ingroup marketdata
*/
class ZeroQuote : public MarketDatum {
public:
    ZeroQuote() {}
    //! Constructor
    ZeroQuote(Real value, Date asofDate, const string& name, QuoteType quoteType, const string& ccy, Date date,
              DayCounter dayCounter, Period tenor = Period())
        : MarketDatum(value, asofDate, name, quoteType, InstrumentType::ZERO), ccy_(ccy), date_(date),
          dayCounter_(dayCounter), tenor_(tenor) {
        // Minimal adjustment in the absence of a calendar
        QL_REQUIRE(date_ != Date() || tenor != Period(), "ZeroQuote: either date or period is required");
        tenorBased_ = (date_ == Date());
    }
    
    //! Make a copy of the market datum
    boost::shared_ptr<MarketDatum> clone() override {
        return boost::make_shared<ZeroQuote>(quote_->value(), asofDate_, name_, quoteType_, ccy_, date_, dayCounter_, tenor_);
    }

    //! Inspectors
    //@{
    const string& ccy() const { return ccy_; }
    Date date() const { return date_; }
    DayCounter dayCounter() const { return dayCounter_; }
    const Period& tenor() const { return tenor_; }
    bool tenorBased() const { return tenorBased_; }
    //@}
private:
    string ccy_;
    Date date_;
    DayCounter dayCounter_;
    Period tenor_;
    bool tenorBased_;
    //! Serialization
    friend class boost::serialization::access;
    template <class Archive> void serialize(Archive& ar, const unsigned int version);
};

//! Discount market data class
/*!
  This class holds single market points of type
  - DISCOUNT.
  Specific data comprise currency, date.

  \ingroup marketdata
*/
class DiscountQuote : public MarketDatum {
public:
    DiscountQuote() {}
    //! Constructor
    DiscountQuote(Real value, Date asofDate, const string& name, QuoteType quoteType, string ccy, Date date, Period tenor)
        : MarketDatum(value, asofDate, name, quoteType, InstrumentType::DISCOUNT), ccy_(ccy), date_(date), tenor_(tenor) {}
    
    //! Make a copy of the market datum
    boost::shared_ptr<MarketDatum> clone() override {
        return boost::make_shared<DiscountQuote>(quote_->value(), asofDate_, name_, quoteType_, ccy_, date_, tenor_);
    }
    //! \name Inspectors
    //@{
    const string& ccy() const { return ccy_; }
    Date date() const { return date_; }
    Period tenor() const { return tenor_; }
    //@}
private:
    string ccy_;
    Date date_;
    Period tenor_;
    //! Serialization
    friend class boost::serialization::access;
    template <class Archive> void serialize(Archive& ar, const unsigned int version);
};

//! Money Market Future data class
/*! This class holds single market points of type - MM_FUTURE.
    Specific data comprise currency, expiry, contract and future tenor.

    \warning expiry parameter is expected in the format YYYY-MM e.g.
             2013-06 for Jun 2013, 1998-05 for May 1998, etc.

    \ingroup marketdata
*/
class MMFutureQuote : public MarketDatum {
public:
    MMFutureQuote() {}
    //! Constructor
    MMFutureQuote(Real value, Date asofDate, const string& name, QuoteType quoteType, string ccy, string expiry,
                  string contract = "", Period tenor = 3 * Months)
        : MarketDatum(value, asofDate, name, quoteType, InstrumentType::MM_FUTURE), ccy_(ccy), expiry_(expiry),
          contract_(contract), tenor_(tenor) {}

    //! Make a copy of the market datum
    boost::shared_ptr<MarketDatum> clone() override {
        return boost::make_shared<MMFutureQuote>(quote_->value(), asofDate_, name_, quoteType_, ccy_, expiry_, contract_, tenor_);
    }

    //! \name Inspectors
    //@{
    const string& ccy() const { return ccy_; }
    const string& expiry() const { return expiry_; }
    Natural expiryYear() const;
    Month expiryMonth() const;
    const string& contract() const { return contract_; }
    const Period& tenor() const { return tenor_; }
    //@}

private:
    string ccy_;
    string expiry_;
    string contract_;
    Period tenor_;
    //! Serialization
    friend class boost::serialization::access;
    template <class Archive> void serialize(Archive& ar, const unsigned int version);
};

//! Overnight index future data class
/*! This class holds single market points of type - OI_FUTURE.
    Specific data comprise currency, expiry, contract and future tenor.

    \warning expiry parameter is expected in the format YYYY-MM e.g.
             2013-06 for Jun 2013, 1998-05 for May 1998, etc.

    \ingroup marketdata
*/
class OIFutureQuote : public MarketDatum {
public:
    OIFutureQuote() {}
    //! Constructor
    OIFutureQuote(Real value, Date asofDate, const string& name, QuoteType quoteType, string ccy, string expiry,
                  string contract = "", Period tenor = 3 * Months)
        : MarketDatum(value, asofDate, name, quoteType, InstrumentType::OI_FUTURE), ccy_(ccy), expiry_(expiry),
          contract_(contract), tenor_(tenor) {}
    
    //! Make a copy of the market datum
    boost::shared_ptr<MarketDatum> clone() override {
        return boost::make_shared<OIFutureQuote>(quote_->value(), asofDate_, name_, quoteType_, ccy_, expiry_, contract_, tenor_);
    }

    //! \name Inspectors
    //@{
    const string& ccy() const { return ccy_; }
    const string& expiry() const { return expiry_; }
    Natural expiryYear() const;
    Month expiryMonth() const;
    const string& contract() const { return contract_; }
    const Period& tenor() const { return tenor_; }
    //@}

private:
    string ccy_;
    string expiry_;
    string contract_;
    Period tenor_;
    //! Serialization
    friend class boost::serialization::access;
    template <class Archive> void serialize(Archive& ar, const unsigned int version);
};

//! Basis Swap data class
/*!
  This class holds single market points of type
  - BASIS_SWAP SPREAD
  Specific data comprise
  - flat term
  - term

  The quote (in Basis Points) is then interpreted as follows:

  A fair Swap pays the reference index with "flat term" with spread zero
  and receives the reference index with "term" plus the quoted spread.

  \ingroup marketdata
*/
class BasisSwapQuote : public MarketDatum {
public:
    BasisSwapQuote() {}
    //! Constructor
    BasisSwapQuote(Real value, Date asofDate, const string& name, QuoteType quoteType, Period flatTerm, Period term,
                   string ccy = "USD", Period maturity = 3 * Months)
        : MarketDatum(value, asofDate, name, quoteType, InstrumentType::BASIS_SWAP), flatTerm_(flatTerm), term_(term),
          ccy_(ccy), maturity_(maturity) {}

    //! Make a copy of the market datum
    boost::shared_ptr<MarketDatum> clone() override {
        return boost::make_shared<BasisSwapQuote>(quote_->value(), asofDate_, name_, quoteType_, flatTerm_, term_, ccy_, maturity_);
    }

    //! \name Inspectors
    //@{
    const Period& flatTerm() const { return flatTerm_; }
    const Period& term() const { return term_; }
    const string& ccy() const { return ccy_; }
    const Period& maturity() const { return maturity_; }
    //@}
private:
    Period flatTerm_;
    Period term_;
    string ccy_;
    Period maturity_;
    //! Serialization
    friend class boost::serialization::access;
    template <class Archive> void serialize(Archive& ar, const unsigned int version);
};

//! BMA Swap data class
/*!
This class holds single market points of type
- BMA_SWAP
Specific data comprise
- term
- currency
- maturity

The quote (in Basis Points) is then interpreted as follows:

A fair Swap pays the libor index with gearing equal to the quote
and receives the bma index.

\ingroup marketdata
*/
class BMASwapQuote : public MarketDatum {
public:
    BMASwapQuote() {}
    //! Constructor
    BMASwapQuote(Real value, Date asofDate, const string& name, QuoteType quoteType, Period term, string ccy = "USD",
                 Period maturity = 3 * Months)
        : MarketDatum(value, asofDate, name, quoteType, InstrumentType::BMA_SWAP), term_(term), ccy_(ccy),
          maturity_(maturity) {}
    
    //! Make a copy of the market datum
    boost::shared_ptr<MarketDatum> clone() override {
        return boost::make_shared<BMASwapQuote>(quote_->value(), asofDate_, name_, quoteType_, term_, ccy_, maturity_);
    }

    //! \name Inspectors
    //@{
    const Period& term() const { return term_; }
    const string& ccy() const { return ccy_; }
    const Period& maturity() const { return maturity_; }
    //@}
private:
    Period term_;
    string ccy_;
    Period maturity_;
    //! Serialization
    friend class boost::serialization::access;
    template <class Archive> void serialize(Archive& ar, const unsigned int version);
};

//! Cross Currency Basis Swap data class
/*!
  This class holds single market points of type
  - CC_BASIS_SWAP BASIS_SPREAD
  Specific data comprise
  - flat currency
  - currency

  The quote in Basis Points is then interpreted as follows:

  A fair Swap pays the reference index of "flat currency" in "flat currency"
  with spread zero and receives the reference index of "currency" in
  "currency" plus the quoted spread.

  \ingroup marketdata
*/
class CrossCcyBasisSwapQuote : public MarketDatum {
public:
    CrossCcyBasisSwapQuote() {}
    //! Constructor
    CrossCcyBasisSwapQuote(Real value, Date asofDate, const string& name, QuoteType quoteType, string flatCcy,
                           Period flatTerm, string ccy, Period term, Period maturity = 3 * Months)
        : MarketDatum(value, asofDate, name, quoteType, InstrumentType::CC_BASIS_SWAP), flatCcy_(flatCcy),
          flatTerm_(flatTerm), ccy_(ccy), term_(term), maturity_(maturity) {}

    //! Make a copy of the market datum
    boost::shared_ptr<MarketDatum> clone() override {
        return boost::make_shared<CrossCcyBasisSwapQuote>(quote_->value(), asofDate_, name_, quoteType_, flatCcy_, flatTerm_, ccy_, term_, maturity_);
    }

    //! \name Inspectors
    //@{
    const string& flatCcy() const { return flatCcy_; }
    const Period& flatTerm() const { return flatTerm_; }
    const string& ccy() const { return ccy_; }
    const Period& term() const { return term_; }
    const Period& maturity() const { return maturity_; }
    //@}

private:
    string flatCcy_;
    Period flatTerm_;
    string ccy_;
    Period term_;
    Period maturity_;
    //! Serialization
    friend class boost::serialization::access;
    template <class Archive> void serialize(Archive& ar, const unsigned int version);
};

//! Cross Currency Fix Float Swap quote holder
/*! Holds the quote for the fair fixed rate on a fixed against float
    cross currency swap.

    \ingroup marketdata
*/
class CrossCcyFixFloatSwapQuote : public MarketDatum {
public:
    CrossCcyFixFloatSwapQuote() {}
    //! Constructor
    CrossCcyFixFloatSwapQuote(QuantLib::Real value, const QuantLib::Date& asof, const std::string& name,
                              QuoteType quoteType, const string& floatCurrency, const QuantLib::Period& floatTenor,
                              const string& fixedCurrency, const QuantLib::Period& fixedTenor,
                              const QuantLib::Period& maturity)
        : MarketDatum(value, asof, name, quoteType, InstrumentType::CC_FIX_FLOAT_SWAP), floatCurrency_(floatCurrency),
          floatTenor_(floatTenor), fixedCurrency_(fixedCurrency), fixedTenor_(fixedTenor), maturity_(maturity) {}

    //! Make a copy of the market datum
    boost::shared_ptr<MarketDatum> clone() override {
        return boost::make_shared<CrossCcyFixFloatSwapQuote>(quote_->value(), asofDate_, name_, quoteType_, floatCurrency_, floatTenor_, fixedCurrency_, fixedTenor_, maturity_);
    }

    //! \name Inspectors
    //@{
    const string& floatCurrency() const { return floatCurrency_; }
    const QuantLib::Period& floatTenor() const { return floatTenor_; }
    const string& fixedCurrency() const { return fixedCurrency_; }
    const QuantLib::Period& fixedTenor() const { return fixedTenor_; }
    const QuantLib::Period& maturity() const { return maturity_; }
    //@}

private:
    string floatCurrency_;
    QuantLib::Period floatTenor_;
    string fixedCurrency_;
    QuantLib::Period fixedTenor_;
    QuantLib::Period maturity_;
    //! Serialization
    friend class boost::serialization::access;
    template <class Archive> void serialize(Archive& ar, const unsigned int version);
};

/*! CDS Spread data class
    This class holds single market points of type
    - CREDIT_SPREAD
    - CONV_CREDIT_SPREAD
    - PRICE
    \ingroup marketdata
*/
class CdsQuote : public MarketDatum {
public:
    CdsQuote() : runningSpread_(Null<Real>()) {}

    //! Constructor
    CdsQuote(Real value, Date asofDate, const string& name, QuoteType quoteType, const string& underlyingName,
             const string& seniority, const string& ccy, Period term, const string& docClause = "",
             Real runningSpread = Null<Real>())
        : MarketDatum(value, asofDate, name, quoteType, InstrumentType::CDS), underlyingName_(underlyingName),
          seniority_(seniority), ccy_(ccy), term_(term), docClause_(docClause), runningSpread_(runningSpread) {}

    //! Make a copy of the market datum
    boost::shared_ptr<MarketDatum> clone() override {
        return boost::make_shared<CdsQuote>(quote_->value(), asofDate_, name_, quoteType_, underlyingName_,
            seniority_, ccy_, term_, docClause_, runningSpread_);
    }

    //! \name Inspectors
    //@{
    const Period& term() const { return term_; }
    const string& seniority() const { return seniority_; }
    const string& ccy() const { return ccy_; }
    const string& underlyingName() const { return underlyingName_; }
    const string& docClause() const { return docClause_; }
    Real runningSpread() const { return runningSpread_; }
    //@}

private:
    string underlyingName_;
    string seniority_;
    string ccy_;
    Period term_;
    string docClause_;
    Real runningSpread_;

    //! Serialization
    friend class boost::serialization::access;
    template <class Archive> void serialize(Archive& ar, const unsigned int version);
};

//! Hazard rate data class
/*!
  This class holds single market points of type
  - HAZARD_RATE

  \ingroup marketdata
*/
class HazardRateQuote : public MarketDatum {
public:
    HazardRateQuote() {}
    //! Constructor
    HazardRateQuote(Real value, Date asofDate, const string& name, const string& underlyingName,
                    const string& seniority, const string& ccy, Period term, const string& docClause = "")
        : MarketDatum(value, asofDate, name, QuoteType::RATE, InstrumentType::HAZARD_RATE),
          underlyingName_(underlyingName), seniority_(seniority), ccy_(ccy), term_(term), docClause_(docClause) {}

    //! Make a copy of the market datum
    boost::shared_ptr<MarketDatum> clone() override {
        return boost::make_shared<HazardRateQuote>(quote_->value(), asofDate_, name_, underlyingName_, seniority_, ccy_, term_, docClause_);
    }

    //! \name Inspectors
    //@{
    const Period& term() const { return term_; }
    const string& seniority() const { return seniority_; }
    const string& ccy() const { return ccy_; }
    const string& underlyingName() const { return underlyingName_; }
    const string& docClause() const { return docClause_; }
    //@}
private:
    string underlyingName_;
    string seniority_;
    string ccy_;
    Period term_;
    string docClause_;
    //! Serialization
    friend class boost::serialization::access;
    template <class Archive> void serialize(Archive& ar, const unsigned int version);
};

//! Recovery rate data class
/*!
  This class holds single market points of type
  - RECOVERY_RATE
  \ingroup marketdata
*/
class RecoveryRateQuote : public MarketDatum {
public:
    RecoveryRateQuote() {}
    //! Constructor
    RecoveryRateQuote(Real value, Date asofDate, const string& name, const string& underlyingName,
                      const string& seniority, const string& ccy, const string& docClause = "")
        : MarketDatum(value, asofDate, name, QuoteType::RATE, InstrumentType::RECOVERY_RATE),
          underlyingName_(underlyingName), seniority_(seniority), ccy_(ccy), docClause_(docClause) {}
    
    //! Make a copy of the market datum
    boost::shared_ptr<MarketDatum> clone() override {
        return boost::make_shared<RecoveryRateQuote>(quote_->value(), asofDate_, name_, underlyingName_, seniority_, ccy_, docClause_);
    }

    //! \name Inspectors
    //@{
    const string& seniority() const { return seniority_; }
    const string& ccy() const { return ccy_; }
    const string& underlyingName() const { return underlyingName_; }
    const string& docClause() const { return docClause_; }
    //@}
private:
    string underlyingName_;
    string seniority_;
    string ccy_;
    string docClause_;
    //! Serialization
    friend class boost::serialization::access;
    template <class Archive> void serialize(Archive& ar, const unsigned int version);
};

//! Swaption data class
/*!
  This class holds single market points of type
  - SWAPTION
  Specific data comprise
  - currency
  - expiry
  - term
  - at-the-money flag (is an at-the-money swaption quote?)
  - strike

  \ingroup marketdata
*/
class SwaptionQuote : public MarketDatum {
public:
    SwaptionQuote() {}
    //! Constructor
    SwaptionQuote(Real value, Date asofDate, const string& name, QuoteType quoteType, string ccy, Period expiry,
                  Period term, string dimension, Real strike = 0.0, const std::string& quoteTag = std::string(),
                  bool isPayer = true)
        : MarketDatum(value, asofDate, name, quoteType, InstrumentType::SWAPTION), ccy_(ccy), expiry_(expiry),
          term_(term), dimension_(dimension), strike_(strike), quoteTag_(quoteTag), isPayer_(isPayer) {}

    //! Make a copy of the market datum
    boost::shared_ptr<MarketDatum> clone() override {
        return boost::make_shared<SwaptionQuote>(quote_->value(), asofDate_, name_, quoteType_, ccy_, expiry_, term_,
                                                 dimension_, strike_, quoteTag_, isPayer_);
    }

    //! \name Inspectors
    //@{
    const string& ccy() const { return ccy_; }
    const Period& expiry() const { return expiry_; }
    const Period& term() const { return term_; }
    const string& dimension() const { return dimension_; }
    Real strike() { return strike_; }
    const string& quoteTag() const { return quoteTag_; }
    bool isPayer() const { return isPayer_; }
    //@}
private:
    string ccy_;
    Period expiry_;
    Period term_;
    string dimension_;
    Real strike_;
    string quoteTag_;
    bool isPayer_;
    //! Serialization
    friend class boost::serialization::access;
    template <class Archive> void serialize(Archive& ar, const unsigned int version);
};

//! Shift data class (for SLN swaption volatilities)
/*!
  This class holds single market points of type
  - SHIFT
  Specific data comprise
  - currency
  - term

  \ingroup marketdata
*/
class SwaptionShiftQuote : public MarketDatum {
public:
    SwaptionShiftQuote() {}
    //! Constructor
    SwaptionShiftQuote(Real value, Date asofDate, const string& name, QuoteType quoteType, string ccy, Period term,
                       const std::string& quoteTag = std::string())
        : MarketDatum(value, asofDate, name, quoteType, InstrumentType::SWAPTION), ccy_(ccy), term_(term),
          quoteTag_(quoteTag) {
        QL_REQUIRE(quoteType == MarketDatum::QuoteType::SHIFT, "quote type must be SHIFT for shift data");
    }

    //! Make a copy of the market datum
    boost::shared_ptr<MarketDatum> clone() override {
        return boost::make_shared<SwaptionShiftQuote>(quote_->value(), asofDate_, name_, quoteType_, ccy_, term_);
    }

    //! \name Inspectors
    //@{
    const string& ccy() const { return ccy_; }
    const Period& term() const { return term_; }
    const string& quoteTag() const { return quoteTag_; }
    //@}
private:
    string ccy_;
    Period term_;
    string quoteTag_;
    //! Serialization
    friend class boost::serialization::access;
    template <class Archive> void serialize(Archive& ar, const unsigned int version);
};

//! Bond option data class
/*!
This class holds single market points of type
- BOND_OPTION
Specific data comprise
- qualifier
- expiry
- term

\ingroup marketdata
*/

class BondOptionQuote : public MarketDatum {
public:
    BondOptionQuote() {}
    //! Constructor
    BondOptionQuote(Real value, Date asofDate, const string& name, QuoteType quoteType, string qualifier, Period expiry,
                    Period term)
        : MarketDatum(value, asofDate, name, quoteType, InstrumentType::BOND_OPTION), qualifier_(qualifier),
          expiry_(expiry), term_(term) {}

    //! Make a copy of the market datum
    boost::shared_ptr<MarketDatum> clone() override {
        return boost::make_shared<BondOptionQuote>(quote_->value(), asofDate_, name_, quoteType_, qualifier_, expiry_, term_);
    }

    //! \name Inspectors
    //@{
    const string& qualifier() const { return qualifier_; }
    const Period& expiry() const { return expiry_; }
    const Period& term() const { return term_; }
    //@}
private:
    string qualifier_;
    Period expiry_;
    Period term_;
    //! Serialization
    friend class boost::serialization::access;
    template <class Archive> void serialize(Archive& ar, const unsigned int version);
};

//! Shift data class (for SLN bond option volatilities)
/*!
This class holds single market points of type
- SHIFT
Specific data comprise
- qualifier
- term

\ingroup marketdata
*/

class BondOptionShiftQuote : public MarketDatum {
public:
    BondOptionShiftQuote() {}
    //! Constructor
    BondOptionShiftQuote(Real value, Date asofDate, const string& name, QuoteType quoteType, string qualifier,
                         Period term)
        : MarketDatum(value, asofDate, name, quoteType, InstrumentType::BOND_OPTION), qualifier_(qualifier),
          term_(term) {
        QL_REQUIRE(quoteType == MarketDatum::QuoteType::SHIFT, "quote type must be SHIFT for shift data");
    }

    //! Make a copy of the market datum
    boost::shared_ptr<MarketDatum> clone() override {
        return boost::make_shared<BondOptionShiftQuote>(quote_->value(), asofDate_, name_, quoteType_, qualifier_, term_);
    }

    //! \name Inspectors
    //@{
    const string& qualifier() const { return qualifier_; }
    const Period& term() const { return term_; }
    //@}
private:
    string qualifier_;
    Period term_;
    //! Serialization
    friend class boost::serialization::access;
    template <class Archive> void serialize(Archive& ar, const unsigned int version);
};

//! Cap/Floor data class
/*!
  This class holds single market points of type
  - CAPFLOOR
  Specific data comprise
  - currency
  - term
  - underlying index tenor
  - at-the-money flag (is an at-the-money cap/floor quote?)
  - relative quotation flag (quote to be added to the at-the-money quote?)
  - strike

  \ingroup marketdata
*/
class CapFloorQuote : public MarketDatum {
public:
    CapFloorQuote() {}
    //! Constructor
    CapFloorQuote(Real value, Date asofDate, const string& name, QuoteType quoteType, string ccy, Period term,
                  Period underlying, bool atm, bool relative, Real strike = 0.0, const string& indexName = string(), bool isCap = true)
        : MarketDatum(value, asofDate, name, quoteType, InstrumentType::CAPFLOOR), ccy_(ccy), term_(term),
          underlying_(underlying), atm_(atm), relative_(relative), strike_(strike), indexName_(indexName), isCap_(isCap) {}

    //! Make a copy of the market datum
    boost::shared_ptr<MarketDatum> clone() override {
        return boost::make_shared<CapFloorQuote>(quote_->value(), asofDate_, name_, quoteType_, ccy_, term_,
                                                 underlying_, atm_, relative_, strike_, indexName_, isCap_);
    }

    //! \name Inspectors
    //@{
    const string& ccy() const { return ccy_; }
    const Period& term() const { return term_; }
    const Period& underlying() const { return underlying_; }
    bool atm() const { return atm_; }
    bool relative() const { return relative_; }
    Real strike() { return strike_; }
    const string& indexName() const { return indexName_; }
    bool isCap() const { return isCap_; }
    //@}
private:
    string ccy_;
    Period term_;
    Period underlying_;
    bool atm_;
    bool relative_;
    Real strike_;
    string indexName_;
    bool isCap_;
    //! Serialization
    friend class boost::serialization::access;
    template <class Archive> void serialize(Archive& ar, const unsigned int version);
};

//! Shift data class (for SLN cap/floor volatilities)
/*! This class holds, for a given currency and index tenor, single market points of type
    - SHIFT
    \ingroup marketdata
*/
class CapFloorShiftQuote : public MarketDatum {
public:
    CapFloorShiftQuote() {}
    CapFloorShiftQuote(Real value, const Date& asofDate, const string& name, QuoteType quoteType, const string& ccy,
                       const Period& indexTenor, const string& indexName = string())
        : MarketDatum(value, asofDate, name, quoteType, InstrumentType::CAPFLOOR), ccy_(ccy), indexTenor_(indexTenor),
          indexName_(indexName) {
        QL_REQUIRE(quoteType == MarketDatum::QuoteType::SHIFT, "Quote type must be SHIFT for shift data");
    }

    //! Make a copy of the market datum
    boost::shared_ptr<MarketDatum> clone() override {
        return boost::make_shared<CapFloorShiftQuote>(quote_->value(), asofDate_, name_, quoteType_, ccy_, indexTenor_,
                                                      indexName_);
    }

    const string& ccy() const { return ccy_; }
    const Period& indexTenor() const { return indexTenor_; }
    const string& indexName() const { return indexName_; }

private:
    string ccy_;
    Period indexTenor_;
    string indexName_;
    //! Serialization
    friend class boost::serialization::access;
    template <class Archive> void serialize(Archive& ar, const unsigned int version);
};

//! Foreign exchange rate data class
/*!
  This class holds single market points of type
  - FX_SPOT
  Specific data comprise
  - unit currency
  - currency

  The quote is then interpreted as follows:

  1 unit of "unit currency" = quote * 1 unit of "currency"

  \ingroup marketdata
*/
class FXSpotQuote : public MarketDatum {
public:
    FXSpotQuote() {}
    //! Constructor
    FXSpotQuote(Real value, Date asofDate, const string& name, QuoteType quoteType, string unitCcy, string ccy)
        : MarketDatum(value, asofDate, name, quoteType, InstrumentType::FX_SPOT), unitCcy_(unitCcy), ccy_(ccy) {}

    //! Make a copy of the market datum
    boost::shared_ptr<MarketDatum> clone() override {
        return boost::make_shared<FXSpotQuote>(quote_->value(), asofDate_, name_, quoteType_, unitCcy_, ccy_);
    }

    //! \name Inspectors
    //@{
    const string& unitCcy() const { return unitCcy_; }
    const string& ccy() const { return ccy_; }
    //@}
private:
    string unitCcy_;
    string ccy_;
    //! Serialization
    friend class boost::serialization::access;
    template <class Archive> void serialize(Archive& ar, const unsigned int version);
};

//! Foreign exchange rate data class
/*!
  This class holds single market points of type
  - FX_FWD
  Specific data comprise
  - unit currency
  - currency
  - term
  - conversion factor

  The quote is expected in "forward points" = (FXFwd - FXSpot) / conversionFactor

  \ingroup marketdata
*/
class FXForwardQuote : public MarketDatum {
public:
    enum class FxFwdString { ON, TN, SN };

    FXForwardQuote() {}
    //! Constructor
    FXForwardQuote(Real value, Date asofDate, const string& name, QuoteType quoteType, string unitCcy, string ccy,
                   const boost::variant<QuantLib::Period, FxFwdString>& term, Real conversionFactor = 1.0)
        : MarketDatum(value, asofDate, name, quoteType, InstrumentType::FX_FWD), unitCcy_(unitCcy), ccy_(ccy),
          term_(term), conversionFactor_(conversionFactor) {}

    //! Make a copy of the market datum
    boost::shared_ptr<MarketDatum> clone() override {
        return boost::make_shared<FXForwardQuote>(quote_->value(), asofDate_, name_, quoteType_, unitCcy_, ccy_, term_, conversionFactor_);
    }

    //! \name Inspectors
    //@{
    const string& unitCcy() const { return unitCcy_; }
    const string& ccy() const { return ccy_; }
    const boost::variant<QuantLib::Period, FxFwdString>& term() const { return term_; }
    Real conversionFactor() const { return conversionFactor_; }
    //@}
private:
    string unitCcy_;
    string ccy_;
    boost::variant<QuantLib::Period, FxFwdString> term_;
    Real conversionFactor_;
    //! Serialization
    friend class boost::serialization::access;
    template <class Archive> void serialize(Archive& ar, const unsigned int version);
};

//! FX Option data class
/*!
  This class holds single market points of type
  - FX_OPTION
  Specific data comprise
  - unit currency
  - currency
  - expiry
  - "strike" (25 delta butterfly "25BF", 25 delta risk reversal "25RR", atm straddle ATM, or individual delta put/call
  quotes) we do not yet support ATMF.

  \ingroup marketdata
*/
class FXOptionQuote : public MarketDatum {
public:
    FXOptionQuote() {}
    //! Constructor
    FXOptionQuote(Real value, Date asofDate, const string& name, QuoteType quoteType, string unitCcy, string ccy,
                  Period expiry, string strike)
        : MarketDatum(value, asofDate, name, quoteType, InstrumentType::FX_OPTION), unitCcy_(unitCcy), ccy_(ccy),
          expiry_(expiry), strike_(strike) {

        Strike s = parseStrike(strike);
        QL_REQUIRE(s.type == Strike::Type::DeltaCall || s.type == Strike::Type::DeltaPut ||
                       s.type == Strike::Type::ATM || s.type == Strike::Type::BF || s.type == Strike::Type::RR || s.type == Strike::Type::Absolute,
                   "Unsupported FXOptionQuote strike (" << strike << ")");
    }

    //! Make a copy of the market datum
    boost::shared_ptr<MarketDatum> clone() override {
        return boost::make_shared<FXOptionQuote>(quote_->value(), asofDate_, name_, quoteType_, unitCcy_, ccy_, expiry_, strike_);
    }

    //! \name Inspectors
    //@{
    const string& unitCcy() const { return unitCcy_; }
    const string& ccy() const { return ccy_; }
    const Period& expiry() const { return expiry_; }
    const string& strike() const { return strike_; }
    //@}
private:
    string unitCcy_;
    string ccy_;
    Period expiry_;
    string strike_; // TODO: either: ATM, 25RR, 25BF. Should be an enum?
    //! Serialization
    friend class boost::serialization::access;
    template <class Archive> void serialize(Archive& ar, const unsigned int version);
};

//! ZC Inflation swap data class
/*!
 This class holds single market points of type
 - ZC_INFLATIONSWAP
 Specific data comprise index, term.

 \ingroup marketdata
 */
class ZcInflationSwapQuote : public MarketDatum {
public:
    ZcInflationSwapQuote() {}
    ZcInflationSwapQuote(Real value, Date asofDate, const string& name, const string& index, Period term)
        : MarketDatum(value, asofDate, name, QuoteType::RATE, InstrumentType::ZC_INFLATIONSWAP), index_(index),
          term_(term) {}

    //! Make a copy of the market datum
    boost::shared_ptr<MarketDatum> clone() override {
        return boost::make_shared<ZcInflationSwapQuote>(quote_->value(), asofDate_, name_, index_, term_);
    }

    string index() { return index_; }
    Period term() { return term_; }

private:
    string index_;
    Period term_;
    //! Serialization
    friend class boost::serialization::access;
    template <class Archive> void serialize(Archive& ar, const unsigned int version);
};

//! Inflation Cap Floor data class
/*!
This class holds single market points of type
- INFLATION_CAPFLOOR
Specific data comprise type (can be price or nvol or slnvol),
index, term, cap/floor, strike

\ingroup marketdata
*/
class InflationCapFloorQuote : public MarketDatum {
public:
    InflationCapFloorQuote() {}
    InflationCapFloorQuote(Real value, Date asofDate, const string& name, QuoteType quoteType, const string& index,
                           Period term, bool isCap, const string& strike, InstrumentType instrumentType)
        : MarketDatum(value, asofDate, name, quoteType, instrumentType), index_(index), term_(term), isCap_(isCap),
          strike_(strike) {}

    //! Make a copy of the market datum
    boost::shared_ptr<MarketDatum> clone() override {
        return boost::make_shared<InflationCapFloorQuote>(quote_->value(), asofDate_, name_, quoteType_, index_, term_, isCap_, strike_, instrumentType_);
    }

    string index() { return index_; }
    Period term() { return term_; }
    bool isCap() { return isCap_; }
    string strike() { return strike_; }

private:
    string index_;
    Period term_;
    bool isCap_;
    string strike_;
    //! Serialization
    friend class boost::serialization::access;
    template <class Archive> void serialize(Archive& ar, const unsigned int version);
};

//! ZC Cap Floor data class
/*!
 This class holds single market points of type
 - ZC_INFLATION_CAPFLOOR
 Specific data comprise type (can be price or nvol or slnvol),
 index, term, cap/floor, strike

 \ingroup marketdata
 */
class ZcInflationCapFloorQuote : public InflationCapFloorQuote {
public:
    ZcInflationCapFloorQuote() {}
    ZcInflationCapFloorQuote(Real value, Date asofDate, const string& name, QuoteType quoteType, const string& index,
                             Period term, bool isCap, const string& strike)
        : InflationCapFloorQuote(value, asofDate, name, quoteType, index, term, isCap, strike,
                                 InstrumentType::ZC_INFLATIONCAPFLOOR) {}

    //! Make a copy of the market datum
    boost::shared_ptr<MarketDatum> clone() override {
        return boost::make_shared<ZcInflationCapFloorQuote>(quote_->value(), asofDate_, name_, quoteType_, index(), term(), isCap(), strike());
    }

private:
    //! Serialization
    friend class boost::serialization::access;
    template <class Archive> void serialize(Archive& ar, const unsigned int version);
};

//! YoY Inflation swap data class
/*!
 This class holds single market points of type
 - YOY_INFLATIONSWAP
 Specific data comprise index, term.

 \ingroup marketdata
 */
class YoYInflationSwapQuote : public MarketDatum {
public:
    YoYInflationSwapQuote() {}
    YoYInflationSwapQuote(Real value, Date asofDate, const string& name, const string& index, Period term)
        : MarketDatum(value, asofDate, name, QuoteType::RATE, InstrumentType::YY_INFLATIONSWAP), index_(index),
          term_(term) {}

    //! Make a copy of the market datum
    boost::shared_ptr<MarketDatum> clone() override {
        return boost::make_shared<YoYInflationSwapQuote>(quote_->value(), asofDate_, name_, index_, term_);
    }

    string index() { return index_; }
    Period term() { return term_; }

private:
    string index_;
    Period term_;
    //! Serialization
    friend class boost::serialization::access;
    template <class Archive> void serialize(Archive& ar, const unsigned int version);
};

//! YY Cap Floor data class
/*!
This class holds single market points of type
- YY_INFLATION_CAPFLOOR
Specific data comprise type (can be price or nvol or slnvol),
index, term, cap/floor, strike

\ingroup marketdata
*/
class YyInflationCapFloorQuote : public InflationCapFloorQuote {
public:
    YyInflationCapFloorQuote() {}
    YyInflationCapFloorQuote(Real value, Date asofDate, const string& name, QuoteType quoteType, const string& index,
                             Period term, bool isCap, const string& strike)
        : InflationCapFloorQuote(value, asofDate, name, quoteType, index, term, isCap, strike,
                                 InstrumentType::YY_INFLATIONCAPFLOOR) {}


    //! Make a copy of the market datum
    boost::shared_ptr<MarketDatum> clone() override {
        return boost::make_shared<YyInflationCapFloorQuote>(quote_->value(), asofDate_, name_, quoteType_, index(), term(), isCap(), strike());
    }
private:
    //! Serialization
    friend class boost::serialization::access;
    template <class Archive> void serialize(Archive& ar, const unsigned int version);
};

//! Inflation seasonality data class
/*!
 This class holds single market points of type
 - SEASONALITY
 Specific data comprise inflation index, factor type (ADD, MULT) and month (JAN to DEC).

 \ingroup marketdata
 */
class SeasonalityQuote : public MarketDatum {
public:
    SeasonalityQuote() {}
    SeasonalityQuote(Real value, Date asofDate, const string& name, const string& index, const string& type,
                     const string& month)
        : MarketDatum(value, asofDate, name, QuoteType::RATE, InstrumentType::SEASONALITY), index_(index), type_(type),
          month_(month) {}
    //! Make a copy of the market datum
    boost::shared_ptr<MarketDatum> clone() override {
        return boost::make_shared<SeasonalityQuote>(quote_->value(), asofDate_, name_, index(), type(), month());
    }

    string index() { return index_; }
    string type() { return type_; }
    string month() { return month_; }
    QuantLib::Size applyMonth() const;

private:
    string index_;
    string type_;
    string month_;
    //! Serialization
    friend class boost::serialization::access;
    template <class Archive> void serialize(Archive& ar, const unsigned int version);
};

//! Equity/Index spot price data class
/*!
This class holds single market points of type
- EQUITY_SPOT
Specific data comprise
- Equity/Index name
- currency

\ingroup marketdata
*/
class EquitySpotQuote : public MarketDatum {
public:
    EquitySpotQuote() {}
    //! Constructor
    EquitySpotQuote(Real value, Date asofDate, const string& name, QuoteType quoteType, string equityName, string ccy)
        : MarketDatum(value, asofDate, name, quoteType, InstrumentType::EQUITY_SPOT), eqName_(equityName), ccy_(ccy) {}


    //! Make a copy of the market datum
    boost::shared_ptr<MarketDatum> clone() override {
        return boost::make_shared<EquitySpotQuote>(quote_->value(), asofDate_, name_, quoteType_, eqName_, ccy_);
    }

    //! \name Inspectors
    //@{
    const string& eqName() const { return eqName_; }
    const string& ccy() const { return ccy_; }
    //@}
private:
    string eqName_;
    string ccy_;
    //! Serialization
    friend class boost::serialization::access;
    template <class Archive> void serialize(Archive& ar, const unsigned int version);
};

//! Equity forward data class
/*!
This class holds single market points of type
- EQUITY_FWD
Specific data comprise
- Equity/Index name
- currency
- expiry date

The quote is expected as a forward price

\ingroup marketdata
*/
class EquityForwardQuote : public MarketDatum {
public:
    EquityForwardQuote() {}
    //! Constructor
    EquityForwardQuote(Real value, Date asofDate, const string& name, QuoteType quoteType, string equityName,
                       string ccy, const Date& expiryDate);

    //! Make a copy of the market datum
    boost::shared_ptr<MarketDatum> clone() override {
        return boost::make_shared<EquityForwardQuote>(quote_->value(), asofDate_, name_, quoteType_, eqName_, ccy_, expiry_);
    }

    //! \name Inspectors
    //@{
    const string& eqName() const { return eqName_; }
    const string& ccy() const { return ccy_; }
    const Date& expiryDate() const { return expiry_; }
    //@}
private:
    string eqName_;
    string ccy_;
    Date expiry_;
    //! Serialization
    friend class boost::serialization::access;
    template <class Archive> void serialize(Archive& ar, const unsigned int version);
};

//! Equity/Index Dividend yield data class
/*!
This class holds single market points of type
- EQUITY_DIVIDEND
Specific data comprise
- Equity/Index name
- currency
- yield tenor date

The quote is expected as a forward price

\ingroup marketdata
*/
class EquityDividendYieldQuote : public MarketDatum {
public:
    EquityDividendYieldQuote() {}
    //! Constructor
    EquityDividendYieldQuote(Real value, Date asofDate, const string& name, QuoteType quoteType, string equityName,
                             string ccy, const Date& tenorDate);

    //! Make a copy of the market datum
    boost::shared_ptr<MarketDatum> clone() override {
        return boost::make_shared<EquityDividendYieldQuote>(quote_->value(), asofDate_, name_, quoteType_, eqName_, ccy_, tenor_);
    }

    //! \name Inspectors
    //@{
    const string& eqName() const { return eqName_; }
    const string& ccy() const { return ccy_; }
    const Date& tenorDate() const { return tenor_; }
    //@}
private:
    string eqName_;
    string ccy_;
    Date tenor_;
    //! Serialization
    friend class boost::serialization::access;
    template <class Archive> void serialize(Archive& ar, const unsigned int version);
};

//! Equity/Index Option data class
/*!
This class holds single market points of type
- EQUITY_OPTION
Specific data comprise
- Equity/Index name
- currency
- expiry
- strike - supported are:
           - absolute strike, e.g. 1234.5
           - ATM/AtmFwd          (or as an alias ATMF)
           - MNY/[Spot/Fwd]/1.2
- C (call), P (put) flag, this is optional and defaults to C

\ingroup marketdata
*/
class EquityOptionQuote : public MarketDatum {
public:
    EquityOptionQuote() {}
    //! Constructor
    EquityOptionQuote(Real value, Date asofDate, const string& name, QuoteType quoteType, string equityName, string ccy,
                      string expiry, const boost::shared_ptr<BaseStrike>& strike, bool isCall = true);


    //! Make a copy of the market datum
    boost::shared_ptr<MarketDatum> clone() override {
        return boost::make_shared<EquityOptionQuote>(quote_->value(), asofDate_, name_, quoteType_, eqName_, ccy_, expiry_, strike_, isCall_);
    }

    //! \name Inspectors
    //@{
    const string& eqName() const { return eqName_; }
    const string& ccy() const { return ccy_; }
    const string& expiry() const { return expiry_; }
    const boost::shared_ptr<BaseStrike>& strike() const { return strike_; }
    bool isCall() { return isCall_; }
    //@}
private:
    string eqName_;
    string ccy_;
    string expiry_;
    boost::shared_ptr<BaseStrike> strike_;
    bool isCall_;
    //! Serialization
    friend class boost::serialization::access;
    template <class Archive> void serialize(Archive& ar, const unsigned int version);
};

//! Bond spread data class
/*!
This class holds single market points of type
- BOND SPREAD
\ingroup marketdata
*/
class SecuritySpreadQuote : public MarketDatum {
public:
    SecuritySpreadQuote() {}
    //! Constructor
    SecuritySpreadQuote(Real value, Date asofDate, const string& name, const string& securityID)
        : MarketDatum(value, asofDate, name, QuoteType::YIELD_SPREAD, InstrumentType::BOND), securityID_(securityID) {}

    //! Make a copy of the market datum
    boost::shared_ptr<MarketDatum> clone() override {
        return boost::make_shared<SecuritySpreadQuote>(quote_->value(), asofDate_, name_, securityID_);
    }

    //! \name Inspectors
    //@{
    const string& securityID() const { return securityID_; }
    //@}
private:
    string securityID_;
    //! Serialization
    friend class boost::serialization::access;
    template <class Archive> void serialize(Archive& ar, const unsigned int version);
};

//! Base correlation data class
/*!
This class holds single market points of type
- CDS_INDEX BASE_CORRELATION
\ingroup marketdata
*/
class BaseCorrelationQuote : public MarketDatum {
public:
    BaseCorrelationQuote() {}
    //! Constructor
    BaseCorrelationQuote(Real value, Date asofDate, const string& name, QuoteType quoteType, const string& cdsIndexName,
                         Period term, Real detachmentPoint)
        : MarketDatum(value, asofDate, name, quoteType, InstrumentType::CDS_INDEX), cdsIndexName_(cdsIndexName),
          term_(term), detachmentPoint_(detachmentPoint) {}


    //! Make a copy of the market datum
    boost::shared_ptr<MarketDatum> clone() override {
        return boost::make_shared<BaseCorrelationQuote>(quote_->value(), asofDate_, name_, quoteType_, cdsIndexName_, term_, detachmentPoint_);
    }

    //! \name Inspectors
    //@{
    const string& cdsIndexName() const { return cdsIndexName_; }
    Real detachmentPoint() const { return detachmentPoint_; }
    Period term() const { return term_; }
    //@}
private:
    string cdsIndexName_;
    Period term_;
    Real detachmentPoint_;
    //! Serialization
    friend class boost::serialization::access;
    template <class Archive> void serialize(Archive& ar, const unsigned int version);
};

//! CDS Index Option data class
/*! This class holds single market points of type \c INDEX_CDS_OPTION
    \ingroup marketdata
*/
class IndexCDSOptionQuote : public MarketDatum {
public:
    //! Default constructor
    IndexCDSOptionQuote() {}

    //! Detailed constructor
    /*! \param value     The volatility value
        \param asof      The quote date
        \param name      The quote name
        \param indexName The name of the CDS index
        \param expiry    Expiry object defining the quote's expiry
        \param indexTerm The term of the underlying CDS index e.g. 3Y, 5Y, 7Y, 10Y etc. If not given, defaults to
                         an empty string. Assumed here that the term is encoded in \c indexName.
        \param strike    Strike object defining the quote's strike. If not given, assumed that quote is ATM.
    */
    IndexCDSOptionQuote(QuantLib::Real value, const QuantLib::Date& asof, const std::string& name,
                        const std::string& indexName, const boost::shared_ptr<Expiry>& expiry,
                        const std::string& indexTerm = "", const boost::shared_ptr<BaseStrike>& strike = nullptr);


    //! Make a copy of the market datum
    boost::shared_ptr<MarketDatum> clone() override {
        return boost::make_shared<IndexCDSOptionQuote>(quote_->value(), asofDate_, name_, indexName_, expiry_, indexTerm_, strike_);
    }

    //! \name Inspectors
    //@{
    const std::string& indexName() const { return indexName_; }
    const boost::shared_ptr<Expiry>& expiry() const { return expiry_; }
    const std::string& indexTerm() const { return indexTerm_; }
    const boost::shared_ptr<BaseStrike>& strike() const { return strike_; }
    //@}

private:
    std::string indexName_;
    boost::shared_ptr<Expiry> expiry_;
    std::string indexTerm_;
    boost::shared_ptr<BaseStrike> strike_;

    //! Serialization
    friend class boost::serialization::access;
    template <class Archive> void serialize(Archive& ar, const unsigned int version);
};

//! Commodity spot quote class
/*! This class holds a spot price for a commodity in a given currency
    \ingroup marketdata
*/
class CommoditySpotQuote : public MarketDatum {
public:
    CommoditySpotQuote() {}
    //! Constructor
    CommoditySpotQuote(QuantLib::Real value, const QuantLib::Date& asofDate, const std::string& name,
                       QuoteType quoteType, const std::string& commodityName, const std::string& quoteCurrency)
        : MarketDatum(value, asofDate, name, quoteType, InstrumentType::COMMODITY_SPOT), commodityName_(commodityName),
          quoteCurrency_(quoteCurrency) {
        QL_REQUIRE(quoteType == QuoteType::PRICE, "Commodity spot quote must be of type 'PRICE'");
    }

    //! Make a copy of the market datum
    boost::shared_ptr<MarketDatum> clone() override {
        return boost::make_shared<CommoditySpotQuote>(quote_->value(), asofDate_, name_, quoteType_, commodityName_, quoteCurrency_);
    }

    //! \name Inspectors
    //@{
    const std::string& commodityName() const { return commodityName_; }
    const std::string& quoteCurrency() const { return quoteCurrency_; }
    //@}

private:
    std::string commodityName_;
    std::string quoteCurrency_;
    //! Serialization
    friend class boost::serialization::access;
    template <class Archive> void serialize(Archive& ar, const unsigned int version);
};

//! Commodity forward quote class
/*! This class holds a forward price for a commodity in a given currency
    \ingroup marketdata
*/
class CommodityForwardQuote : public MarketDatum {
public:
    CommodityForwardQuote() {}
    //! Date based commodity forward constructor
    CommodityForwardQuote(QuantLib::Real value, const QuantLib::Date& asofDate, const std::string& name,
                          QuoteType quoteType, const std::string& commodityName, const std::string& quoteCurrency,
                          const QuantLib::Date& expiryDate);

    //! Tenor based commodity forward constructor
    CommodityForwardQuote(QuantLib::Real value, const QuantLib::Date& asofDate, const std::string& name,
                          QuoteType quoteType, const std::string& commodityName, const std::string& quoteCurrency,
                          const QuantLib::Period& tenor, boost::optional<QuantLib::Period> startTenor = boost::none);

    //! Make a copy of the market datum
    boost::shared_ptr<MarketDatum> clone() override {
        if (tenorBased_) {
            return boost::make_shared<CommodityForwardQuote>(quote_->value(), asofDate_, name_, quoteType_, commodityName_, quoteCurrency_, tenor_, startTenor_);
        } else {
            return boost::make_shared<CommodityForwardQuote>(quote_->value(), asofDate_, name_, quoteType_, commodityName_, quoteCurrency_, expiryDate_);
        }
    }

    //! \name Inspectors
    //@{
    const std::string& commodityName() const { return commodityName_; }
    const std::string& quoteCurrency() const { return quoteCurrency_; }

    //! The commodity forward's expiry if the quote is date based
    const QuantLib::Date& expiryDate() const { return expiryDate_; }

    //! The commodity forward's tenor if the quote is tenor based
    const QuantLib::Period& tenor() const { return tenor_; }

    /*! The period between the as of date and the date from which the forward tenor is applied. This is generally the
        spot tenor which is indicated by \c boost::none but there are special cases:
        - overnight forward: \c startTenor will be <code>0 * Days</code> and \c tenor will be <code>1 * Days</code>
        - tom-next forward: \c startTenor will be <code>1 * Days</code> and \c tenor will be <code>1 * Days</code>
    */
    const boost::optional<QuantLib::Period>& startTenor() const { return startTenor_; }

    //! Returns \c true if the forward is tenor based and \c false if forward is date based
    bool tenorBased() const { return tenorBased_; }
    //@}

private:
    std::string commodityName_;
    std::string quoteCurrency_;
    QuantLib::Date expiryDate_;
    QuantLib::Period tenor_;
    boost::optional<QuantLib::Period> startTenor_;
    bool tenorBased_;
    //! Serialization
    friend class boost::serialization::access;
    template <class Archive> void serialize(Archive& ar, const unsigned int version);
};

//! Commodity option data class
/*! This class holds single market points of type COMMODITY_OPTION
    \ingroup marketdata
*/
class CommodityOptionQuote : public MarketDatum {
public:
    CommodityOptionQuote() : optionType_(QuantLib::Option::Call) {}

    //! Constructor
    /*! \param value         The volatility value
        \param asof          The quote date
        \param name          The quote name
        \param quoteType     The quote type, should be RATE_LNVOL
        \param commodityName The name of the underlying commodity
        \param quoteCurrency The quote currency
        \param expiry        Expiry object defining the quote's expiry
        \param strike        Strike object defining the quote's strike
        \param optionType    The option type.
    */
    CommodityOptionQuote(QuantLib::Real value, const QuantLib::Date& asof, const std::string& name, QuoteType quoteType,
                         const std::string& commodityName, const std::string& quoteCurrency,
                         const boost::shared_ptr<Expiry>& expiry, const boost::shared_ptr<BaseStrike>& strike,
                         QuantLib::Option::Type optionType = QuantLib::Option::Call);

    //! Make a copy of the market datum
    boost::shared_ptr<MarketDatum> clone() override {
        return boost::make_shared<CommodityOptionQuote>(quote_->value(), asofDate_, name_,
            quoteType_, commodityName_, quoteCurrency_, expiry_, strike_, optionType_);
    }

    //! \name Inspectors
    //@{
    const std::string& commodityName() const { return commodityName_; }
    const std::string& quoteCurrency() const { return quoteCurrency_; }
    const boost::shared_ptr<Expiry>& expiry() const { return expiry_; }
    const boost::shared_ptr<BaseStrike>& strike() const { return strike_; }
    QuantLib::Option::Type optionType() const { return optionType_; }
    //@}

private:
    std::string commodityName_;
    std::string quoteCurrency_;
    boost::shared_ptr<Expiry> expiry_;
    boost::shared_ptr<BaseStrike> strike_;
    QuantLib::Option::Type optionType_;
    //! Serialization
    friend class boost::serialization::access;
    template <class Archive> void serialize(Archive& ar, const unsigned int version);
};

//! Spread data class
/*! This class holds single market points of type SPREAD
    \ingroup marketdata
*/
class CorrelationQuote : public MarketDatum {
public:
    CorrelationQuote() {}
    //! Constructor
    /*! \param value         The correlation value
        \param asof          The quote date
        \param name          The quote name
        \param quoteType     The quote type, should be RATE or PRICE
        \param index1        The name of the first index
        \param index2        The name of the second index
        \param expiry        Expiry can be a period or a date
        \param strike        Can be underlying commodity price or ATM
    */
    CorrelationQuote(QuantLib::Real value, const QuantLib::Date& asof, const std::string& name, QuoteType quoteType,
                     const std::string& index1, const std::string& index2, const std::string& expiry,
                     const std::string& strike);

    //! Make a copy of the market datum
    boost::shared_ptr<MarketDatum> clone() override {
        return boost::make_shared<CorrelationQuote>(quote_->value(), asofDate_, name_, quoteType_, index1_, index2_, expiry_, strike_);
    }

    //! \name Inspectors
    //@{
    const std::string& index1() const { return index1_; }
    const std::string& index2() const { return index2_; }
    const std::string& expiry() const { return expiry_; }
    const std::string& strike() const { return strike_; }
    //@}

private:
    std::string index1_;
    std::string index2_;
    std::string expiry_;
    std::string strike_;
    //! Serialization
    friend class boost::serialization::access;
    template <class Archive> void serialize(Archive& ar, const unsigned int version);
};

//! CPR data class
/*!
This class holds single market points of type
- CPR
\ingroup marketdata
*/
class CPRQuote : public MarketDatum {
public:
    CPRQuote() {}
    //! Constructor
    CPRQuote(Real value, Date asofDate, const string& name, const string& securityId)
        : MarketDatum(value, asofDate, name, QuoteType::RATE, InstrumentType::CPR), securityID_(securityId) {}

    //! Make a copy of the market datum
    boost::shared_ptr<MarketDatum> clone() override {
        return boost::make_shared<CPRQuote>(quote_->value(), asofDate_, name_, securityID_);
    }

    //! \name Inspectors
    //@{
    const string& securityID() const { return securityID_; }
    //@}
private:
    string securityID_;
    //! Serialization
    friend class boost::serialization::access;
    template <class Archive> void serialize(Archive& ar, const unsigned int version);
};

//! Bond Price Quote
/*!
This class holds single market points of type
- Price
\ingroup marketdata
*/
class BondPriceQuote : public MarketDatum {
public:
    BondPriceQuote() {}
    //! Constructor
    BondPriceQuote(Real value, Date asofDate, const string& name, const string& securityId)
        : MarketDatum(value, asofDate, name, QuoteType::PRICE, InstrumentType::BOND), securityID_(securityId) {}

    //! Make a copy of the market datum
    boost::shared_ptr<MarketDatum> clone() override {
        return boost::make_shared<BondPriceQuote>(quote_->value(), asofDate_, name_, securityID_);
    }

    //! \name Inspectors
    //@{
    const string& securityID() const { return securityID_; }
    //@}
private:
    string securityID_;
    //! Serialization
    friend class boost::serialization::access;
    template <class Archive> void serialize(Archive& ar, const unsigned int version);
};

//! Transition Probability data class
class TransitionProbabilityQuote : public MarketDatum {
public:
    TransitionProbabilityQuote() {}
    TransitionProbabilityQuote(Real value, Date asofDate, const string& name, const string& id,
                               const string& fromRating, const string& toRating)
        : MarketDatum(value, asofDate, name, QuoteType::TRANSITION_PROBABILITY, InstrumentType::RATING), id_(id),
          fromRating_(fromRating), toRating_(toRating) {}

    //! \name Inspectors
    //@{
    const string& id() const { return id_; }
    const string& fromRating() const { return fromRating_; }
    const string& toRating() const { return toRating_; }
    //@}
private:
    string id_;
    string fromRating_;
    string toRating_;
    //! Serialization
    friend class boost::serialization::access;
    template <class Archive> void serialize(Archive& ar, const unsigned int version);
};

} // namespace data
} // namespace ore

BOOST_CLASS_EXPORT_KEY(ore::data::MoneyMarketQuote);
BOOST_CLASS_EXPORT_KEY(ore::data::FRAQuote);
BOOST_CLASS_EXPORT_KEY(ore::data::ImmFraQuote);
BOOST_CLASS_EXPORT_KEY(ore::data::SwapQuote);
BOOST_CLASS_EXPORT_KEY(ore::data::ZeroQuote);
BOOST_CLASS_EXPORT_KEY(ore::data::DiscountQuote);
BOOST_CLASS_EXPORT_KEY(ore::data::MMFutureQuote);
BOOST_CLASS_EXPORT_KEY(ore::data::OIFutureQuote);
BOOST_CLASS_EXPORT_KEY(ore::data::BasisSwapQuote);
BOOST_CLASS_EXPORT_KEY(ore::data::BMASwapQuote);
BOOST_CLASS_EXPORT_KEY(ore::data::CrossCcyBasisSwapQuote);
BOOST_CLASS_EXPORT_KEY(ore::data::CrossCcyFixFloatSwapQuote);
BOOST_CLASS_EXPORT_KEY(ore::data::CdsQuote);
BOOST_CLASS_EXPORT_KEY(ore::data::HazardRateQuote);
BOOST_CLASS_EXPORT_KEY(ore::data::RecoveryRateQuote);
BOOST_CLASS_EXPORT_KEY(ore::data::SwaptionQuote);
BOOST_CLASS_EXPORT_KEY(ore::data::SwaptionShiftQuote);
BOOST_CLASS_EXPORT_KEY(ore::data::BondOptionQuote);
BOOST_CLASS_EXPORT_KEY(ore::data::BondOptionShiftQuote);
BOOST_CLASS_EXPORT_KEY(ore::data::CapFloorQuote);
BOOST_CLASS_EXPORT_KEY(ore::data::CapFloorShiftQuote);
BOOST_CLASS_EXPORT_KEY(ore::data::FXSpotQuote);
BOOST_CLASS_EXPORT_KEY(ore::data::FXForwardQuote);
BOOST_CLASS_EXPORT_KEY(ore::data::FXOptionQuote);
BOOST_CLASS_EXPORT_KEY(ore::data::ZcInflationSwapQuote);
BOOST_CLASS_EXPORT_KEY(ore::data::InflationCapFloorQuote);
BOOST_CLASS_EXPORT_KEY(ore::data::ZcInflationCapFloorQuote);
BOOST_CLASS_EXPORT_KEY(ore::data::YoYInflationSwapQuote);
BOOST_CLASS_EXPORT_KEY(ore::data::YyInflationCapFloorQuote);
BOOST_CLASS_EXPORT_KEY(ore::data::SeasonalityQuote);
BOOST_CLASS_EXPORT_KEY(ore::data::EquitySpotQuote);
BOOST_CLASS_EXPORT_KEY(ore::data::EquityForwardQuote);
BOOST_CLASS_EXPORT_KEY(ore::data::EquityDividendYieldQuote);
BOOST_CLASS_EXPORT_KEY(ore::data::EquityOptionQuote);
BOOST_CLASS_EXPORT_KEY(ore::data::SecuritySpreadQuote);
BOOST_CLASS_EXPORT_KEY(ore::data::BaseCorrelationQuote);
BOOST_CLASS_EXPORT_KEY(ore::data::IndexCDSOptionQuote);
BOOST_CLASS_EXPORT_KEY(ore::data::CommoditySpotQuote);
BOOST_CLASS_EXPORT_KEY(ore::data::CommodityForwardQuote);
BOOST_CLASS_EXPORT_KEY(ore::data::CommodityOptionQuote);
BOOST_CLASS_EXPORT_KEY(ore::data::CorrelationQuote);
BOOST_CLASS_EXPORT_KEY(ore::data::CPRQuote);
BOOST_CLASS_EXPORT_KEY(ore::data::BondPriceQuote);
BOOST_CLASS_EXPORT_KEY(ore::data::TransitionProbabilityQuote);<|MERGE_RESOLUTION|>--- conflicted
+++ resolved
@@ -329,17 +329,12 @@
           expiryDate_(expiryDate), tenor_(tenor), indexName_(indexName), tenorBased_(false) {}
 
     //! Make a copy of the market datum
-<<<<<<< HEAD
-    boost::shared_ptr<MarketDatum> clone() override {
-        return boost::make_shared<SwapQuote>(quote_->value(), asofDate_, name_, quoteType_, ccy_, fwdStart_, term_, tenor_);
-=======
     boost::shared_ptr<MarketDatum> clone() {
         if (tenorBased()) {
             return boost::make_shared<SwapQuote>(quote_->value(), asofDate_, name_, quoteType_, ccy_, fwdStart_, term_, tenor_, indexName_);
         } else {
             return boost::make_shared<SwapQuote>(quote_->value(), asofDate_, name_, quoteType_, ccy_, startDate_, expiryDate_, tenor_, indexName_);
         }
->>>>>>> e855e9f1
     }
 
     //! \name Inspectors
