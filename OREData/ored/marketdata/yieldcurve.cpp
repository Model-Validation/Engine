--- conflicted
+++ resolved
@@ -1580,20 +1580,12 @@
                     oisTenor, oisQuote->quote(), brlCdiIndex,
                     discountCurve_ ? discountCurve_->handle() : Handle<YieldTermStructure>(), true);
             } else {
-<<<<<<< HEAD
-                oisHelper = boost::make_shared<QuantExt::OISRateHelper>(
-                    oisConvention->spotLag(), oisTenor, oisQuote->quote(), onIndex, oisConvention->fixedDayCounter(),
-                    oisConvention->fixedCalendar(), oisConvention->paymentLag(), oisConvention->eom(),
-                    oisConvention->fixedFrequency(), oisConvention->fixedConvention(),
-                    oisConvention->fixedPaymentConvention(), oisConvention->rule(),
-                    discountCurve_ ? discountCurve_->handle() : Handle<YieldTermStructure>(), true);
-=======
                 if (oisQuote->tenorBased()) {
                     Period oisTenor = oisQuote->term();
 
                     oisHelper = boost::make_shared<QuantExt::OISRateHelper>(
-                        oisConvention->spotLag(), oisTenor, oisQuote->quote(), onIndex,
-                        oisConvention->fixedDayCounter(), oisConvention->paymentLag(), oisConvention->eom(),
+                        oisConvention->spotLag(), oisTenor, oisQuote->quote(), onIndex, oisConvention->fixedDayCounter(),
+                        oisConvention->fixedCalendar(), oisConvention->paymentLag(), oisConvention->eom(),
                         oisConvention->fixedFrequency(), oisConvention->fixedConvention(),
                         oisConvention->fixedPaymentConvention(), oisConvention->rule(),
                         discountCurve_ ? discountCurve_->handle() : Handle<YieldTermStructure>(), true);
@@ -1605,7 +1597,6 @@
                         oisConvention->rule(), discountCurve_ ? discountCurve_->handle() : Handle<YieldTermStructure>(),
                         true);
                 }
->>>>>>> 626d1e2d
             }
 
             instruments.push_back(oisHelper);
