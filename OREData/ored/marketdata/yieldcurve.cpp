/*
 Copyright (C) 2016 Quaternion Risk Management Ltd
 Copyright (C) 2021 Skandinaviska Enskilda Banken AB (publ)
 All rights reserved.

 This file is part of ORE, a free-software/open-source library
 for transparent pricing and risk analysis - http://opensourcerisk.org

 ORE is free software: you can redistribute it and/or modify it
 under the terms of the Modified BSD License.  You should have received a
 copy of the license along with this program.
 The license is also available online at <http://opensourcerisk.org>

 This program is distributed on the basis that it will form a useful
 contribution to risk analytics and model standardisation, but WITHOUT
 ANY WARRANTY; without even the implied warranty of MERCHANTABILITY or
 FITNESS FOR A PARTICULAR PURPOSE. See the license for more details.
*/

#include <ql/currencies/exchangeratemanager.hpp>
#include <ql/math/functional.hpp>
#include <ql/math/randomnumbers/haltonrsg.hpp>
#include <ql/pricingengines/bond/bondfunctions.hpp>
#include <ql/pricingengines/bond/discountingbondengine.hpp>
#include <ql/quotes/derivedquote.hpp>
#include <ql/termstructures/yield/bondhelpers.hpp>
#include <ql/termstructures/yield/flatforward.hpp>
#include <ql/termstructures/yield/nonlinearfittingmethods.hpp>
#include <ql/termstructures/yield/oisratehelper.hpp>
#include <ql/termstructures/yield/overnightindexfutureratehelper.hpp>
#include <ql/termstructures/yield/piecewiseyieldcurve.hpp>
#include <ql/termstructures/yield/piecewisezerospreadedtermstructure.hpp>
#include <ql/termstructures/yield/ratehelpers.hpp>
#include <ql/time/daycounters/actual360.hpp>
#include <ql/time/daycounters/actualactual.hpp>
#include <ql/time/imm.hpp>

#include <ql/indexes/ibor/all.hpp>
#include <ql/math/interpolations/convexmonotoneinterpolation.hpp>
#include <ql/math/interpolations/mixedinterpolation.hpp>
#include <qle/indexes/ibor/brlcdi.hpp>
#include <qle/math/logquadraticinterpolation.hpp>
#include <qle/math/quadraticinterpolation.hpp>
#include <qle/termstructures/averageoisratehelper.hpp>
#include <qle/termstructures/basistwoswaphelper.hpp>
#include <qle/termstructures/bondyieldshiftedcurvetermstructure.hpp>
#include <qle/termstructures/brlcdiratehelper.hpp>
#include <qle/termstructures/crossccybasismtmresetswaphelper.hpp>
#include <qle/termstructures/crossccybasisswaphelper.hpp>
#include <qle/termstructures/crossccyfixfloatmtmresetswaphelper.hpp>
#include <qle/termstructures/crossccyfixfloatswaphelper.hpp>
#include <qle/termstructures/discountratiomodifiedcurve.hpp>
#include <qle/termstructures/iborfallbackcurve.hpp>
#include <qle/termstructures/immfraratehelper.hpp>
#include <qle/termstructures/iterativebootstrap.hpp>
#include <qle/termstructures/oisratehelper.hpp>
<<<<<<< HEAD
#include <qle/termstructures/pricecurve.hpp>
#include <qle/termstructures/pricetermstructureadapter.hpp>
=======
#include <qle/termstructures/overnightfallbackcurve.hpp>
>>>>>>> df9d7683
#include <qle/termstructures/subperiodsswaphelper.hpp>
#include <qle/termstructures/tenorbasisswaphelper.hpp>
#include <qle/termstructures/weightedyieldtermstructure.hpp>
#include <qle/termstructures/yieldplusdefaultyieldtermstructure.hpp>

#include <ored/marketdata/defaultcurve.hpp>
#include <ored/marketdata/fittedbondcurvehelpermarket.hpp>
#include <ored/marketdata/marketdatumparser.hpp>
#include <ored/marketdata/yieldcurve.hpp>
#include <ored/portfolio/bond.hpp>
#include <ored/portfolio/enginefactory.hpp>
#include <ored/portfolio/envelope.hpp>
#include <ored/portfolio/referencedata.hpp>
#include <ored/utilities/indexparser.hpp>
#include <ored/utilities/log.hpp>
#include <ored/utilities/marketdata.hpp>
#include <ored/utilities/parsers.hpp>
#include <ored/utilities/to_string.hpp>

using namespace QuantLib;
using namespace QuantExt;
using namespace std;

namespace {
/* Helper function to return the key required to look up the map in the YieldCurve ctor */
string yieldCurveKey(const Currency& curveCcy, const string& curveID, const Date&) {
    ore::data::YieldCurveSpec tempSpec(curveCcy.code(), curveID);
    return tempSpec.name();
}
} // namespace

namespace ore {
namespace data {

template <template <class> class CurveType>
QuantLib::ext::shared_ptr<YieldTermStructure>
buildYieldCurve(const vector<Date>& dates, const vector<QuantLib::Real>& rates, const DayCounter& dayCounter,
                YieldCurve::InterpolationMethod interpolationMethod, Size n) {

    QuantLib::ext::shared_ptr<YieldTermStructure> yieldts;
    switch (interpolationMethod) {
    case YieldCurve::InterpolationMethod::Linear:
        yieldts.reset(new CurveType<QuantLib::Linear>(dates, rates, dayCounter, QuantLib::Linear()));
        break;
    case YieldCurve::InterpolationMethod::LogLinear:
        yieldts.reset(new CurveType<QuantLib::LogLinear>(dates, rates, dayCounter, QuantLib::LogLinear()));
        break;
    case YieldCurve::InterpolationMethod::NaturalCubic:
        yieldts.reset(new CurveType<QuantLib::Cubic>(dates, rates, dayCounter,
                                                     QuantLib::Cubic(CubicInterpolation::Kruger, true)));
        break;
    case YieldCurve::InterpolationMethod::FinancialCubic:
        yieldts.reset(new CurveType<QuantLib::Cubic>(dates, rates, dayCounter,
                                                     QuantLib::Cubic(CubicInterpolation::Kruger, true,
                                                                     CubicInterpolation::SecondDerivative, 0.0,
                                                                     CubicInterpolation::FirstDerivative)));
        break;
    case YieldCurve::InterpolationMethod::ConvexMonotone:
        yieldts.reset(new CurveType<QuantLib::ConvexMonotone>(dates, rates, dayCounter, Calendar(), {}, {},
                                                              QuantLib::ConvexMonotone()));
        break;
    case YieldCurve::InterpolationMethod::Quadratic:
        yieldts.reset(new CurveType<QuantExt::Quadratic>(dates, rates, dayCounter, QuantExt::Quadratic(1, 0, 1, 0, 1)));
        break;
    case YieldCurve::InterpolationMethod::LogQuadratic:
        yieldts.reset(
            new CurveType<QuantExt::LogQuadratic>(dates, rates, dayCounter, QuantExt::LogQuadratic(1, 0, -1, 0, 1)));
        break;
    case YieldCurve::InterpolationMethod::Hermite:
        yieldts.reset(new CurveType<QuantLib::Cubic>(dates, rates, dayCounter, Cubic(CubicInterpolation::Parabolic)));
        break;
    case YieldCurve::InterpolationMethod::CubicSpline:
        yieldts.reset(new CurveType<QuantLib::Cubic>(dates, rates, dayCounter,
                                                     Cubic(CubicInterpolation::Spline, false,
                                                           CubicInterpolation::SecondDerivative, 0.0,
                                                           CubicInterpolation::SecondDerivative, 0.0)));
        break;
    case YieldCurve::InterpolationMethod::DefaultLogMixedLinearCubic:
        yieldts.reset(
            new CurveType<DefaultLogMixedLinearCubic>(dates, rates, dayCounter, DefaultLogMixedLinearCubic(n)));
        break;
    case YieldCurve::InterpolationMethod::MonotonicLogMixedLinearCubic:
        yieldts.reset(
            new CurveType<MonotonicLogMixedLinearCubic>(dates, rates, dayCounter, MonotonicLogMixedLinearCubic(n)));
        break;
    case YieldCurve::InterpolationMethod::KrugerLogMixedLinearCubic:
        yieldts.reset(new CurveType<KrugerLogMixedLinearCubic>(dates, rates, dayCounter, KrugerLogMixedLinearCubic(n)));
        break;
    case YieldCurve::InterpolationMethod::LogMixedLinearCubicNaturalSpline:
        yieldts.reset(new CurveType<LogMixedLinearCubic>(
            dates, rates, dayCounter,
            LogMixedLinearCubic(n, MixedInterpolation::ShareRanges, CubicInterpolation::Spline, false,
                                CubicInterpolation::SecondDerivative, 0.0, CubicInterpolation::SecondDerivative, 0.0)));
        break;
    case YieldCurve::InterpolationMethod::LogNaturalCubic:
        yieldts.reset(new CurveType<LogCubic>(dates, rates, dayCounter, LogCubic(CubicInterpolation::Kruger, true)));
        break;
    case YieldCurve::InterpolationMethod::LogFinancialCubic:
        yieldts.reset(
            new CurveType<LogCubic>(dates, rates, dayCounter,
                                    LogCubic(CubicInterpolation::Kruger, true, CubicInterpolation::SecondDerivative,
                                             0.0, CubicInterpolation::FirstDerivative)));
        break;
    case YieldCurve::InterpolationMethod::LogCubicSpline:
        yieldts.reset(
            new CurveType<LogCubic>(dates, rates, dayCounter,
                                    LogCubic(CubicInterpolation::Spline, false, CubicInterpolation::SecondDerivative,
                                             0.0, CubicInterpolation::SecondDerivative, 0.0)));
        break;
    case YieldCurve::InterpolationMethod::MonotonicLogCubicSpline:
        yieldts.reset(
            new CurveType<LogCubic>(dates, rates, dayCounter,
                                    LogCubic(CubicInterpolation::Spline, true, CubicInterpolation::SecondDerivative,
                                             0.0, CubicInterpolation::SecondDerivative, 0.0)));
        break;

    default:
        QL_FAIL("Interpolation method '" << interpolationMethod << "' not recognised.");
    }
    return yieldts;
}

QuantLib::ext::shared_ptr<YieldTermStructure> zerocurve(const vector<Date>& dates, const vector<Rate>& yields,
                                                        const DayCounter& dayCounter,
                                                        YieldCurve::InterpolationMethod interpolationMethod, Size n) {
    return buildYieldCurve<InterpolatedZeroCurve>(dates, yields, dayCounter, interpolationMethod, n);
}

QuantLib::ext::shared_ptr<YieldTermStructure>
discountcurve(const vector<Date>& dates, const vector<DiscountFactor>& dfs, const DayCounter& dayCounter,
              YieldCurve::InterpolationMethod interpolationMethod, Size n) {
    return buildYieldCurve<InterpolatedDiscountCurve>(dates, dfs, dayCounter, interpolationMethod, n);
}

QuantLib::ext::shared_ptr<YieldTermStructure> forwardcurve(const vector<Date>& dates, const vector<Rate>& forwards,
                                                           const DayCounter& dayCounter,
                                                           YieldCurve::InterpolationMethod interpolationMethod,
                                                           Size n) {
    return buildYieldCurve<InterpolatedForwardCurve>(dates, forwards, dayCounter, interpolationMethod, n);
}

/* Helper functions
 */
YieldCurve::InterpolationMethod parseYieldCurveInterpolationMethod(const string& s) {
    if (s == "Linear")
        return YieldCurve::InterpolationMethod::Linear;
    else if (s == "LogLinear")
        return YieldCurve::InterpolationMethod::LogLinear;
    else if (s == "NaturalCubic")
        return YieldCurve::InterpolationMethod::NaturalCubic;
    else if (s == "FinancialCubic")
        return YieldCurve::InterpolationMethod::FinancialCubic;
    else if (s == "ConvexMonotone")
        return YieldCurve::InterpolationMethod::ConvexMonotone;
    else if (s == "ExponentialSplines")
        return YieldCurve::InterpolationMethod::ExponentialSplines;
    else if (s == "Quadratic")
        return YieldCurve::InterpolationMethod::Quadratic;
    else if (s == "LogQuadratic")
        return YieldCurve::InterpolationMethod::LogQuadratic;
    else if (s == "LogNaturalCubic")
        return YieldCurve::InterpolationMethod::LogNaturalCubic;
    else if (s == "LogFinancialCubic")
        return YieldCurve::InterpolationMethod::LogFinancialCubic;
    else if (s == "LogCubicSpline")
        return YieldCurve::InterpolationMethod::LogCubicSpline;
    else if (s == "MonotonicLogCubicSpline")
        return YieldCurve::InterpolationMethod::MonotonicLogCubicSpline;
    else if (s == "Hermite")
        return YieldCurve::InterpolationMethod::Hermite;
    else if (s == "CubicSpline")
        return YieldCurve::InterpolationMethod::CubicSpline;
    else if (s == "DefaultLogMixedLinearCubic")
        return YieldCurve::InterpolationMethod::DefaultLogMixedLinearCubic;
    else if (s == "MonotonicLogMixedLinearCubic")
        return YieldCurve::InterpolationMethod::MonotonicLogMixedLinearCubic;
    else if (s == "KrugerLogMixedLinearCubic")
        return YieldCurve::InterpolationMethod::KrugerLogMixedLinearCubic;
    else if (s == "LogMixedLinearCubicNaturalSpline")
        return YieldCurve::InterpolationMethod::LogMixedLinearCubicNaturalSpline;
    else if (s == "NelsonSiegel")
        return YieldCurve::InterpolationMethod::NelsonSiegel;
    else if (s == "Svensson")
        return YieldCurve::InterpolationMethod::Svensson;
    else
        QL_FAIL("Yield curve interpolation method " << s << " not recognized");
};

YieldCurve::InterpolationVariable parseYieldCurveInterpolationVariable(const string& s) {
    if (s == "Zero")
        return YieldCurve::InterpolationVariable::Zero;
    else if (s == "Discount")
        return YieldCurve::InterpolationVariable::Discount;
    else if (s == "Forward")
        return YieldCurve::InterpolationVariable::Forward;
    else if (s == "SwapPoints")
        return YieldCurve::InterpolationVariable::SwapPoints;
    else
        QL_FAIL("Yield curve interpolation variable " << s << " not recognized");
};

std::ostream& operator<<(std::ostream& out, const YieldCurve::InterpolationMethod m) {
    if (m == YieldCurve::InterpolationMethod::Linear)
        return out << "Linear";
    else if (m == YieldCurve::InterpolationMethod::LogLinear)
        return out << "LogLinear";
    else if (m == YieldCurve::InterpolationMethod::NaturalCubic)
        return out << "NaturalCubic";
    else if (m == YieldCurve::InterpolationMethod::FinancialCubic)
        return out << "FinancialCubic";
    else if (m == YieldCurve::InterpolationMethod::ConvexMonotone)
        return out << "ConvexMonotone";
    else if (m == YieldCurve::InterpolationMethod::ExponentialSplines)
        return out << "ExponentialSplines";
    else if (m == YieldCurve::InterpolationMethod::Quadratic)
        return out << "Quadratic";
    else if (m == YieldCurve::InterpolationMethod::LogQuadratic)
        return out << "LogQuadratic";
    else if (m == YieldCurve::InterpolationMethod::LogNaturalCubic)
        return out << "LogNaturalCubic";
    else if (m == YieldCurve::InterpolationMethod::LogFinancialCubic)
        return out << "LogFinancialCubic";
    else if (m == YieldCurve::InterpolationMethod::LogCubicSpline)
        return out << "LogCubicSpline";
    else if (m == YieldCurve::InterpolationMethod::MonotonicLogCubicSpline)
        return out << "MonotonicLogCubicSpline";
    else if (m == YieldCurve::InterpolationMethod::Hermite)
        return out << "Hermite";
    else if (m == YieldCurve::InterpolationMethod::CubicSpline)
        return out << "CubicSpline";
    else if (m == YieldCurve::InterpolationMethod::DefaultLogMixedLinearCubic)
        return out << "DefaultLogMixedLinearCubic";
    else if (m == YieldCurve::InterpolationMethod::MonotonicLogMixedLinearCubic)
        return out << "MonotonicLogMixedLinearCubic";
    else if (m == YieldCurve::InterpolationMethod::KrugerLogMixedLinearCubic)
        return out << "KrugerLogMixedLinearCubic";
    else if (m == YieldCurve::InterpolationMethod::LogMixedLinearCubicNaturalSpline)
        return out << "LogMixedLinearCubicNaturalSpline";
    else if (m == YieldCurve::InterpolationMethod::NelsonSiegel)
        return out << "NelsonSiegel";
    else if (m == YieldCurve::InterpolationMethod::Svensson)
        return out << "Svensson";
    else
        QL_FAIL("Yield curve interpolation method " << static_cast<int>(m) << " not recognized");
}

YieldCurve::YieldCurve(Date asof, const std::vector<QuantLib::ext::shared_ptr<YieldCurveSpec>>& curveSpec,
                       const CurveConfigurations& curveConfigs, const Loader& loader,
                       const map<string, QuantLib::ext::shared_ptr<YieldCurve>>& requiredYieldCurves,
                       const map<string, QuantLib::ext::shared_ptr<DefaultCurve>>& requiredDefaultCurves,
                       const FXTriangulation& fxTriangulation,
                       const QuantLib::ext::shared_ptr<ReferenceDataManager>& referenceData,
                       const IborFallbackConfig& iborFallbackConfig, const bool preserveQuoteLinkage,
                       const bool buildCalibrationInfo, const Market* market)
    : asofDate_(asof), curveSpec_(curveSpec), loader_(loader), requiredYieldCurves_(requiredYieldCurves),
      requiredDefaultCurves_(requiredDefaultCurves), fxTriangulation_(fxTriangulation), referenceData_(referenceData),
      iborFallbackConfig_(iborFallbackConfig), preserveQuoteLinkage_(preserveQuoteLinkage),
      buildCalibrationInfo_(buildCalibrationInfo), market_(market) {

    /* after the curve build is done we have to destroy temp piecewise curves to avoid performance problems in xva simulations -
       this is also why we flatten the piecewise curves (see flattenPiecewiseCurve()) */

    struct CleanUp {
        CleanUp(YieldCurve* c) : c_(c) {}
        ~CleanUp() {
            c_->requiredYieldCurveHandles_.clear();
            c_->discountCurve_.clear();
        }
        YieldCurve* c_;
    } cleanUp(this);

    // copy the required yield curves container to our handle container and add empty handles for the curves to be built

    for (auto const& [k, v] : requiredYieldCurves_) {
        requiredYieldCurveHandles_[k] = RelinkableHandle(v->handle(k).currentLink());
    }

    for (auto const& s : curveSpec) {
        requiredYieldCurveHandles_[s->name()] = QuantLib::RelinkableHandle<YieldTermStructure>();
    }

    // collect the info we need to build the curves

    std::vector<std::string> curveSpecNames;

    for (auto const& cs : curveSpec_) {

        try {

            curveConfig_.push_back(curveConfigs.yieldCurveConfig(cs->curveConfigID()));
            QL_REQUIRE(curveConfig_.back(), "No yield curve configuration found "
                                            "for config ID "
                                                << cs->curveConfigID());
            currency_.push_back(parseCurrency(curveConfig_.back()->currency()));

            /* If discount curve is not the curve being built, look for it in the map that is passed in. */
            string discountCurveID = curveConfig_.back()->discountCurveID();
            if (discountCurveID != curveConfig_.back()->curveID() && !discountCurveID.empty()) {
                discountCurveID = yieldCurveKey(currency_.back(), discountCurveID, asofDate_);
                auto it = requiredYieldCurveHandles_.find(discountCurveID);
                if (it != requiredYieldCurveHandles_.end()) {
                    discountCurve_.push_back(it->second);
                } else {
                    QL_FAIL("The discount curve, " << discountCurveID
                                                   << ", required in the building "
                                                      "of the curve, "
                                                   << cs->name() << ", was not found.");
                }
                discountCurveGiven_.push_back(true);
            } else {
                discountCurve_.push_back(Handle<YieldTermStructure>());
                discountCurveGiven_.push_back(false);
            }

            curveSegments_.push_back(curveConfig_.back()->curveSegments());
            interpolationMethod_.push_back(
                parseYieldCurveInterpolationMethod(curveConfig_.back()->interpolationMethod()));
            interpolationVariable_.push_back(
                parseYieldCurveInterpolationVariable(curveConfig_.back()->interpolationVariable()));
            zeroDayCounter_.push_back(parseDayCounter(curveConfig_.back()->zeroDayCounter()));
            extrapolation_.push_back(curveConfig_.back()->extrapolation());

            curveSpecNames.push_back(cs->name());

        } catch (const std::exception& e) {
            QL_FAIL("yield curve building failed for curve(s) " << boost::join(curveSpecNames, ",") << " on date "
                                                                << io::iso_date(asof) << " while processing "
                                                                << cs->name() << ": " << e.what());
        }
    }

<<<<<<< HEAD
        curveSegments_ = curveConfig_->curveSegments();
        interpolationMethod_ = parseYieldCurveInterpolationMethod(curveConfig_->interpolationMethod());
        interpolationVariable_ = parseYieldCurveInterpolationVariable(curveConfig_->interpolationVariable());
        zeroDayCounter_ = parseDayCounter(curveConfig_->zeroDayCounter());
        extrapolation_ = curveConfig_->extrapolation();

        if (curveSegments_[0]->type() == YieldCurveSegment::Type::Discount) {
            DLOG("Building DiscountCurve " << curveSpec_);
            buildDiscountCurve();
        } else if (curveSegments_[0]->type() == YieldCurveSegment::Type::Zero) {
            DLOG("Building ZeroCurve " << curveSpec_);
            buildZeroCurve();
        } else if (curveSegments_[0]->type() == YieldCurveSegment::Type::ZeroSpread) {
            DLOG("Building ZeroSpreadedCurve " << curveSpec_);
            buildZeroSpreadedCurve();
        } else if (curveSegments_[0]->type() == YieldCurveSegment::Type::DiscountRatio) {
            DLOG("Building discount ratio yield curve " << curveSpec_);
            buildDiscountRatioCurve();
        } else if (curveSegments_[0]->type() == YieldCurveSegment::Type::FittedBond) {
            DLOG("Building FittedBondCurve " << curveSpec_);
            buildFittedBondCurve();
        } else if (curveSegments_[0]->type() == YieldCurveSegment::Type::WeightedAverage) {
            DLOG("Building WeightedAverageCurve " << curveSpec_);
            buildWeightedAverageCurve();
        } else if (curveSegments_[0]->type() == YieldCurveSegment::Type::YieldPlusDefault) {
            DLOG("Building YieldPlusDefaultCurve " << curveSpec_);
            buildYieldPlusDefaultCurve();
        } else if (curveSegments_[0]->type() == YieldCurveSegment::Type::IborFallback) {
            DLOG("Building IborFallbackCurve " << curveSpec_);
            buildIborFallbackCurve();
        } else if (curveSegments_[0]->type() == YieldCurveSegment::Type::BondYieldShifted) {
            DLOG("Building BondYieldShiftedCurve " << curveSpec_);
            buildBondYieldShiftedCurve();
        } else if (curveSegments_[0]->type() == YieldCurveSegment::Type::FXForward &&
                   interpolationVariable_ == YieldCurve::InterpolationVariable::SwapPoints) {
            DLOG("Building interpolated FX forward price curve " << curveSpec_);
            buildInterpolatedFxForwardCurve();
        } else {
            DLOG("Bootstrapping YieldCurve " << curveSpec_);
            buildBootstrappedCurve();
=======
    // prepare containers for handles and calibration info

    p_.resize(curveSpec_.size());
    h_.resize(curveSpec_.size());
    calibrationInfo_.resize(curveSpec_.size());

    // build all curves which do not require a bootstrap, collect indices of curves to be bootstrapped

    std::set<std::size_t> bootstrappedCurveIndices;

    for (std::size_t index = 0; index < curveSpec_.size(); ++index) {
        try {
            auto type = curveSegments_[index][0]->type();
            if (type == YieldCurveSegment::Type::Discount) {
                DLOG("Building DiscountCurve " << curveSpec_[index]);
                buildDiscountCurve(index);
            } else if (type == YieldCurveSegment::Type::Zero) {
                DLOG("Building ZeroCurve " << curveSpec_[index]);
                buildZeroCurve(index);
            } else if (type == YieldCurveSegment::Type::ZeroSpread) {
                DLOG("Building ZeroSpreadedCurve " << curveSpec_[index]);
                buildZeroSpreadedCurve(index);
            } else if (type == YieldCurveSegment::Type::DiscountRatio) {
                DLOG("Building discount ratio yield curve " << curveSpec_[index]);
                buildDiscountRatioCurve(index);
            } else if (type == YieldCurveSegment::Type::FittedBond) {
                DLOG("Building FittedBondCurve " << curveSpec_[index]);
                buildFittedBondCurve(index);
            } else if (type == YieldCurveSegment::Type::WeightedAverage) {
                DLOG("Building WeightedAverageCurve " << curveSpec_[index]);
                buildWeightedAverageCurve(index);
            } else if (type == YieldCurveSegment::Type::YieldPlusDefault) {
                DLOG("Building YieldPlusDefaultCurve " << curveSpec_[index]);
                buildYieldPlusDefaultCurve(index);
            } else if (type == YieldCurveSegment::Type::IborFallback) {
                DLOG("Building IborFallbackCurve " << curveSpec_[index]);
                buildIborFallbackCurve(index);
            } else if (type == YieldCurveSegment::Type::BondYieldShifted) {
                DLOG("Building BondYieldShiftedCurve " << curveSpec_[index]);
                buildBondYieldShiftedCurve(index);
            } else {
                bootstrappedCurveIndices.insert(index);
            }
        } catch (const std::exception& e) {
            QL_FAIL("yield curve building failed for curve(s) " << boost::join(curveSpecNames, ",") << " on date "
                                                                << io::iso_date(asof) << " while processing "
                                                                << curveSpec_[index]->name() << ": " << e.what());
        }
    }

    // check that we either build a single curve or a set of bootstrapped curves

    QL_REQUIRE(curveSpec_.size() == 1 || bootstrappedCurveIndices.size() == curveSpec_.size(),
               "yield curve building failed for curve(s) "
                   << boost::join(curveSpecNames, ",") << " on date " << io::iso_date(asof)
                   << ": expect exactly one curve or a pure set of bootstrapped curves.");

    // build bootstrapped curves

    if (!bootstrappedCurveIndices.empty()) {
        std::vector<std::string> bootstrapCurveSpecNames;
        for (auto const index : bootstrappedCurveIndices) {
            bootstrapCurveSpecNames.push_back(curveSpec_[index]->name());
>>>>>>> df9d7683
        }

        DLOG("Bootstrapping YieldCurves with spec(s) " << boost::join(bootstrapCurveSpecNames, ","));

        try {
            buildBootstrappedCurve(bootstrappedCurveIndices);
        } catch (const std::exception& e) {
            QL_FAIL("yield curve building failed for curve(s) "
                    << boost::join(curveSpecNames, ",") << " on date " << io::iso_date(asof) << " while processing "
                    << boost::join(bootstrapCurveSpecNames, ",") << ": " << e.what());
        }
    }

    // build handles, populate calibration info if required

    for (std::size_t index = 0; index < curveSpec_.size(); ++index) {

        h_[index].linkTo(p_[index]);

        try {
            // force calculation so that errors are thrown during the build, not later
            h_[index]->discount(QL_EPSILON);
        } catch (const std::exception& e) {
            QL_FAIL("yield curve building failed for curve(s) " << boost::join(curveSpecNames, ",") << " on date "
                                                                << io::iso_date(asof) << " while processing "
                                                                << curveSpec_[index]->name() << ": " << e.what());
        }

        if (extrapolation_[index]) {
            h_[index]->enableExtrapolation();
        }

        try {

            if (buildCalibrationInfo_) {
                if (calibrationInfo_[index] == nullptr)
                    calibrationInfo_[index] = QuantLib::ext::make_shared<YieldCurveCalibrationInfo>();

                try {
                    ReportConfig rc = effectiveReportConfig(curveConfigs.reportConfigYieldCurves(),
                                                            curveConfig_.back()->reportConfig());
                    std::vector<Date> pillarDates = *rc.pillarDates();
                    if (!pillarDates.empty()) {
                        calibrationInfo_[index]->pillarDates.clear();
                        for (auto const& pd : pillarDates)
                            calibrationInfo_[index]->pillarDates.push_back(pd);
                    }
                } catch (...) {
                    DLOG("Report configuration for yield curves not set - using predefined/default pillar dates.");
                }

                calibrationInfo_[index]->dayCounter = zeroDayCounter_[index].name();
                calibrationInfo_[index]->currency = currency_[index].code();

                if (calibrationInfo_[index]->pillarDates.empty()) {
                    for (auto const& p : YieldCurveCalibrationInfo::defaultPeriods)
                        calibrationInfo_[index]->pillarDates.push_back(asofDate_ + p);
                }
                for (auto const& d : calibrationInfo_[index]->pillarDates) {
                    calibrationInfo_[index]->zeroRates.push_back(
                        p_[index]->zeroRate(d, zeroDayCounter_[index], Continuous));
                    calibrationInfo_[index]->discountFactors.push_back(p_[index]->discount(d));
                    calibrationInfo_[index]->times.push_back(p_[index]->timeFromReference(d));
                }
            }

        } catch (const std::exception& e) {
            QL_FAIL("yield curve building failed for curve(s) " << boost::join(curveSpecNames, ",") << " on date "
                                                                << io::iso_date(asof) << " while processing "
                                                                << curveSpec_[index]->name() << ": " << e.what());
        }
    }

    // exit the curve builder

    DLOG("Yield curve building done for specs: " << boost::join(curveSpecNames, ","));
}

#define PWYC(INTVAR, INTMETH, INTINSTANCE)                                                                             \
    {                                                                                                                  \
        typedef PiecewiseYieldCurve<INTVAR, INTMETH, QuantExt::IterativeBootstrap> my_curve_1;                         \
        typedef PiecewiseYieldCurve<INTVAR, INTMETH, QuantLib::GlobalBootstrap> my_curve_2;                            \
        if (globalBootstrap) {                                                                                         \
            auto tmp = QuantLib::ext::make_shared<my_curve_2>(asofDate_, instruments, zeroDayCounter_[index],          \
                                                              INTINSTANCE, my_curve_2::bootstrap_type(accuracy));      \
            globalBootstrapInstance = &tmp->bootstrap();                                                               \
            yieldts = tmp;                                                                                             \
            yieldts->enableExtrapolation();                                                                            \
        } else {                                                                                                       \
            yieldts = QuantLib::ext::make_shared<my_curve_1>(                                                          \
                asofDate_, instruments, zeroDayCounter_[index], INTINSTANCE,                                           \
                my_curve_1::bootstrap_type(accuracy, globalAccuracy, dontThrow, maxAttempts, maxFactor, minFactor,     \
                                           dontThrowSteps));                                                           \
        }                                                                                                              \
    }

std::pair<QuantLib::ext::shared_ptr<YieldTermStructure>, const MultiCurveBootstrapContributor*>
YieldCurve::buildPiecewiseCurve(const std::size_t index, const std::size_t mixedInterpolationSize,
                                const vector<QuantLib::ext::shared_ptr<RateHelper>>& instruments) {

    // Get configuration values for bootstrap
    Real accuracy = curveConfig_[index]->bootstrapConfig().accuracy();
    Real globalAccuracy = curveConfig_[index]->bootstrapConfig().globalAccuracy();
    bool dontThrow = curveConfig_[index]->bootstrapConfig().dontThrow();
    Size maxAttempts = curveConfig_[index]->bootstrapConfig().maxAttempts();
    Real maxFactor = curveConfig_[index]->bootstrapConfig().maxFactor();
    Real minFactor = curveConfig_[index]->bootstrapConfig().minFactor();
    Size dontThrowSteps = curveConfig_[index]->bootstrapConfig().dontThrowSteps();
    bool globalBootstrap = curveConfig_[index]->bootstrapConfig().global();

    const MultiCurveBootstrapContributor* globalBootstrapInstance = nullptr;
    QuantLib::ext::shared_ptr<YieldTermStructure> yieldts;

    switch (interpolationVariable_[index]) {

    case InterpolationVariable::Zero:
        switch (interpolationMethod_[index]) {
        case InterpolationMethod::Linear:
            PWYC(ZeroYield, Linear, Linear())
            break;
        case InterpolationMethod::LogLinear:
            PWYC(ZeroYield, LogLinear, LogLinear())
            break;
        case InterpolationMethod::NaturalCubic:
            PWYC(ZeroYield, Cubic, Cubic(CubicInterpolation::Kruger, true))
            break;
        case InterpolationMethod::FinancialCubic:
            PWYC(ZeroYield, Cubic,
                 Cubic(CubicInterpolation::Kruger, true, CubicInterpolation::SecondDerivative, 0.0,
                       CubicInterpolation::FirstDerivative))
            break;
        case InterpolationMethod::ConvexMonotone:
            PWYC(ZeroYield, ConvexMonotone, ConvexMonotone())
            break;
        case InterpolationMethod::Hermite:
            PWYC(ZeroYield, Cubic, Cubic(CubicInterpolation::Parabolic))
            break;
        case InterpolationMethod::CubicSpline:
            PWYC(ZeroYield, Cubic,
                 Cubic(CubicInterpolation::Spline, false, CubicInterpolation::SecondDerivative, 0.0,
                       CubicInterpolation::SecondDerivative, 0.0))
            break;
        case InterpolationMethod::Quadratic:
            PWYC(ZeroYield, QuantExt::Quadratic, QuantExt::Quadratic(1, 0, 1, 0, 1))
            break;
        case InterpolationMethod::LogQuadratic:
            PWYC(ZeroYield, QuantExt::LogQuadratic, QuantExt::LogQuadratic(1, 0, -1, 0, 1))
            break;
        case InterpolationMethod::LogNaturalCubic:
            PWYC(ZeroYield, LogCubic, LogCubic(CubicInterpolation::Kruger, true))
            break;
        case InterpolationMethod::LogFinancialCubic:
            PWYC(ZeroYield, LogCubic,
                 LogCubic(CubicInterpolation::Kruger, true, CubicInterpolation::SecondDerivative, 0.0,
                          CubicInterpolation::FirstDerivative))
            break;
        case InterpolationMethod::LogCubicSpline:
            PWYC(ZeroYield, LogCubic,
                 LogCubic(CubicInterpolation::Spline, false, CubicInterpolation::SecondDerivative, 0.0,
                          CubicInterpolation::SecondDerivative, 0.0))
            break;
        case InterpolationMethod::MonotonicLogCubicSpline:
            PWYC(ZeroYield, LogCubic,
                 LogCubic(CubicInterpolation::Spline, true, CubicInterpolation::SecondDerivative, 0.0,
                          CubicInterpolation::SecondDerivative, 0.0))
            break;
        case InterpolationMethod::DefaultLogMixedLinearCubic:
            PWYC(ZeroYield, DefaultLogMixedLinearCubic, DefaultLogMixedLinearCubic(mixedInterpolationSize))
            break;
        case InterpolationMethod::MonotonicLogMixedLinearCubic:
            PWYC(ZeroYield, MonotonicLogMixedLinearCubic, MonotonicLogMixedLinearCubic(mixedInterpolationSize))
            break;
        case InterpolationMethod::KrugerLogMixedLinearCubic:
            PWYC(ZeroYield, KrugerLogMixedLinearCubic, KrugerLogMixedLinearCubic(mixedInterpolationSize))
            break;
        case InterpolationMethod::LogMixedLinearCubicNaturalSpline:
            PWYC(ZeroYield, LogMixedLinearCubic,
                 LogMixedLinearCubic(mixedInterpolationSize, MixedInterpolation::ShareRanges,
                                     CubicInterpolation::Spline, false, CubicInterpolation::SecondDerivative, 0.0,
                                     CubicInterpolation::SecondDerivative, 0.0))
            break;
        default:
            QL_FAIL("Interpolation method '" << interpolationMethod_[index] << "' not recognised.");
        }
        break;

    case InterpolationVariable::Discount:
        switch (interpolationMethod_[index]) {
        case InterpolationMethod::Linear:
            PWYC(Discount, Linear, Linear())
            break;
        case InterpolationMethod::LogLinear:
            PWYC(Discount, LogLinear, LogLinear())
            break;
        case InterpolationMethod::NaturalCubic:
            PWYC(Discount, Cubic, Cubic(CubicInterpolation::Kruger, true))
            break;
        case InterpolationMethod::FinancialCubic:
            PWYC(Discount, Cubic,
                 Cubic(CubicInterpolation::Kruger, true, CubicInterpolation::SecondDerivative, 0.0,
                       CubicInterpolation::FirstDerivative))
            break;
        case InterpolationMethod::ConvexMonotone:
            PWYC(Discount, ConvexMonotone, ConvexMonotone())
            break;
        case InterpolationMethod::Hermite:
            PWYC(Discount, Cubic, Cubic(CubicInterpolation::Parabolic))
            break;
        case InterpolationMethod::CubicSpline:
            PWYC(Discount, Cubic,
                 Cubic(CubicInterpolation::Spline, false, CubicInterpolation::SecondDerivative, 0.0,
                       CubicInterpolation::SecondDerivative, 0.0))
            break;
        case InterpolationMethod::Quadratic:
            PWYC(Discount, QuantExt::Quadratic, QuantExt::Quadratic(1, 0, 1, 0, 1))
            break;
        case InterpolationMethod::LogQuadratic:
            PWYC(Discount, QuantExt::LogQuadratic, QuantExt::LogQuadratic(1, 0, -1, 0, 1))
            break;
        case InterpolationMethod::LogNaturalCubic:
            PWYC(Discount, LogCubic, LogCubic(CubicInterpolation::Kruger, true))
            break;
        case InterpolationMethod::LogFinancialCubic:
            PWYC(Discount, LogCubic,
                 LogCubic(CubicInterpolation::Kruger, true, CubicInterpolation::SecondDerivative, 0.0,
                          CubicInterpolation::FirstDerivative))
            break;
        case InterpolationMethod::LogCubicSpline:
            PWYC(Discount, LogCubic,
                 LogCubic(CubicInterpolation::Spline, false, CubicInterpolation::SecondDerivative, 0.0,
                          CubicInterpolation::SecondDerivative, 0.0))
            break;
        case InterpolationMethod::MonotonicLogCubicSpline:
            PWYC(Discount, LogCubic,
                 LogCubic(CubicInterpolation::Spline, true, CubicInterpolation::SecondDerivative, 0.0,
                          CubicInterpolation::SecondDerivative, 0.0))
            break;
        case InterpolationMethod::DefaultLogMixedLinearCubic:
            PWYC(Discount, DefaultLogMixedLinearCubic, DefaultLogMixedLinearCubic(mixedInterpolationSize))
            break;
        case InterpolationMethod::MonotonicLogMixedLinearCubic:
            PWYC(Discount, MonotonicLogMixedLinearCubic, MonotonicLogMixedLinearCubic(mixedInterpolationSize))
            break;
        case InterpolationMethod::KrugerLogMixedLinearCubic:
            PWYC(Discount, KrugerLogMixedLinearCubic, KrugerLogMixedLinearCubic(mixedInterpolationSize))
            break;
        case InterpolationMethod::LogMixedLinearCubicNaturalSpline:
            PWYC(Discount, LogMixedLinearCubic,
                 LogMixedLinearCubic(mixedInterpolationSize, MixedInterpolation::ShareRanges,
                                     CubicInterpolation::Spline, false, CubicInterpolation::SecondDerivative, 0.0,
                                     CubicInterpolation::SecondDerivative, 0.0))
            break;
        default:
            QL_FAIL("Interpolation method '" << interpolationMethod_[index] << "' not recognised.");
        }
        break;

    case InterpolationVariable::Forward:
        switch (interpolationMethod_[index]) {
        case InterpolationMethod::Linear:
            PWYC(ForwardRate, Linear, Linear())
            break;
        case InterpolationMethod::LogLinear:
            PWYC(ForwardRate, LogLinear, LogLinear())
            break;
        case InterpolationMethod::NaturalCubic:
            PWYC(ForwardRate, Cubic, Cubic(CubicInterpolation::Kruger, true))
            break;
        case InterpolationMethod::FinancialCubic:
            PWYC(ForwardRate, Cubic,
                 Cubic(CubicInterpolation::Kruger, true, CubicInterpolation::SecondDerivative, 0.0,
                       CubicInterpolation::FirstDerivative))
            break;
        case InterpolationMethod::ConvexMonotone:
            PWYC(ForwardRate, ConvexMonotone, ConvexMonotone())
            break;
        case InterpolationMethod::Hermite:
            PWYC(ForwardRate, Cubic, Cubic(CubicInterpolation::Parabolic))
            break;
        case InterpolationMethod::CubicSpline:
            PWYC(ForwardRate, Cubic,
                 Cubic(CubicInterpolation::Spline, false, CubicInterpolation::SecondDerivative, 0.0,
                       CubicInterpolation::SecondDerivative, 0.0))
            break;
        case InterpolationMethod::Quadratic:
            PWYC(ForwardRate, QuantExt::Quadratic, QuantExt::Quadratic(1, 0, 1, 0, 1))
            break;
        case InterpolationMethod::LogQuadratic:
            PWYC(ForwardRate, QuantExt::LogQuadratic, QuantExt::LogQuadratic(1, 0, -1, 0, 1))
            break;
        case InterpolationMethod::LogNaturalCubic:
            PWYC(ForwardRate, LogCubic, LogCubic(CubicInterpolation::Kruger, true))
            break;
        case InterpolationMethod::LogFinancialCubic:
            PWYC(ForwardRate, LogCubic,
                 LogCubic(CubicInterpolation::Kruger, true, CubicInterpolation::SecondDerivative, 0.0,
                          CubicInterpolation::FirstDerivative))
            break;
        case InterpolationMethod::LogCubicSpline:
            PWYC(ForwardRate, LogCubic,
                 LogCubic(CubicInterpolation::Spline, false, CubicInterpolation::SecondDerivative, 0.0,
                          CubicInterpolation::SecondDerivative, 0.0))
            break;
        case InterpolationMethod::MonotonicLogCubicSpline:
            PWYC(ForwardRate, LogCubic,
                 LogCubic(CubicInterpolation::Spline, true, CubicInterpolation::SecondDerivative, 0.0,
                          CubicInterpolation::SecondDerivative, 0.0))
            break;
        case InterpolationMethod::DefaultLogMixedLinearCubic:
            PWYC(ForwardRate, DefaultLogMixedLinearCubic, DefaultLogMixedLinearCubic(mixedInterpolationSize))
            break;
        case InterpolationMethod::MonotonicLogMixedLinearCubic:
            PWYC(ForwardRate, MonotonicLogMixedLinearCubic, MonotonicLogMixedLinearCubic(mixedInterpolationSize))
            break;
        case InterpolationMethod::KrugerLogMixedLinearCubic:
            PWYC(ForwardRate, KrugerLogMixedLinearCubic, KrugerLogMixedLinearCubic(mixedInterpolationSize))
            break;
        case InterpolationMethod::LogMixedLinearCubicNaturalSpline:
            PWYC(ForwardRate, LogMixedLinearCubic,
                 LogMixedLinearCubic(mixedInterpolationSize, MixedInterpolation::ShareRanges,
                                     CubicInterpolation::Spline, false, CubicInterpolation::SecondDerivative, 0.0,
                                     CubicInterpolation::SecondDerivative, 0.0))
            break;
        default:
            QL_FAIL("Interpolation method '" << interpolationMethod_[index] << "' not recognised.");
        }
        break;

    default:
        QL_FAIL("Interpolation variable not recognised.");
    }

    // init calibration info and set pillar dates from instruments

    if (buildCalibrationInfo_) {
        calibrationInfo_[index] = QuantLib::ext::make_shared<PiecewiseYieldCurveCalibrationInfo>();
        for (Size i = 0; i < instruments.size(); ++i) {
            calibrationInfo_[index]->pillarDates.push_back(instruments[i]->pillarDate());
        }
    }

    return std::make_pair(yieldts, globalBootstrapInstance);
}

QuantLib::ext::shared_ptr<YieldTermStructure>
YieldCurve::flattenPiecewiseCurve(const std::size_t index, const QuantLib::ext::shared_ptr<YieldTermStructure>& yieldts,
                                  const std::size_t mixedInterpolationSize,
                                  const vector<QuantLib::ext::shared_ptr<RateHelper>>& instruments) {

    if (preserveQuoteLinkage_) {
        return yieldts;
    } else {
        // Build fixed zero/discount curve that matches the bootstrapped curve
        // initially, but does NOT react to quote changes: This is a workaround
        // for a QuantLib problem, where a fixed reference date piecewise
        // yield curve reacts to evaluation date changes because the bootstrap
        // helper recompute their start date (because they are relative date
        // helper for deposits, fras, swaps, etc.).
        vector<Date> dates(instruments.size() + 1, asofDate_);
        vector<Real> zeros(instruments.size() + 1, 0.0);
        vector<Real> discounts(instruments.size() + 1, 1.0);
        vector<Real> forwards(instruments.size() + 1, 0.0);

        if (extrapolation_[index]) {
            yieldts->enableExtrapolation();
        }

        yieldts->discount(QL_EPSILON); // ensure initialization of instruments

        for (Size i = 0; i < instruments.size(); i++) {
            dates[i + 1] = instruments[i]->pillarDate();
            zeros[i + 1] = yieldts->zeroRate(dates[i + 1], zeroDayCounter_[index], Continuous);
            discounts[i + 1] = yieldts->discount(dates[i + 1]);
            forwards[i + 1] = yieldts->forwardRate(dates[i + 1], dates[i + 1], zeroDayCounter_[index], Continuous);
        }
        zeros[0] = zeros[1];
        forwards[0] = forwards[1];
        if (interpolationVariable_[index] == InterpolationVariable::Zero)
            return
                zerocurve(dates, zeros, zeroDayCounter_[index], interpolationMethod_[index], mixedInterpolationSize);
        else if (interpolationVariable_[index] == InterpolationVariable::Discount)
            return discountcurve(dates, discounts, zeroDayCounter_[index], interpolationMethod_[index],
                                      mixedInterpolationSize);
        else if (interpolationVariable_[index] == InterpolationVariable::Forward)
            return forwardcurve(dates, forwards, zeroDayCounter_[index], interpolationMethod_[index],
                                     mixedInterpolationSize);
        else
            QL_FAIL("Interpolation variable not recognised.");
    }
}

void YieldCurve::buildZeroCurve(const std::size_t index) {

    QL_REQUIRE(curveSegments_[index].size() <= 1, "More than one zero curve "
                                                  "segment not supported yet.");
    QL_REQUIRE(curveSegments_[index][0]->type() == YieldCurveSegment::Type::Zero,
               "The curve segment is not of type Zero.");

    const QuantLib::ext::shared_ptr<Conventions>& conventions = InstrumentConventions::instance().conventions();

    // Fill a vector of zero quotes.
    vector<QuantLib::ext::shared_ptr<ZeroQuote>> zeroQuotes;
    QuantLib::ext::shared_ptr<DirectYieldCurveSegment> zeroCurveSegment =
        QuantLib::ext::dynamic_pointer_cast<DirectYieldCurveSegment>(curveSegments_[index][0]);
    auto zeroQuoteIDs = zeroCurveSegment->quotes();

    for (Size i = 0; i < zeroQuoteIDs.size(); ++i) {
        QuantLib::ext::shared_ptr<MarketDatum> marketQuote = loader_.get(zeroQuoteIDs[i], asofDate_);
        if (marketQuote) {
            QL_REQUIRE(marketQuote->instrumentType() == MarketDatum::InstrumentType::ZERO,
                       "Market quote not of type zero.");
            QuantLib::ext::shared_ptr<ZeroQuote> zeroQuote =
                QuantLib::ext::dynamic_pointer_cast<ZeroQuote>(marketQuote);
            zeroQuotes.push_back(zeroQuote);
        }
    }

    // Create the (date, zero) pairs.
    map<Date, Rate> data;
    QuantLib::ext::shared_ptr<Convention> convention = conventions->get(curveSegments_[index][0]->conventionsID());
    QL_REQUIRE(convention, "No conventions found with ID: " << curveSegments_[index][0]->conventionsID());
    QL_REQUIRE(convention->type() == Convention::Type::Zero, "Conventions ID does not give zero rate conventions.");
    QuantLib::ext::shared_ptr<ZeroRateConvention> zeroConvention =
        QuantLib::ext::dynamic_pointer_cast<ZeroRateConvention>(convention);
    DayCounter quoteDayCounter = zeroConvention->dayCounter();
    for (Size i = 0; i < zeroQuotes.size(); ++i) {
        QL_REQUIRE(quoteDayCounter == zeroQuotes[i]->dayCounter(),
                   "The day counter should be the same between the conventions"
                   "and the quote.");
        if (!zeroQuotes[i]->tenorBased()) {
            data[zeroQuotes[i]->date()] = zeroQuotes[i]->quote()->value();
        } else {
            QL_REQUIRE(zeroConvention->tenorBased(), "Using tenor based "
                                                     "zero rates without tenor based zero rate conventions.");
            Date zeroDate = asofDate_;
            if (zeroConvention->spotLag() > 0) {
                zeroDate = zeroConvention->spotCalendar().advance(zeroDate, zeroConvention->spotLag() * Days);
            }
            zeroDate = zeroConvention->tenorCalendar().advance(zeroDate, zeroQuotes[i]->tenor(),
                                                               zeroConvention->rollConvention(), zeroConvention->eom());
            data[zeroDate] = zeroQuotes[i]->quote()->value();
        }
    }

    QL_REQUIRE(data.size() > 0, "No market data found for curve spec "
                                    << curveSpec_[index]->name() << " with as of date " << io::iso_date(asofDate_));

    // \todo review - more flexible (flat vs. linear extrap)?
    if (data.begin()->first > asofDate_) {
        Rate rate = data.begin()->second;
        data[asofDate_] = rate;
        DLOG("Insert zero curve point at time zero for " << curveSpec_[index]->name() << ": "
                                                         << "date " << QuantLib::io::iso_date(asofDate_) << ", "
                                                         << "zero " << fixed << setprecision(4) << data[asofDate_]);
    }

    QL_REQUIRE(data.size() > 1, "The single zero rate quote provided "
                                "should be associated with a date greater than as of date.");

    // First build temporary curves
    vector<Date> dates;
    vector<Rate> zeroes, discounts;
    dates.push_back(data.begin()->first);
    zeroes.push_back(data.begin()->second);
    discounts.push_back(1.0);

    Compounding zeroCompounding = zeroConvention->compounding();
    Frequency zeroCompoundingFreq = zeroConvention->compoundingFrequency();
    map<Date, Rate>::iterator it;
    for (it = ++data.begin(); it != data.end(); ++it) {
        dates.push_back(it->first);
        InterestRate tempRate(it->second, quoteDayCounter, zeroCompounding, zeroCompoundingFreq);
        Time t = quoteDayCounter.yearFraction(asofDate_, it->first);
        /* Convert zero rate to continuously compounded if necessary */
        if (zeroCompounding == Continuous) {
            zeroes.push_back(it->second);
        } else {
            zeroes.push_back(tempRate.equivalentRate(Continuous, NoFrequency, t));
        }
        discounts.push_back(tempRate.discountFactor(t));
        TLOG("Add zero curve point for " << curveSpec_[index]->name() << ": " << io::iso_date(dates.back()) << " "
                                         << fixed << setprecision(4) << zeroes.back() << " / " << discounts.back());
    }

    QL_REQUIRE(dates.size() == zeroes.size(), "Date and zero vectors differ in size.");
    QL_REQUIRE(dates.size() == discounts.size(), "Date and discount vectors differ in size.");

    // Now build curve with requested conventions
    if (interpolationVariable_[index] == YieldCurve::InterpolationVariable::Zero) {
        QuantLib::ext::shared_ptr<YieldTermStructure> tempCurve =
            zerocurve(dates, zeroes, quoteDayCounter, interpolationMethod_[index]);
        zeroes.clear();
        for (Size i = 0; i < dates.size(); ++i) {
            Rate zero = tempCurve->zeroRate(dates[i], zeroDayCounter_[index], Continuous);
            zeroes.push_back(zero);
        }
        p_[index] = zerocurve(dates, zeroes, zeroDayCounter_[index], interpolationMethod_[index]);
    } else if (interpolationVariable_[index] == YieldCurve::InterpolationVariable::Discount) {
        QuantLib::ext::shared_ptr<YieldTermStructure> tempCurve =
            discountcurve(dates, discounts, quoteDayCounter, interpolationMethod_[index]);
        discounts.clear();
        for (Size i = 0; i < dates.size(); ++i) {
            DiscountFactor discount = tempCurve->discount(dates[i]);
            discounts.push_back(discount);
        }
        p_[index] = discountcurve(dates, discounts, zeroDayCounter_[index], interpolationMethod_[index]);
    } else {
        QL_FAIL("Unknown yield curve interpolation variable.");
    }
}

void YieldCurve::buildZeroSpreadedCurve(const std::size_t index) {
    QL_REQUIRE(curveSegments_[index].size() <= 1, "More than one zero spreaded curve "
                                                  "segment not supported yet.");
    QL_REQUIRE(curveSegments_[index][0]->type() == YieldCurveSegment::Type::ZeroSpread,
               "The curve segment is not of type Zero Spread.");

    QuantLib::ext::shared_ptr<Conventions> conventions = InstrumentConventions::instance().conventions();

    // Fill a vector of zero spread quotes.
    vector<QuantLib::ext::shared_ptr<ZeroQuote>> quotes;
    QuantLib::ext::shared_ptr<ZeroSpreadedYieldCurveSegment> segment =
        QuantLib::ext::dynamic_pointer_cast<ZeroSpreadedYieldCurveSegment>(curveSegments_[index][0]);
    auto quoteIDs = segment->quotes();

    Date today = Settings::instance().evaluationDate();
    vector<Date> dates;
    vector<Handle<Quote>> quoteHandles;
    for (Size i = 0; i < quoteIDs.size(); ++i) {
        if (QuantLib::ext::shared_ptr<MarketDatum> md = loader_.get(quoteIDs[i], asofDate_)) {
            QL_REQUIRE(md->instrumentType() == MarketDatum::InstrumentType::ZERO, "Market quote not of type zero.");
            QL_REQUIRE(md->quoteType() == MarketDatum::QuoteType::YIELD_SPREAD,
                       "Market quote not of type yield spread.");
            QuantLib::ext::shared_ptr<ZeroQuote> zeroQuote = QuantLib::ext::dynamic_pointer_cast<ZeroQuote>(md);
            quotes.push_back(zeroQuote);
            dates.push_back(zeroQuote->tenorBased() ? today + zeroQuote->tenor() : zeroQuote->date());
            quoteHandles.push_back(zeroQuote->quote());
        }
    }

    QL_REQUIRE(!quotes.empty(),
               "Cannot build curve with spec " << curveSpec_[index]->name() << " because there are no spread quotes");

    string referenceCurveID = segment->referenceCurveID();
    QuantLib::Handle<YieldTermStructure> referenceCurve;
    if (referenceCurveID != curveConfig_[index]->curveID() && !referenceCurveID.empty()) {
        referenceCurveID = yieldCurveKey(currency_[index], referenceCurveID, asofDate_);
        auto it = requiredYieldCurveHandles_.find(referenceCurveID);
        if (it != requiredYieldCurveHandles_.end()) {
            referenceCurve = it->second;
        } else {
            QL_FAIL("The reference curve, " << referenceCurveID
                                            << ", required in the building "
                                               "of the curve, "
                                            << curveSpec_[index]->name() << ", was not found.");
        }
    }

    QuantLib::ext::shared_ptr<Convention> convention = conventions->get(segment->conventionsID());
    QL_REQUIRE(convention, "No conventions found with ID: " << segment->conventionsID());
    QL_REQUIRE(convention->type() == Convention::Type::Zero, "Conventions ID does not give zero rate conventions.");
    QuantLib::ext::shared_ptr<ZeroRateConvention> zeroConvention =
        QuantLib::ext::dynamic_pointer_cast<ZeroRateConvention>(convention);
    DayCounter quoteDayCounter = zeroConvention->dayCounter();
    Compounding comp = zeroConvention->compounding();
    Frequency freq = zeroConvention->compoundingFrequency();

    p_[index] = QuantLib::ext::shared_ptr<YieldTermStructure>(
        new PiecewiseZeroSpreadedTermStructure(referenceCurve, quoteHandles, dates, comp, freq, quoteDayCounter));
}

void YieldCurve::buildWeightedAverageCurve(const std::size_t index) {
    QL_REQUIRE(curveSegments_[index].size() == 1,
               "One segment required for weighted average curve, got " << curveSegments_[index].size());
    QL_REQUIRE(curveSegments_[index][0]->type() == YieldCurveSegment::Type::WeightedAverage,
               "The curve segment is not of type Weighted Average.");
    auto segment = QuantLib::ext::dynamic_pointer_cast<WeightedAverageYieldCurveSegment>(curveSegments_[index][0]);
    QL_REQUIRE(segment != nullptr, "expected WeightedAverageYieldCurveSegment, this is unexpected");
    auto it1 = requiredYieldCurveHandles_.find(yieldCurveKey(currency_[index], segment->referenceCurveID1(), asofDate_));
    auto it2 = requiredYieldCurveHandles_.find(yieldCurveKey(currency_[index], segment->referenceCurveID2(), asofDate_));
    QL_REQUIRE(it1 != requiredYieldCurveHandles_.end(), "Could not find reference curve1: " << segment->referenceCurveID1());
    QL_REQUIRE(it2 != requiredYieldCurveHandles_.end(), "Could not find reference curve2: " << segment->referenceCurveID2());
    p_[index] = QuantLib::ext::make_shared<WeightedYieldTermStructure>(it1->second, it2->second, segment->weight1(),
                                                                       segment->weight2());
}

void YieldCurve::buildYieldPlusDefaultCurve(const std::size_t index) {
    QL_REQUIRE(curveSegments_[index].size() == 1,
               "One segment required for yield plus default curve, got " << curveSegments_[index].size());
    QL_REQUIRE(curveSegments_[index][0]->type() == YieldCurveSegment::Type::YieldPlusDefault,
               "The curve segment is not of type Yield Plus Default.");
    auto segment = QuantLib::ext::dynamic_pointer_cast<YieldPlusDefaultYieldCurveSegment>(curveSegments_[index][0]);
    QL_REQUIRE(segment != nullptr, "expected YieldPlusDefaultCurveSegment, this is unexpected");
    auto it = requiredYieldCurveHandles_.find(yieldCurveKey(currency_[index], segment->referenceCurveID(), asofDate_));
    QL_REQUIRE(it != requiredYieldCurveHandles_.end(), "Could not find reference curve: " << segment->referenceCurveID());
    std::vector<Handle<DefaultProbabilityTermStructure>> defaultCurves;
    std::vector<Handle<Quote>> recRates;
    for (Size i = 0; i < segment->defaultCurveIDs().size(); ++i) {
        auto it = requiredDefaultCurves_.find(segment->defaultCurveIDs()[i]);
        QL_REQUIRE(it != requiredDefaultCurves_.end(),
                   "Could not find default curve: " << segment->defaultCurveIDs()[i]);
        defaultCurves.push_back(Handle<DefaultProbabilityTermStructure>(it->second->creditCurve()->curve()));
        recRates.push_back(Handle<Quote>(QuantLib::ext::make_shared<SimpleQuote>(it->second->recoveryRate())));
    }
    p_[index] = QuantLib::ext::make_shared<YieldPlusDefaultYieldTermStructure>(it->second, defaultCurves, recRates,
                                                                               segment->weights());
}

void YieldCurve::buildIborFallbackCurve(const std::size_t index) {
    QL_REQUIRE(curveSegments_[index].size() == 1,
               "One segment required for ibor fallback curve, got " << curveSegments_[index].size());
    QL_REQUIRE(curveSegments_[index][0]->type() == YieldCurveSegment::Type::IborFallback,
               "The curve segment is not of type Ibor Fallback");
    auto segment = QuantLib::ext::dynamic_pointer_cast<IborFallbackCurveSegment>(curveSegments_[index][0]);
    QL_REQUIRE(segment != nullptr, "expected IborFallbackCurve, internal error");
    auto it = requiredYieldCurveHandles_.find(segment->rfrCurve());
    QL_REQUIRE(it != requiredYieldCurveHandles_.end(), "Could not find rfr curve: '" << segment->rfrCurve() << "')");
    QL_REQUIRE(
        (segment->rfrIndex() && segment->spread()) || iborFallbackConfig_.isIndexReplaced(segment->iborIndex()),
        "buildIborFallbackCurve(): ibor index '"
            << segment->iborIndex()
            << "' must be specified in ibor fallback config, if RfrIndex or Spread is not specified in curve config");
    std::string rfrIndexName =
        segment->rfrIndex() ? *segment->rfrIndex() : iborFallbackConfig_.fallbackData(segment->iborIndex()).rfrIndex;
    Real spread =
        segment->spread() ? *segment->spread() : iborFallbackConfig_.fallbackData(segment->iborIndex()).spread;
    // we don't support convention based indices here, this might change with ore ticket 1758
    Handle<YieldTermStructure> dummyCurve(
        QuantLib::ext::make_shared<FlatForward>(asofDate_, 0.0, zeroDayCounter_[index]));
    auto originalIndex = parseIborIndex(segment->iborIndex(), dummyCurve);
    auto rfrIndex = QuantLib::ext::dynamic_pointer_cast<OvernightIndex>(parseIborIndex(rfrIndexName, it->second));
    QL_REQUIRE(rfrIndex, "buidlIborFallbackCurve(): rfr index '"
                             << rfrIndexName << "' could not be cast to OvernightIndex, is this index name correct?");
    DLOG("building ibor fallback curve for '" << segment->iborIndex() << "' with rfrIndex='" << rfrIndexName
                                              << "' and spread=" << spread);
    if (auto on = QuantLib::ext::dynamic_pointer_cast<OvernightIndex>(originalIndex)) {
        p_[index] = QuantLib::ext::make_shared<OvernightFallbackCurve>(on, rfrIndex, spread, Date::minDate());
    } else {
        p_[index] = QuantLib::ext::make_shared<IborFallbackCurve>(originalIndex, rfrIndex, spread, Date::minDate());
    }
}

void YieldCurve::buildDiscountCurve(const std::size_t index) {

    QL_REQUIRE(curveSegments_[index].size() <= 1, "More than one discount curve "
                                                  "segment not supported yet.");
    QL_REQUIRE(curveSegments_[index][0]->type() == YieldCurveSegment::Type::Discount,
               "The curve segment is not of type Discount.");

    // Create the (date, discount) pairs.
    map<Date, DiscountFactor> data;
    QuantLib::ext::shared_ptr<DirectYieldCurveSegment> discountCurveSegment =
        QuantLib::ext::dynamic_pointer_cast<DirectYieldCurveSegment>(curveSegments_[index][0]);
    auto discountQuoteIDs = discountCurveSegment->quotes();

    QuantLib::ext::shared_ptr<Conventions> conventions = InstrumentConventions::instance().conventions();

    vector<string> quotes;
    quotes.reserve(discountQuoteIDs.size()); // Reserve space for efficiency

    std::transform(discountQuoteIDs.begin(), discountQuoteIDs.end(), std::back_inserter(quotes),
                   [](const std::pair<string, bool>& pair) {
                       return pair.first; // Extract only the quote part
                   });

    auto wildcard = getUniqueWildcard(quotes);
    std::set<QuantLib::ext::shared_ptr<MarketDatum>> marketData;
    if (wildcard) {
        marketData = loader_.get(*wildcard, asofDate_);
    } else {
        for (Size i = 0; i < discountQuoteIDs.size(); ++i) {
            ext::shared_ptr<MarketDatum> marketQuote = loader_.get(discountQuoteIDs[i], asofDate_);
            if (marketQuote)
                marketData.insert(marketQuote);
        }
    }

    int multipleQuotes = 0;
    for (const auto& marketQuote : marketData) {
        QL_REQUIRE(marketQuote->instrumentType() == MarketDatum::InstrumentType::DISCOUNT,
                   "Market quote not of type Discount.");
        QuantLib::ext::shared_ptr<DiscountQuote> discountQuote =
            QuantLib::ext::dynamic_pointer_cast<DiscountQuote>(marketQuote);

        if (discountQuote->date() != Date()) {

            data[discountQuote->date()] = discountQuote->quote()->value();

        } else if (discountQuote->tenor() != Period()) {

            QuantLib::ext::shared_ptr<Convention> convention = conventions->get(discountCurveSegment->conventionsID());
            QuantLib::ext::shared_ptr<ZeroRateConvention> zeroConvention =
                QuantLib::ext::dynamic_pointer_cast<ZeroRateConvention>(convention);
            QL_REQUIRE(zeroConvention, "could not cast to ZeroRateConvention");

            Calendar cal = zeroConvention->tenorCalendar();
            BusinessDayConvention rollConvention = zeroConvention->rollConvention();
            Date date = cal.adjust(cal.adjust(asofDate_, rollConvention) + discountQuote->tenor(), rollConvention);
            DLOG("YieldCurve::buildDiscountCurve - tenor " << discountQuote->tenor() << " to date "
                                                           << io::iso_date(date));

            // check if date already included
            if (data.find(date) != data.end())
                multipleQuotes++;

            data[date] = discountQuote->quote()->value();

        } else {
            QL_FAIL("YieldCurve::buildDiscountCurve - neither date nor tenor recognised");
        }
    }

    // Some logging and checks
    QL_REQUIRE(data.size() > 0, "No market data found for curve spec "
                                    << curveSpec_[index]->name() << " with as of date " << io::iso_date(asofDate_));
    if (!wildcard) {
        QL_REQUIRE(data.size() == quotes.size() - multipleQuotes,
                   "Found " << data.size() + multipleQuotes << " quotes, but " << quotes.size()
                            << " quotes given in config " << curveConfig_[index]->curveID());
    }

    if (data.begin()->first > asofDate_) {
        DLOG("Insert discount curve point at time zero for " << curveSpec_[index]->name());
        data[asofDate_] = 1.0;
    }

    QL_REQUIRE(data.size() > 1, "The single discount quote provided "
                                "should be associated with a date greater than as of date.");

    // First build a temporary discount curve
    vector<Date> dates;
    vector<DiscountFactor> discounts;
    map<Date, DiscountFactor>::iterator it;
    for (it = data.begin(); it != data.end(); ++it) {
        dates.push_back(it->first);
        discounts.push_back(it->second);
        DLOG("Add discount curve point for " << curveSpec_[index]->name() << ": " << io::iso_date(dates.back()) << " "
                                             << discounts.back());
    }

    QL_REQUIRE(dates.size() == discounts.size(), "Date and discount vectors differ in size.");

    QuantLib::ext::shared_ptr<YieldTermStructure> tempDiscCurve =
        discountcurve(dates, discounts, zeroDayCounter_[index], interpolationMethod_[index]);

    // Now build curve with requested conventions
    if (interpolationVariable_[index] == YieldCurve::InterpolationVariable::Discount) {
        p_[index] = tempDiscCurve;
    } else if (interpolationVariable_[index] == YieldCurve::InterpolationVariable::Zero) {
        vector<Rate> zeroes;
        for (Size i = 0; i < dates.size(); ++i) {
            Rate zero = tempDiscCurve->zeroRate(dates[i], zeroDayCounter_[index], Continuous);
            zeroes.push_back(zero);
        }
        p_[index] = zerocurve(dates, zeroes, zeroDayCounter_[index], interpolationMethod_[index]);
    } else {
        QL_FAIL("Unknown yield curve interpolation variable.");
    }
}

void YieldCurve::buildBootstrappedCurve(const std::set<std::size_t>& indices) {

    std::vector<QuantLib::ext::shared_ptr<YieldTermStructure>> yieldTermStructures;
    std::vector<const QuantLib::MultiCurveBootstrapContributor*> multiCurveBootstrapContributors;
    std::vector<std::vector<QuantLib::ext::shared_ptr<RateHelper>>> instrumentSets;
    std::vector<Size> mixedInterpolationSizes;

    Real maxAccuracy = 0.0;

    for (auto const index : indices) {

        DLOG("Building " << curveSpec_[index]->name());

        QL_REQUIRE(!curveSegments_[index].empty(), "no curve segments defined.");

        /* Loop over segments and add helpers for each segment. */

        DLOG("Building instrument sets for yield curve segments 0..." << curveSegments_[index].size() - 1);

        std::vector<vector<QuantLib::ext::shared_ptr<RateHelper>>> instrumentsPerSegment(curveSegments_[index].size());

        for (Size i = 0; i < curveSegments_[index].size(); ++i) {
            switch (curveSegments_[index][i]->type()) {
            case YieldCurveSegment::Type::Deposit:
                addDeposits(index, curveSegments_[index][i], instrumentsPerSegment[i]);
                break;
            case YieldCurveSegment::Type::FRA:
                addFras(index, curveSegments_[index][i], instrumentsPerSegment[i]);
                break;
            case YieldCurveSegment::Type::Future:
                addFutures(index, curveSegments_[index][i], instrumentsPerSegment[i]);
                break;
            case YieldCurveSegment::Type::OIS:
                addOISs(index, curveSegments_[index][i], instrumentsPerSegment[i]);
                break;
            case YieldCurveSegment::Type::Swap:
                addSwaps(index, curveSegments_[index][i], instrumentsPerSegment[i]);
                break;
            case YieldCurveSegment::Type::AverageOIS:
                addAverageOISs(index, curveSegments_[index][i], instrumentsPerSegment[i]);
                break;
            case YieldCurveSegment::Type::TenorBasis:
                addTenorBasisSwaps(index, curveSegments_[index][i], instrumentsPerSegment[i]);
                break;
            case YieldCurveSegment::Type::TenorBasisTwo:
                addTenorBasisTwoSwaps(index, curveSegments_[index][i], instrumentsPerSegment[i]);
                break;
            case YieldCurveSegment::Type::BMABasis:
                addBMABasisSwaps(index, curveSegments_[index][i], instrumentsPerSegment[i]);
                break;
            case YieldCurveSegment::Type::FXForward:
                addFXForwards(index, curveSegments_[index][i], instrumentsPerSegment[i]);
                break;
            case YieldCurveSegment::Type::CrossCcyBasis:
                addCrossCcyBasisSwaps(index, curveSegments_[index][i], instrumentsPerSegment[i]);
                break;
            case YieldCurveSegment::Type::CrossCcyFixFloat:
                addCrossCcyFixFloatSwaps(index, curveSegments_[index][i], instrumentsPerSegment[i]);
                break;
            default:
                QL_FAIL("Yield curve segment type not recognized.");
                break;
            }
        }

        /* If we have two instruments with identical pillar dates wthin a segment, remove the earlier one */

        for (Size i = 0; i < curveSegments_[index].size(); ++i) {
            for (auto it = instrumentsPerSegment[i].begin(); it != instrumentsPerSegment[i].end();) {
                if (std::next(it, 1) != instrumentsPerSegment[i].end() &&
                    (*it)->pillarDate() == (*std::next(it, 1))->pillarDate()) {
                    DLOG("Removing instrument with pillar date "
                         << (*it)->pillarDate() << " in segment #" << i
                         << " because the next instrument in the same segment has the same pillar date");
                    it = instrumentsPerSegment[i].erase(it);
                } else
                    ++it;
            }
        }

        /* Determine min and max pillar date in each segment */

        std::vector<std::pair<Date, Date>> minMaxDatePerSegment(curveSegments_[index].size(),
                                                                std::make_pair(Date::maxDate(), Date::minDate()));
        for (Size i = 0; i < curveSegments_[index].size(); ++i) {
            if (!instrumentsPerSegment[i].empty()) {
                auto [minIt, maxIt] = std::minmax_element(
                    instrumentsPerSegment[i].begin(), instrumentsPerSegment[i].end(),
                    [](const QuantLib::ext::shared_ptr<RateHelper>& h, const QuantLib::ext::shared_ptr<RateHelper>& j) {
                        return h->pillarDate() < h->pillarDate();
                    });
                minMaxDatePerSegment[i] = std::make_pair((*minIt)->pillarDate(), (*maxIt)->pillarDate());
            }
        }

        /* If there are two segments with different priorities and overlapping instruments, remove instruments as
         * appropriate */

        for (Size i = 0; i < curveSegments_[index].size(); ++i) {
            if (i < curveSegments_[index].size() - 1 &&
                curveSegments_[index][i]->priority() > curveSegments_[index][i + 1]->priority()) {
                for (auto it = instrumentsPerSegment[i].begin(); it != instrumentsPerSegment[i].end();) {
                    if ((*it)->pillarDate() >
                        minMaxDatePerSegment[i + 1].first - curveSegments_[index][i]->minDistance()) {
                        DLOG("Removing instrument in segment #"
                             << i << " (priority " << curveSegments_[index][i]->priority()
                             << ") because its pillar date " << (*it)->pillarDate() << " > "
                             << minMaxDatePerSegment[i + 1].first << " (min pillar date in segment #" << (i + 1)
                             << ", priority " << curveSegments_[index][i + 1]->priority() << ") minus "
                             << curveSegments_[index][i]->minDistance() << " (min distance in segment #" << i << ")");
                        it = instrumentsPerSegment[i].erase(it);
                    } else
                        ++it;
                }
            }
            if (i > 0 && curveSegments_[index][i - 1]->priority() < curveSegments_[index][i]->priority()) {
                for (auto it = instrumentsPerSegment[i].begin(); it != instrumentsPerSegment[i].end();) {
                    if ((*it)->pillarDate() <
                        minMaxDatePerSegment[i - 1].second + curveSegments_[index][i - 1]->minDistance()) {
                        DLOG("Removing instrument in segment #"
                             << i << " (priority " << curveSegments_[index][i]->priority()
                             << ") because its pillar date " << (*it)->pillarDate() << " < "
                             << minMaxDatePerSegment[i - 1].second << " (max pillar date in segment #" << (i - 1)
                             << ", priority " << curveSegments_[index][i - 1]->priority() << ") plus "
                             << curveSegments_[index][i - 1]->minDistance() << " (min distance in segment #" << (i - 1)
                             << ")");
                        it = instrumentsPerSegment[i].erase(it);
                    } else
                        ++it;
                }
            }
        }

        /* Set mixed interpolation size using the specified cutoff for the number of segments */

        QL_REQUIRE(curveConfig_[index]->mixedInterpolationCutoff() <= curveSegments_[index].size(),
                   "mixed interpolation cutoff (" << curveConfig_[index]->mixedInterpolationCutoff()
                                                  << ") can not be greater than the number of curve segments ("
                                                  << curveSegments_[index].size() << ")");

        Size mixedInterpolationSize = 0;
        for (Size i = 0; i < curveConfig_[index]->mixedInterpolationCutoff(); ++i)
            mixedInterpolationSize += instrumentsPerSegment[i].size();

        /* Now put all remaining instruments into a single vector. */

        vector<QuantLib::ext::shared_ptr<RateHelper>> instruments;
        for (Size i = 0; i < curveSegments_[index].size(); ++i) {
            instruments.insert(instruments.end(), instrumentsPerSegment[i].begin(), instrumentsPerSegment[i].end());
            DLOG("Adding " << instrumentsPerSegment[i].size() << " instruments for segment #" << i);
        }

        /* Build the bootstrapped curve from the instruments. */

        DLOG("Bootstrapping with " << instruments.size() << " instruments");
        QL_REQUIRE(instruments.size() > 0,
                   "Empty instrument list for date = " << io::iso_date(asofDate_)
                                                       << " and curve = " << curveSpec_[index]->name());

        std::sort(instruments.begin(), instruments.end(), QuantLib::detail::BootstrapHelperSorter());

        auto [yieldts, contr] = buildPiecewiseCurve(index, mixedInterpolationSize, instruments);

        yieldTermStructures.push_back(yieldts);
        multiCurveBootstrapContributors.push_back(contr);
        instrumentSets.push_back(instruments);
        mixedInterpolationSizes.push_back(mixedInterpolationSize);

        maxAccuracy = std::max(maxAccuracy, curveConfig_[index]->bootstrapConfig().accuracy());

        requiredYieldCurveHandles_[curveSpec_[index]->name()].linkTo(yieldts);

    } // loop set of indices for multi-curve bootstrapping

    // if we have more than one curve to build, set up the multicurve bootstrapper

    if (yieldTermStructures.size() > 1) {
        auto multiCurveBootstrapper = QuantLib::ext::make_shared<MultiCurveBootstrap>(maxAccuracy);
        for (auto const& c : multiCurveBootstrapContributors) {
            QL_REQUIRE(
                c,
                "All curves in a cycle must use global bootstrap, please adjust the BootstrapConfig of these curves.");
            multiCurveBootstrapper->add(c);
        }
    }

    // flatten the piecewise curves

    for (auto const index : indices) {
        p_[index] = flattenPiecewiseCurve(index, yieldTermStructures[index], mixedInterpolationSizes[index], instrumentSets[index]);
    }

}

<<<<<<< HEAD
void YieldCurve::buildInterpolatedFxForwardCurve() {
    QL_REQUIRE(curveSegments_.size() == 1, "An interpolated FX forward curve must contain exactly one segment");
    QL_REQUIRE(curveSegments_[0]->type() == YieldCurveSegment::Type::FXForward,
               "The curve segment is not of type 'FXForward'.");

    DLOG("Building instrument set for yield curve FX forward segment.");

    std::vector<boost::shared_ptr<RateHelper>> instruments;
    addFXForwards(curveSegments_[0], instruments);

    // A bit of duplication below, snipped from addFXForwards for curve and spot handling
    boost::shared_ptr<Conventions> conventions = InstrumentConventions::instance().conventions();
    boost::shared_ptr<Convention> convention = conventions->get(curveSegments_[0]->conventionsID());
    QL_REQUIRE(convention, "No conventions found with ID: " << curveSegments_[0]->conventionsID());
    QL_REQUIRE(convention->type() == Convention::Type::FX, "Conventions ID does not give FX forward conventions.");

    boost::shared_ptr<FXConvention> fxConvention = boost::dynamic_pointer_cast<FXConvention>(convention);
    boost::shared_ptr<CrossCcyYieldCurveSegment> fxForwardSegment =
        boost::dynamic_pointer_cast<CrossCcyYieldCurveSegment>(curveSegments_[0]);

    /* Need to retrieve the discount curve in the other currency. These are called the known discount
       curve and known discount currency respectively. */
    Currency knownCurrency;
    bool invertPrices = false;
    if (currency_ == fxConvention->sourceCurrency()) {
        knownCurrency = fxConvention->targetCurrency();
    } else if (currency_ == fxConvention->targetCurrency()) {
        invertPrices = true;
        knownCurrency = fxConvention->sourceCurrency();
    } else {
        QL_FAIL("One of the currencies in the FX forward bootstrap "
                "instruments needs to match the yield curve currency.");
    }

    string knownDiscountID = fxForwardSegment->foreignDiscountCurveID();
    Handle<YieldTermStructure> knownDiscountCurve;

    if (!knownDiscountID.empty()) {
        knownDiscountID = yieldCurveKey(knownCurrency, knownDiscountID, asofDate_);
        auto it = requiredYieldCurves_.find(knownDiscountID);
        if (it != requiredYieldCurves_.end()) {
            knownDiscountCurve = it->second->handle();
        } else {
            QL_FAIL("The foreign discount curve, " << knownDiscountID
                                                   << ", required in the building "
                                                      "of the curve, "
                                                   << curveSpec_.name() << ", was not found.");
        }
    } else {
        // fall back on the foreign discount curve if no index given
        // look up the inccy discount curve - falls back to default if no inccy
        DLOG("YieldCurve::buildInterpolatedFxForwardCurve No discount curve provided for building curve "
             << curveSpec_.name() << ", looking up the inccy curve in the market.")
        knownDiscountCurve = market_->discountCurve(knownCurrency.code(), Market::inCcyConfiguration);
    }

    Real fxRate = boost::dynamic_pointer_cast<FxSwapRateHelper>(instruments[0])->spot();
    Handle<Quote> fxRateQuote(boost::make_shared<SimpleQuote>(fxRate));
    /* Need to retrieve the market FX spot rate */
    string spotRateID = fxForwardSegment->spotRateID();
    auto fxSpotQuote = getFxSpotQuote(spotRateID)->quote();

    // Ready the input data, the dated FX forward points
    std::vector<Date> dates;
    std::vector<Handle<Quote>> quotes;
    bool spotAdded = false;
    for (auto helper : instruments) {
        auto fxForwardHelper = boost::dynamic_pointer_cast<FxSwapRateHelper>(helper);
        if (fxConvention->spotDays() == 2 && fxForwardHelper->tenor() == Period(1, Days) &&
            fxForwardHelper->fixingDays() != 2) {
            if (fxForwardHelper->fixingDays() == 0) {
                dates.push_back(fxForwardHelper->earliestDate());
                Handle<Quote> fxQuote(boost::make_shared<SimpleQuote>(fxForwardHelper->spot()));
                quotes.push_back(fxQuote);
            } else if (fxForwardHelper->fixingDays() == 1) { // Todo join these ifs ?
                dates.push_back(fxForwardHelper->earliestDate());
                Handle<Quote> fxQuote(boost::make_shared<SimpleQuote>(fxForwardHelper->spot()));
                quotes.push_back(fxQuote);

                // Also add the actual spot quote
                dates.push_back(fxForwardHelper->maturityDate());
                Handle<Quote> fxQuote2(boost::make_shared<SimpleQuote>(fxSpotQuote->value()));
                quotes.push_back(fxQuote2); // Should be fxSpotQuote inverted, gotta preserve linkage somehow?
                spotAdded = true;
            }
        } else if (fxConvention->spotDays() == 1 && fxForwardHelper->tenor() == Period(1, Days) &&
                   fxForwardHelper->fixingDays() == 0) {
            // With spot days == 1, the O/N point needs special handling, as well as the spot value falling on the
            // expiry of the O/N point
            dates.push_back(fxForwardHelper->earliestDate());
            Handle<Quote> fxQuote(boost::make_shared<SimpleQuote>(fxForwardHelper->spot()));
            quotes.push_back(fxQuote);

            // Also add the actual spot quote
            dates.push_back(fxForwardHelper->maturityDate());
            Handle<Quote> fxQuote2(boost::make_shared<SimpleQuote>(fxSpotQuote->value()));
            quotes.push_back(fxQuote2); // Should be fxSpotQuote inverted, gotta preserve linkage somehow?
            spotAdded = true;
        } else {
            // Add spot if not already handled:
            if (!spotAdded) {
                dates.push_back(fxForwardHelper->earliestDate());
                quotes.push_back(fxSpotQuote);
                spotAdded = true;
            }
            dates.push_back(fxForwardHelper->maturityDate());
            Handle<Quote> fxQuote(boost::make_shared<SimpleQuote>(fxForwardHelper->spot()));
            auto m = [f = fxForwardHelper->quote()->value()](Real x) { return x + f; };
            auto forwardPrice =
                Handle<Quote>(boost::make_shared<DerivedQuote<decltype(m)>>(fxQuote, m)); // Brukade vara fxSpotQuote
            quotes.push_back(forwardPrice);
        }
        DLOG("Processed FX forward with date " << fxForwardHelper->maturityDate() << ", spread "
                                               << fxForwardHelper->quote()->value() << " and spot "
                                               << fxForwardHelper->spot() << " for curve spec "
                                               << curveSpec_.name());
    }

    boost::shared_ptr<PriceTermStructure> interpolatedCurve(
        boost::make_shared<InterpolatedPriceCurve<Linear>>(asofDate_, dates, quotes, zeroDayCounter_, currency_));
    p_ = boost::make_shared<PriceTermStructureAdapter>(interpolatedCurve, knownDiscountCurve.currentLink(), 0,
                                                       NullCalendar(), invertPrices, true); // Spot or cash rate?
    p_->setAdjustReferenceDate(false);

    if (buildCalibrationInfo_) {
        if (calibrationInfo_ == nullptr)
            calibrationInfo_ = boost::make_shared<PiecewiseYieldCurveCalibrationInfo>();
        for (const auto date : dates) {
            calibrationInfo_->pillarDates.push_back(date);
        }
    }
}

void YieldCurve::buildDiscountRatioCurve() {
    QL_REQUIRE(curveSegments_.size() == 1, "A discount ratio curve must contain exactly one segment");
    QL_REQUIRE(curveSegments_[0]->type() == YieldCurveSegment::Type::DiscountRatio,
=======
void YieldCurve::buildDiscountRatioCurve(const std::size_t index) {
    QL_REQUIRE(curveSegments_[index].size() == 1, "A discount ratio curve must contain exactly one segment");
    QL_REQUIRE(curveSegments_[index][0]->type() == YieldCurveSegment::Type::DiscountRatio,
>>>>>>> df9d7683
               "The curve segment is not of type 'DiscountRatio'.");

    QuantLib::ext::shared_ptr<DiscountRatioYieldCurveSegment> segment =
        QuantLib::ext::dynamic_pointer_cast<DiscountRatioYieldCurveSegment>(curveSegments_[index][0]);

    // Find the underlying curves in the reference curves
    auto baseCurve = getYieldCurve(index, segment->baseCurveCurrency(), segment->baseCurveId());
    auto numCurve = getYieldCurve(index, segment->numeratorCurveCurrency(), segment->numeratorCurveId());
    auto denCurve = getYieldCurve(index, segment->denominatorCurveCurrency(), segment->denominatorCurveId());
    p_[index] = QuantLib::ext::make_shared<DiscountRatioModifiedCurve>(baseCurve, numCurve, denCurve);
}

QuantLib::Handle<YieldTermStructure> YieldCurve::getYieldCurve(const std::size_t index, const string& ccy,
                                                               const string& id) const {
    if (id != curveConfig_[index]->curveID() && !id.empty()) {
        string idLookup = yieldCurveKey(parseCurrency(ccy), id, asofDate_);
        auto it = requiredYieldCurveHandles_.find(idLookup);
        QL_REQUIRE(it != requiredYieldCurveHandles_.end(),
                   "The curve '" << idLookup << "' required in the building of the curve '" << curveSpec_[index]->name()
                                 << "' was not found.");
        return it->second;
    } else {
        return Handle<YieldTermStructure>();
    }
}

void YieldCurve::buildFittedBondCurve(const std::size_t index) {
    QL_REQUIRE(curveSegments_[index].size() == 1, "FittedBond curve must contain exactly one segment.");
    QL_REQUIRE(curveSegments_[index][0]->type() == YieldCurveSegment::Type::FittedBond,
               "The curve segment is not of type 'FittedBond'.");

    QuantLib::ext::shared_ptr<Conventions> conventions = InstrumentConventions::instance().conventions();

    QuantLib::ext::shared_ptr<FittedBondYieldCurveSegment> curveSegment =
        QuantLib::ext::dynamic_pointer_cast<FittedBondYieldCurveSegment>(curveSegments_[index][0]);
    QL_REQUIRE(curveSegment != nullptr, "could not cast to FittedBondYieldCurveSegment, this is unexpected");

    // init calibration info for this curve

    auto calInfo = QuantLib::ext::make_shared<FittedBondCurveCalibrationInfo>();
    if (buildCalibrationInfo_) {
        calInfo->dayCounter = zeroDayCounter_[index].name();
        calInfo->currency = currency_[index].code();
    }

    // build vector of bond helpers

    auto quoteIDs = curveSegment->quotes();
    std::vector<QuantLib::ext::shared_ptr<QuantLib::Bond>> bonds;
    std::vector<QuantLib::ext::shared_ptr<BondHelper>> helpers;
    std::vector<Real> marketPrices, marketYields;
    std::vector<std::string> securityIDs;
    std::vector<Date> securityMaturityDates;
    Date lastMaturity = Date::minDate(), firstMaturity = Date::maxDate();

    // not really relevant, we just need a working engine configuration so that the bond can be built
    // the pricing engine here is _not_ used during the curve fitting, for this a local engine is
    // set up within FittedBondDiscountCurve
    auto engineData = QuantLib::ext::make_shared<EngineData>();
    engineData->model("Bond") = "DiscountedCashflows";
    engineData->engine("Bond") = "DiscountingRiskyBondEngine";
    engineData->engineParameters("Bond") = {{"TimestepPeriod", "6M"}};

    std::map<std::string, Handle<YieldTermStructure>> iborCurveMapping;
    for (auto const& c : curveSegment->iborIndexCurves()) {
        auto index = parseIborIndex(c.first);
        auto key = yieldCurveKey(index->currency(), c.second, asofDate_);
        auto y = requiredYieldCurveHandles_.find(key);
        QL_REQUIRE(y != requiredYieldCurveHandles_.end(), "required yield curve '"
                                                              << key << "' for iborIndex '" << c.first
                                                              << "' not provided for fitted bond curve");
        iborCurveMapping[c.first] = y->second;
    }

    auto engineFactory = QuantLib::ext::make_shared<EngineFactory>(
        engineData, QuantLib::ext::make_shared<FittedBondCurveHelperMarket>(iborCurveMapping),
        std::map<MarketContext, string>(), referenceData_, iborFallbackConfig_);

    for (Size i = 0; i < quoteIDs.size(); ++i) {
        QuantLib::ext::shared_ptr<MarketDatum> marketQuote = loader_.get(quoteIDs[i], asofDate_);
        if (marketQuote) {
            QL_REQUIRE(marketQuote->instrumentType() == MarketDatum::InstrumentType::BOND &&
                           marketQuote->quoteType() == MarketDatum::QuoteType::PRICE,
                       "Market quote not of type Bond / Price.");
            QuantLib::ext::shared_ptr<BondPriceQuote> bondQuote =
                QuantLib::ext::dynamic_pointer_cast<BondPriceQuote>(marketQuote);
            QL_REQUIRE(bondQuote, "market quote has type bond quote, but can not be casted, this is unexpected.");
            auto m = [](Real x) { return 100.0 * x; };
            Handle<Quote> rescaledBondQuote(
                QuantLib::ext::make_shared<DerivedQuote<decltype(m)>>(bondQuote->quote(), m));
            string securityID = bondQuote->securityID();

            QL_REQUIRE(referenceData_ != nullptr, "reference data required to build fitted bond curve");
            auto res = BondFactory::instance().build(engineFactory, referenceData_, securityID);
            auto qlInstr = res.bond;
            // skip bonds with settlement date <= curve reference date or which are otherwise non-tradeable
            if (qlInstr->settlementDate() > asofDate_ && QuantLib::BondFunctions::isTradable(*qlInstr)) {
                bonds.push_back(qlInstr);
                helpers.push_back(QuantLib::ext::make_shared<BondHelper>(rescaledBondQuote, qlInstr));
                Date thisMaturity = qlInstr->maturityDate();
                lastMaturity = std::max(lastMaturity, thisMaturity);
                firstMaturity = std::min(firstMaturity, thisMaturity);
                Real inflationFactor = res.inflationFactor();
                Real marketYield =
                    qlInstr->yield({rescaledBondQuote->value() * inflationFactor, QuantLib::Bond::Price::Clean},
                                   ActualActual(ActualActual::ISDA), Continuous, NoFrequency);
                DLOG("added bond " << securityID << ", maturity = " << QuantLib::io::iso_date(thisMaturity)
                                   << ", clean price = " << rescaledBondQuote->value() * inflationFactor
                                   << ", yield (cont,act/act) = " << marketYield);
                marketPrices.push_back(bondQuote->quote()->value() * inflationFactor);
                securityIDs.push_back(securityID);
                marketYields.push_back(marketYield);
                securityMaturityDates.push_back(thisMaturity);
            } else {
                DLOG("skipped bond " << securityID << " with settlement date "
                                     << QuantLib::io::iso_date(qlInstr->settlementDate()) << ", isTradable = "
                                     << std::boolalpha << QuantLib::BondFunctions::isTradable(*qlInstr));
            }
        }
    }

    calInfo->securities = securityIDs;
    calInfo->securityMaturityDates = securityMaturityDates;
    calInfo->marketPrices = marketPrices;
    calInfo->marketYields = marketYields;

    // fit bond curve to helpers

    QL_REQUIRE(helpers.size() >= 1, "no bonds for fitting bond curve");
    DLOG("Fitting bond curve with " << helpers.size() << " bonds.");

    Real minCutoffTime = 0.0, maxCutoffTime = QL_MAX_REAL;
    if (curveSegment->extrapolateFlat()) {
        minCutoffTime = zeroDayCounter_[index].yearFraction(asofDate_, firstMaturity);
        maxCutoffTime = zeroDayCounter_[index].yearFraction(asofDate_, lastMaturity);
        DLOG("extrapolate flat outside " << minCutoffTime << "," << maxCutoffTime);
    }

    QuantLib::ext::shared_ptr<FittedBondDiscountCurve::FittingMethod> method;
    switch (interpolationMethod_[index]) {
    case InterpolationMethod::ExponentialSplines:
        method = QuantLib::ext::make_shared<ExponentialSplinesFitting>(
            true, Array(), ext::shared_ptr<OptimizationMethod>(), Array(), minCutoffTime, maxCutoffTime);
        calInfo->fittingMethod = "ExponentialSplines";
        break;
    case InterpolationMethod::NelsonSiegel:
        method = QuantLib::ext::make_shared<NelsonSiegelFitting>(Array(), ext::shared_ptr<OptimizationMethod>(),
                                                                 Array(), minCutoffTime, maxCutoffTime);
        calInfo->fittingMethod = "NelsonSiegel";
        break;
    case InterpolationMethod::Svensson:
        method = QuantLib::ext::make_shared<SvenssonFitting>(Array(), ext::shared_ptr<OptimizationMethod>(), Array(),
                                                             minCutoffTime, maxCutoffTime);
        calInfo->fittingMethod = "Svensson";
        break;
    default:
        QL_FAIL("unknown fitting method");
    }

    QuantLib::ext::shared_ptr<FittedBondDiscountCurve> tmp, current;
    Real minError = QL_MAX_REAL;
    HaltonRsg halton(method->size(), 42);
    // TODO randomised optimisation seeds are only implemented for NelsonSiegel so far
    Size trials = 1;
    if (interpolationMethod_[index] == InterpolationMethod::NelsonSiegel) {
        trials = curveConfig_[index]->bootstrapConfig().maxAttempts();
    } else {
        if (curveConfig_[index]->bootstrapConfig().maxAttempts() > 1) {
            WLOG("randomised optimisation seeds not implemented for given interpolation method");
        }
    }
    for (Size i = 0; i < trials; ++i) {
        Array guess;
        // first guess is the default guess (empty array, will be set to a zero vector in
        // FittedBondDiscountCurve::calculate())
        if (i == 0) {
            if (interpolationMethod_[index] == InterpolationMethod::NelsonSiegel) {
                // first guess will be based on the last bond yield and first bond yield
                guess = Array(4);
                Integer maxMaturity = static_cast<Integer>(
                    std::distance(securityMaturityDates.begin(),
                                  std::max_element(securityMaturityDates.begin(), securityMaturityDates.end())));
                Integer minMaturity = static_cast<Integer>(
                    std::distance(securityMaturityDates.begin(),
                                  std::min_element(securityMaturityDates.begin(), securityMaturityDates.end())));
                guess[0] = marketYields[maxMaturity];            // long term yield
                guess[1] = marketYields[minMaturity] - guess[0]; // short term component
                guess[2] = 0.0;
                guess[3] = 5.0;
                DLOG("using smart NelsonSiegel guess for trial #" << (i + 1) << ": " << guess);
            }
        } else {
            auto seq = halton.nextSequence();
            guess = Array(seq.value.begin(), seq.value.end());
            if (interpolationMethod_[index] == InterpolationMethod::NelsonSiegel) {
                guess[0] = guess[0] * 0.10 - 0.05; // long term yield
                guess[1] = guess[1] * 0.10 - 0.05; // short term component
                guess[2] = guess[2] * 0.10 - 0.05; // medium term component
                guess[3] = guess[3] * 5.0;         // decay factor
                DLOG("using random NelsonSiegel guess for trial #" << (i + 1) << ": " << guess);
            } else {
                QL_FAIL("randomised optimisation seed not implemented");
            }
        }
        current = QuantLib::ext::make_shared<FittedBondDiscountCurve>(asofDate_, helpers, zeroDayCounter_[index],
                                                                      *method, 1.0e-10, 10000, guess);
        Real cost = std::sqrt(current->fitResults().minimumCostValue());
        if (cost < minError) {
            minError = cost;
            tmp = current;
        }
        DLOG("calibration trial #" << (i + 1) << " out of " << trials << ": cost = " << cost
                                   << ", best so far = " << minError);
        if (cost < curveConfig_[index]->bootstrapConfig().accuracy()) {
            DLOG("reached desired accuracy (" << curveConfig_[index]->bootstrapConfig().accuracy()
                                              << ") - do not attempt more calibrations");
            break;
        }
    }
    QL_REQUIRE(tmp, "no best solution found for fitted bond curve - this is unexpected.");

    if (Norm2(tmp->fitResults().solution()) < 1.0e-4) {
        WLOG("Fit solution is close to 0. The curve fitting should be reviewed.");
    }

    DLOG("Fitted Bond Curve Summary:");
    DLOG("   solution:   " << tmp->fitResults().solution());
    DLOG("   iterations: " << tmp->fitResults().numberOfIterations());
    DLOG("   cost value: " << minError);

    std::vector<Real> modelPrices, modelYields;
    auto engine = QuantLib::ext::make_shared<DiscountingBondEngine>(Handle<YieldTermStructure>(tmp));
    for (Size i = 0; i < bonds.size(); ++i) {
        bonds[i]->setPricingEngine(engine);
        modelPrices.push_back(bonds[i]->cleanPrice() / 100.0);
        modelYields.push_back(bonds[i]->yield({bonds[i]->cleanPrice(), QuantLib::Bond::Price::Clean},
                                              ActualActual(ActualActual::ISDA), Continuous, NoFrequency));
        DLOG("bond " << securityIDs[i] << ", model clean price = " << modelPrices.back()
                     << ", yield (cont,actact) = " << modelYields.back() << ", NPV = " << bonds[i]->NPV());
    }

    Real tolerance = curveConfig_[index]->bootstrapConfig().globalAccuracy() == Null<Real>()
                         ? curveConfig_[index]->bootstrapConfig().accuracy()
                         : curveConfig_[index]->bootstrapConfig().globalAccuracy();
    QL_REQUIRE(curveConfig_[index]->bootstrapConfig().dontThrow() || minError < tolerance,
               "Fitted Bond Curve cost value (" << minError << ") exceeds tolerance (" << tolerance << ")");

    if (extrapolation_[index])
        tmp->enableExtrapolation();

    p_[index] = tmp;

    Array solution = tmp->fitResults().solution();

    if (buildCalibrationInfo_) {
        calInfo->modelPrices = modelPrices;
        calInfo->modelYields = modelYields;
        calInfo->tolerance = tolerance;
        calInfo->costValue = minError;
        calInfo->solution = std::vector<double>(solution.begin(), solution.end());
        calInfo->iterations = static_cast<int>(tmp->fitResults().numberOfIterations());
        calibrationInfo_[index] = calInfo;
    }
}

void YieldCurve::buildBondYieldShiftedCurve(const std::size_t index) {
    QL_REQUIRE(curveSegments_[index].size() == 1,
               "One segment required for bond yield shifted curve, got " << curveSegments_[index].size());
    QL_REQUIRE(curveSegments_[index][0]->type() == YieldCurveSegment::Type::BondYieldShifted,
               "The curve segment is not of type Bond Yield Shifted.");
    auto segment = QuantLib::ext::dynamic_pointer_cast<BondYieldShiftedYieldCurveSegment>(curveSegments_[index][0]);
    QL_REQUIRE(segment != nullptr, "expected BondYieldShiftedYieldCurveSegment, this is unexpected");
    auto it = requiredYieldCurveHandles_.find(yieldCurveKey(currency_[index], segment->referenceCurveID(), asofDate_));
    QL_REQUIRE(it != requiredYieldCurveHandles_.end(),
               "Could not find reference curve: " << segment->referenceCurveID());

    // prepare parameters
    auto quoteIDs = segment->quotes();
    QuantLib::ext::shared_ptr<QuantLib::Bond> bond;
    string securityID;
    Date securityMaturityDate;
    Rate bondYield = Null<Real>();
    Real thisDuration = Null<Real>();

    auto engineData = QuantLib::ext::make_shared<EngineData>();
    engineData->model("Bond") = "DiscountedCashflows";
    engineData->engine("Bond") = "DiscountingRiskyBondEngine";
    engineData->engineParameters("Bond") = {{"TimestepPeriod", "3M"}};

    //  needed to link the ibors in case bond is a floater
    std::map<std::string, Handle<YieldTermStructure>> iborCurveMapping;
    for (auto const& c : segment->iborIndexCurves()) {
        auto index = parseIborIndex(c.first);
        auto key = yieldCurveKey(index->currency(), c.second, asofDate_);
        auto y = requiredYieldCurveHandles_.find(key);
        QL_REQUIRE(y != requiredYieldCurveHandles_.end(),
                   "required ibor curve '" << key << "' for iborIndex '" << c.first << "' not provided");
        iborCurveMapping[c.first] = y->second;
    }

    auto engineFactory = QuantLib::ext::make_shared<EngineFactory>(
        engineData, QuantLib::ext::make_shared<FittedBondCurveHelperMarket>(iborCurveMapping),
        std::map<MarketContext, string>(), referenceData_, iborFallbackConfig_);

    QL_REQUIRE(quoteIDs.size() > 0, "at least one bond for shifting of the reference curve required.");

    std::vector<Real> bondYields, bondDurations;

    for (Size b = 0; b < quoteIDs.size(); ++b) {

        QuantLib::ext::shared_ptr<MarketDatum> marketQuote = loader_.get(quoteIDs[b], asofDate_);

        QL_REQUIRE(marketQuote != nullptr,
                   "no quotes for the bond " << quoteIDs[b].first << " found. this is unexpected");

        QL_REQUIRE(marketQuote->instrumentType() == MarketDatum::InstrumentType::BOND &&
                       marketQuote->quoteType() == MarketDatum::QuoteType::PRICE,
                   "Market quote not of type Bond / Price.");
        QuantLib::ext::shared_ptr<BondPriceQuote> bondQuote =
            QuantLib::ext::dynamic_pointer_cast<BondPriceQuote>(marketQuote);
        QL_REQUIRE(bondQuote, "market quote has type bond quote, but can not be casted, this is unexpected.");
        auto m = [bondQuote](Real x) { return x * 100.0; };
        Handle<Quote> rescaledBondQuote(QuantLib::ext::make_shared<DerivedQuote<decltype(m)>>(bondQuote->quote(), m));

        securityID = bondQuote->securityID();
        QL_REQUIRE(referenceData_ != nullptr, "reference data required to build bond yield shifted curve");

        auto res = BondFactory::instance().build(engineFactory, referenceData_, securityID);
        auto qlInstr = res.bond;
        auto inflationQuoteFactor = res.inflationFactor();

        // skip bonds with settlement date <= curve reference date or which are otherwise non-tradeable
        if (qlInstr->settlementDate() > asofDate_ && QuantLib::BondFunctions::isTradable(*qlInstr)) {

            Date thisMaturity = qlInstr->maturityDate();
            bondYield =
                qlInstr->yield({rescaledBondQuote->value() * inflationQuoteFactor, QuantLib::Bond::Price::Clean},
                               ActualActual(ActualActual::ISDA), Continuous, NoFrequency);

            thisDuration = QuantLib::BondFunctions::duration(
                *qlInstr, InterestRate(bondYield, ActualActual(ActualActual::ISDA), Continuous, NoFrequency),
                Duration::Modified, asofDate_);

            DLOG("found bond " << securityID << ", maturity = " << QuantLib::io::iso_date(thisMaturity)
                               << ", clean price = " << rescaledBondQuote->value() * inflationQuoteFactor
                               << ", yield (cont,act/act) = " << bondYield << ", duration = " << thisDuration);

            bondYields.push_back(bondYield);
            bondDurations.push_back(thisDuration);

            DLOG("calculated duration of the bond " << securityID << " is equal to " << thisDuration)

        } else {

            DLOG("Skipping bond " << securityID << ", with settlement date "
                                  << QuantLib::io::iso_date(qlInstr->settlementDate()) << ", isTradable = "
                                  << std::boolalpha << QuantLib::BondFunctions::isTradable(*qlInstr));
        }
    }

    p_[index] = QuantLib::ext::make_shared<BondYieldShiftedCurveTermStructure>(it->second,
                                                                               bondYields, bondDurations);
}

void YieldCurve::addDeposits(const std::size_t index, const QuantLib::ext::shared_ptr<YieldCurveSegment>& segment,
                             vector<QuantLib::ext::shared_ptr<RateHelper>>& instruments) {

    DLOG("Adding Segment " << segment->typeID() << " with conventions \"" << segment->conventionsID() << "\"");

    // Get the conventions associated with the segment.
    QuantLib::ext::shared_ptr<Conventions> conventions = InstrumentConventions::instance().conventions();
    QuantLib::ext::shared_ptr<Convention> convention = conventions->get(segment->conventionsID());
    QL_REQUIRE(convention, "No conventions found with ID: " << segment->conventionsID());
    QL_REQUIRE(convention->type() == Convention::Type::Deposit,
               "Conventions ID does not give deposit rate conventions.");
    QuantLib::ext::shared_ptr<DepositConvention> depositConvention =
        QuantLib::ext::dynamic_pointer_cast<DepositConvention>(convention);

    QuantLib::ext::shared_ptr<SimpleYieldCurveSegment> depositSegment =
        QuantLib::ext::dynamic_pointer_cast<SimpleYieldCurveSegment>(segment);
    auto depositQuoteIDs = depositSegment->quotes();

    QL_REQUIRE(segment->pillarChoice() == QuantLib::Pillar::LastRelevantDate,
               "Deposit segment does not support pillar choice " << segment->pillarChoice());
    for (Size i = 0; i < depositQuoteIDs.size(); i++) {
        QuantLib::ext::shared_ptr<MarketDatum> marketQuote = loader_.get(depositQuoteIDs[i], asofDate_);

        // Check that we have a valid deposit quote
        if (marketQuote) {
            QuantLib::ext::shared_ptr<MoneyMarketQuote> depositQuote;
            QL_REQUIRE(marketQuote->instrumentType() == MarketDatum::InstrumentType::MM,
                       "Market quote not of type Deposit.");
            depositQuote = QuantLib::ext::dynamic_pointer_cast<MoneyMarketQuote>(marketQuote);

            // Create a deposit helper if we do.
            QuantLib::ext::shared_ptr<RateHelper> depositHelper;
            Period depositTerm = depositQuote->term();
            Period fwdStart = depositQuote->fwdStart();
            Natural fwdStartDays = static_cast<Natural>(fwdStart.length());
            Handle<Quote> hQuote(depositQuote->quote());

            QL_REQUIRE(fwdStart.units() == Days, "The forward start time unit for deposits "
                                                 "must be expressed in days.");

            if (depositConvention->indexBased()) {
                // indexName will have the form ccy-name so examples would be:
                // EUR-EONIA, USD-FedFunds, EUR-EURIBOR, USD-LIBOR, etc.
                string indexName = depositConvention->index();
                QuantLib::ext::shared_ptr<IborIndex> index;
                if (isOvernightIndex(indexName)) {
                    // No need for the term here
                    index = parseIborIndex(indexName);
                } else {
                    // Note that a depositTerm with units Days here could end up as a string with another unit
                    // For example:
                    // 7 * Days will go to ccy-tenor-1W - CNY IR index is a case
                    // 28 * Days will go to ccy-tenor-4W - MXN TIIE is a case
                    // parseIborIndex should be able to handle this for appropriate depositTerm values
                    stringstream ss;
                    ss << indexName << "-" << io::short_period(depositTerm);
                    indexName = ss.str();
                    index = parseIborIndex(indexName);
                }
                depositHelper = QuantLib::ext::make_shared<DepositRateHelper>(
                    hQuote, depositTerm, fwdStartDays, index->fixingCalendar(), index->businessDayConvention(),
                    index->endOfMonth(), index->dayCounter());
            } else {
                depositHelper = QuantLib::ext::make_shared<DepositRateHelper>(
                    hQuote, depositTerm, fwdStartDays, depositConvention->calendar(), depositConvention->convention(),
                    depositConvention->eom(), depositConvention->dayCounter());
            }
            instruments.push_back(depositHelper);
        }
    }
}

void YieldCurve::addFutures(const std::size_t index, const QuantLib::ext::shared_ptr<YieldCurveSegment>& segment,
                            vector<QuantLib::ext::shared_ptr<RateHelper>>& instruments) {

    DLOG("Adding Segment " << segment->typeID() << " with conventions \"" << segment->conventionsID() << "\"");

    // Get the conventions associated with the segment.
    QuantLib::ext::shared_ptr<Conventions> conventions = InstrumentConventions::instance().conventions();
    QuantLib::ext::shared_ptr<Convention> convention = conventions->get(segment->conventionsID());
    QL_REQUIRE(convention, "No conventions found with ID: " << segment->conventionsID());
    QL_REQUIRE(convention->type() == Convention::Type::Future,
               "Conventions ID does not give deposit rate conventions.");
    QuantLib::ext::shared_ptr<FutureConvention> futureConvention =
        QuantLib::ext::dynamic_pointer_cast<FutureConvention>(convention);

    QuantLib::ext::shared_ptr<SimpleYieldCurveSegment> futureSegment =
        QuantLib::ext::dynamic_pointer_cast<SimpleYieldCurveSegment>(segment);
    auto futureQuoteIDs = futureSegment->quotes();

    QL_REQUIRE(segment->pillarChoice() == QuantLib::Pillar::LastRelevantDate,
               "Future segment does not support pillar choice " << segment->pillarChoice());
    for (Size i = 0; i < futureQuoteIDs.size(); i++) {
        QuantLib::ext::shared_ptr<MarketDatum> marketQuote = loader_.get(futureQuoteIDs[i], asofDate_);

        // Check that we have a valid future quote
        if (marketQuote) {

            if (auto on = QuantLib::ext::dynamic_pointer_cast<OvernightIndex>(futureConvention->index())) {
                // Overnight Index Future
                QuantLib::ext::shared_ptr<OIFutureQuote> futureQuote;
                QL_REQUIRE(marketQuote->instrumentType() == MarketDatum::InstrumentType::OI_FUTURE,
                           "Market quote not of type Overnight Index Future.");
                futureQuote = QuantLib::ext::dynamic_pointer_cast<OIFutureQuote>(marketQuote);

                // check that the tenor of the quote is expressed in months or years, otherwise the date calculations
                // below do not make sense
                QL_REQUIRE(futureQuote->tenor().units() == Months || futureQuote->tenor().units() == Years,
                           "Tenor of future quote (" << futureQuote->name()
                                                     << ") must be expressed in months or years");

                // Create a Overnight index future helper
                Date startDate, endDate;
                std::pair<Date, Date> startEndDate;
                startEndDate = getOiFutureStartEndDate(futureQuote->expiryMonth(), futureQuote->expiryYear(),
                                                       futureQuote->tenor(), futureConvention->dateGenerationRule());
                startDate = startEndDate.first;
                endDate = startEndDate.second;

                if (endDate <= asofDate_) {
                    DLOG("Skipping the " << io::ordinal(i + 1) << " overnight index future instrument because its "
                                         << "end date, " << io::iso_date(endDate)
                                         << ", is on or before the valuation date, " << io::iso_date(asofDate_) << ".");
                    continue;
                }

                QuantLib::ext::shared_ptr<RateHelper> futureHelper =
                    QuantLib::ext::make_shared<OvernightIndexFutureRateHelper>(
                        futureQuote->quote(), startDate, endDate, on, Handle<Quote>(),
                        futureConvention->overnightIndexFutureNettingType());
                instruments.push_back(futureHelper);

                TLOG("adding OI future helper: price=" << futureQuote->quote()->value() << " start=" << startDate
                                                       << " end=" << endDate << " nettingType="
                                                       << futureConvention->overnightIndexFutureNettingType());

            } else {
                // MM Future
                QuantLib::ext::shared_ptr<MMFutureQuote> futureQuote;
                QL_REQUIRE(marketQuote->instrumentType() == MarketDatum::InstrumentType::MM_FUTURE,
                           "Market quote not of type Money Market Future.");
                futureQuote = QuantLib::ext::dynamic_pointer_cast<MMFutureQuote>(marketQuote);

                // Create a MM future helper
                QL_REQUIRE(
                    futureConvention->dateGenerationRule() == FutureConvention::DateGenerationRule::IMM,
                    "For MM Futures only 'IMM' is allowed as the date generation rule, check the future convention '"
                        << segment->conventionsID() << "'");
                Date immDate = getMmFutureExpiryDate(futureQuote->expiryMonth(), futureQuote->expiryYear());

                if (immDate < asofDate_) {
                    DLOG("Skipping the " << io::ordinal(i + 1) << " money market future instrument because its "
                                         << "start date, " << io::iso_date(immDate)
                                         << ", is before the valuation date, " << io::iso_date(asofDate_) << ".");
                    continue;
                }

                QuantLib::ext::shared_ptr<RateHelper> futureHelper = QuantLib::ext::make_shared<FuturesRateHelper>(
                    futureQuote->quote(), immDate, futureConvention->index());

                instruments.push_back(futureHelper);
            }
        }
    }
}

void YieldCurve::addFras(const std::size_t index, const QuantLib::ext::shared_ptr<YieldCurveSegment>& segment,
                         vector<QuantLib::ext::shared_ptr<RateHelper>>& instruments) {

    DLOG("Adding Segment " << segment->typeID() << " with conventions \"" << segment->conventionsID() << "\"");

    // Get the conventions associated with the segment.
    QuantLib::ext::shared_ptr<Conventions> conventions = InstrumentConventions::instance().conventions();
    QuantLib::ext::shared_ptr<Convention> convention = conventions->get(segment->conventionsID());
    QL_REQUIRE(convention, "No conventions found with ID: " << segment->conventionsID());
    QL_REQUIRE(convention->type() == Convention::Type::FRA, "Conventions ID does not give FRA conventions.");
    QuantLib::ext::shared_ptr<FraConvention> fraConvention =
        QuantLib::ext::dynamic_pointer_cast<FraConvention>(convention);

    QuantLib::ext::shared_ptr<SimpleYieldCurveSegment> fraSegment =
        QuantLib::ext::dynamic_pointer_cast<SimpleYieldCurveSegment>(segment);
    auto fraQuoteIDs = fraSegment->quotes();

    for (Size i = 0; i < fraQuoteIDs.size(); i++) {
        QuantLib::ext::shared_ptr<MarketDatum> marketQuote = loader_.get(fraQuoteIDs[i], asofDate_);

        // Check that we have a valid FRA quote
        if (marketQuote) {
            QL_REQUIRE((marketQuote->instrumentType() == MarketDatum::InstrumentType::FRA) ||
                           (marketQuote->instrumentType() == MarketDatum::InstrumentType::IMM_FRA),
                       "Market quote not of type FRA.");

            // Create a FRA helper if we do.

            QuantLib::ext::shared_ptr<RateHelper> fraHelper;

            if (marketQuote->instrumentType() == MarketDatum::InstrumentType::IMM_FRA) {
                QuantLib::ext::shared_ptr<ImmFraQuote> immFraQuote;
                immFraQuote = QuantLib::ext::dynamic_pointer_cast<ImmFraQuote>(marketQuote);
                Size imm1 = immFraQuote->imm1();
                Size imm2 = immFraQuote->imm2();
                fraHelper = QuantLib::ext::make_shared<ImmFraRateHelper>(
                    immFraQuote->quote(), imm1, imm2, fraConvention->index(), fraSegment->pillarChoice());
            } else if (marketQuote->instrumentType() == MarketDatum::InstrumentType::FRA) {
                QuantLib::ext::shared_ptr<FRAQuote> fraQuote;
                fraQuote = QuantLib::ext::dynamic_pointer_cast<FRAQuote>(marketQuote);
                Period periodToStart = fraQuote->fwdStart();
                fraHelper = QuantLib::ext::make_shared<FraRateHelper>(
                    fraQuote->quote(), periodToStart, fraConvention->index(), fraSegment->pillarChoice());
            } else {
                QL_FAIL("Market quote not of type FRA.");
            }

            instruments.push_back(fraHelper);
        }
    }
}

void YieldCurve::addOISs(const std::size_t index, const QuantLib::ext::shared_ptr<YieldCurveSegment>& segment,
                         vector<QuantLib::ext::shared_ptr<RateHelper>>& instruments) {

    DLOG("Adding Segment " << segment->typeID() << " with conventions \"" << segment->conventionsID() << "\"");

    // Get the conventions associated with the segment.
    QuantLib::ext::shared_ptr<Conventions> conventions = InstrumentConventions::instance().conventions();
    QuantLib::ext::shared_ptr<Convention> convention = conventions->get(segment->conventionsID());
    QL_REQUIRE(convention, "No conventions found with ID: " << segment->conventionsID());
    QL_REQUIRE(convention->type() == Convention::Type::OIS, "Conventions ID does not give OIS conventions.");
    QuantLib::ext::shared_ptr<OisConvention> oisConvention =
        QuantLib::ext::dynamic_pointer_cast<OisConvention>(convention);

    QuantLib::ext::shared_ptr<SimpleYieldCurveSegment> oisSegment =
        QuantLib::ext::dynamic_pointer_cast<SimpleYieldCurveSegment>(segment);

    // If projection curve ID is not the this curve.
    string projectionCurveID = oisSegment->projectionCurveID();
    QuantLib::ext::shared_ptr<OvernightIndex> onIndex = oisConvention->index();
    bool onIndexGiven = false;
    if (projectionCurveID != curveConfig_[index]->curveID() && !projectionCurveID.empty()) {
        projectionCurveID = yieldCurveKey(currency_[index], projectionCurveID, asofDate_);
        QuantLib::Handle<YieldTermStructure> projectionCurve;
        auto it = requiredYieldCurveHandles_.find(projectionCurveID);
        if (it != requiredYieldCurveHandles_.end()) {
            projectionCurve = it->second;
        } else {
            QL_FAIL("The projection curve, " << projectionCurveID
                                             << ", required in the building "
                                                "of the curve, "
                                             << curveSpec_[index]->name() << ", was not found.");
        }
        onIndex = QuantLib::ext::dynamic_pointer_cast<OvernightIndex>(onIndex->clone(projectionCurve));
        onIndexGiven = true;
    }

    // BRL CDI overnight needs a specialised rate helper so we use this below to switch
    QuantLib::ext::shared_ptr<BRLCdi> brlCdiIndex = QuantLib::ext::dynamic_pointer_cast<BRLCdi>(onIndex);

    auto oisQuoteIDs = oisSegment->quotes();
    for (Size i = 0; i < oisQuoteIDs.size(); i++) {
        QuantLib::ext::shared_ptr<MarketDatum> marketQuote = loader_.get(oisQuoteIDs[i], asofDate_);

        // Check that we have a valid OIS quote
        if (marketQuote) {
            QuantLib::ext::shared_ptr<SwapQuote> oisQuote;
            QL_REQUIRE(marketQuote->instrumentType() == MarketDatum::InstrumentType::IR_SWAP,
                       "Market quote (" << marketQuote->name() << ") not of type swap.");
            oisQuote = QuantLib::ext::dynamic_pointer_cast<SwapQuote>(marketQuote);

            // Create a swap helper if we do.
            Period oisTenor = oisQuote->term();
            QuantLib::ext::shared_ptr<RateHelper> oisHelper;
            if (brlCdiIndex) {
                QL_REQUIRE(segment->pillarChoice() == QuantLib::Pillar::LastRelevantDate,
                           "OIS segment for BRL-CDI does not support pillar choice " << segment->pillarChoice());
                oisHelper = QuantLib::ext::make_shared<BRLCdiRateHelper>(oisTenor, oisQuote->quote(), brlCdiIndex,
                                                                         onIndexGiven, discountCurve_[index],
                                                                         discountCurveGiven_[index], true);
            } else {

                if (oisQuote->startDate() == Null<Date>() || oisQuote->maturityDate() == Null<Date>())
                    oisHelper = QuantLib::ext::make_shared<QuantExt::OISRateHelper>(
<<<<<<< HEAD
                        oisQuote->fwdStart().length(), oisTenor, oisQuote->quote(), onIndex,
                        oisConvention->fixedDayCounter(),
                        oisConvention->fixedCalendar(), oisConvention->paymentLag(), oisConvention->eom(),
                        oisConvention->fixedFrequency(), oisConvention->fixedConvention(),
                        oisConvention->fixedPaymentConvention(), oisConvention->rule(),
                        discountCurve_ ? discountCurve_->handle() : Handle<YieldTermStructure>(), true,
                        oisSegment->pillarChoice());
=======
                        oisConvention->spotLag(), oisTenor, oisQuote->quote(), onIndex, onIndexGiven,
                        oisConvention->fixedDayCounter(), oisConvention->fixedCalendar(), oisConvention->paymentLag(),
                        oisConvention->eom(), oisConvention->fixedFrequency(), oisConvention->fixedConvention(),
                        oisConvention->fixedPaymentConvention(), oisConvention->rule(), discountCurve_[index],
                        discountCurveGiven_[index], true, oisSegment->pillarChoice());
>>>>>>> df9d7683
                else {
                    oisHelper = QuantLib::ext::make_shared<QuantExt::DatedOISRateHelper>(
                        oisQuote->startDate(), oisQuote->maturityDate(), oisQuote->quote(), onIndex, onIndexGiven,
                        oisConvention->fixedDayCounter(), oisConvention->fixedCalendar(), oisConvention->paymentLag(),
                        oisConvention->fixedFrequency(), oisConvention->fixedConvention(),
                        oisConvention->fixedPaymentConvention(), oisConvention->rule(), discountCurve_[index],
                        discountCurveGiven_[index], true, oisSegment->pillarChoice());
                }
            }
            instruments.push_back(oisHelper);
        }
    }
}

void YieldCurve::addSwaps(const std::size_t index, const QuantLib::ext::shared_ptr<YieldCurveSegment>& segment,
                          vector<QuantLib::ext::shared_ptr<RateHelper>>& instruments) {

    DLOG("Adding Segment " << segment->typeID() << " with conventions \"" << segment->conventionsID() << "\"");

    // Get the conventions associated with the segment.
    QuantLib::ext::shared_ptr<Conventions> conventions = InstrumentConventions::instance().conventions();
    QuantLib::ext::shared_ptr<Convention> convention = conventions->get(segment->conventionsID());
    QL_REQUIRE(convention, "No conventions found with ID: " << segment->conventionsID());
    QL_REQUIRE(convention->type() == Convention::Type::Swap, "Conventions ID does not give swap conventions.");
    QuantLib::ext::shared_ptr<IRSwapConvention> swapConvention =
        QuantLib::ext::dynamic_pointer_cast<IRSwapConvention>(convention);

    QuantLib::ext::shared_ptr<SimpleYieldCurveSegment> swapSegment =
        QuantLib::ext::dynamic_pointer_cast<SimpleYieldCurveSegment>(segment);
    if (swapSegment->projectionCurveID() != curveConfig_[index]->curveID() &&
        !swapSegment->projectionCurveID().empty()) {
        QL_FAIL("Solving for discount curve given the projection"
                " curve is not implemented yet");
    }
    auto swapQuoteIDs = swapSegment->quotes();

    for (Size i = 0; i < swapQuoteIDs.size(); i++) {
        QuantLib::ext::shared_ptr<MarketDatum> marketQuote = loader_.get(swapQuoteIDs[i], asofDate_);

        // Check that we have a valid swap quote
        if (marketQuote) {
            QuantLib::ext::shared_ptr<SwapQuote> swapQuote;
            QL_REQUIRE(marketQuote->instrumentType() == MarketDatum::InstrumentType::IR_SWAP,
                       "Market quote not of type swap.");
            swapQuote = QuantLib::ext::dynamic_pointer_cast<SwapQuote>(marketQuote);
            QL_REQUIRE(swapQuote->startDate() == Null<Date>(),
                       "swap quote with fixed start date is not supported for ibor / subperiods swap instruments");
            // Create a swap helper if we do.
            Period swapTenor = swapQuote->term();
            QuantLib::ext::shared_ptr<RateHelper> swapHelper;
            if (swapConvention->hasSubPeriod()) {
                QL_REQUIRE(segment->pillarChoice() == QuantLib::Pillar::LastRelevantDate,
                           "Subperiod Swap segment does not support pillar choice " << segment->pillarChoice());
                swapHelper = QuantLib::ext::make_shared<SubPeriodsSwapHelper>(
                    swapQuote->quote(), swapTenor, Period(swapConvention->fixedFrequency()),
                    swapConvention->fixedCalendar(), swapConvention->fixedDayCounter(),
                    swapConvention->fixedConvention(), Period(swapConvention->floatFrequency()),
                    swapConvention->index(), swapConvention->index()->dayCounter(), discountCurve_[index],
                    swapConvention->subPeriodsCouponType());
            } else {
                swapHelper = QuantLib::ext::make_shared<SwapRateHelper>(
                    swapQuote->quote(), swapTenor, swapConvention->fixedCalendar(), swapConvention->fixedFrequency(),
                    swapConvention->fixedConvention(), swapConvention->fixedDayCounter(), swapConvention->index(),
                    Handle<Quote>(), 0 * Days, discountCurve_[index], Null<Natural>(), swapSegment->pillarChoice());
            }

            instruments.push_back(swapHelper);
        }
    }
}

void YieldCurve::addAverageOISs(const std::size_t index, const QuantLib::ext::shared_ptr<YieldCurveSegment>& segment,
                                vector<QuantLib::ext::shared_ptr<RateHelper>>& instruments) {

    DLOG("Adding Segment " << segment->typeID() << " with conventions \"" << segment->conventionsID() << "\"");

    // Get the conventions associated with the segment.
    QuantLib::ext::shared_ptr<Conventions> conventions = InstrumentConventions::instance().conventions();
    QuantLib::ext::shared_ptr<Convention> convention = conventions->get(segment->conventionsID());
    QL_REQUIRE(convention, "No conventions found with ID: " << segment->conventionsID());
    QL_REQUIRE(convention->type() == Convention::Type::AverageOIS,
               "Conventions ID does not give average OIS conventions.");
    QuantLib::ext::shared_ptr<AverageOisConvention> averageOisConvention =
        QuantLib::ext::dynamic_pointer_cast<AverageOisConvention>(convention);

    QuantLib::ext::shared_ptr<AverageOISYieldCurveSegment> averageOisSegment =
        QuantLib::ext::dynamic_pointer_cast<AverageOISYieldCurveSegment>(segment);

    // If projection curve ID is not the this curve.
    string projectionCurveID = averageOisSegment->projectionCurveID();
    QuantLib::ext::shared_ptr<OvernightIndex> onIndex = averageOisConvention->index();
    bool onIndexGiven = false;
    if (projectionCurveID != curveConfig_[index]->curveID() && !projectionCurveID.empty()) {
        projectionCurveID = yieldCurveKey(currency_[index], projectionCurveID, asofDate_);
        QuantLib::Handle<YieldTermStructure> projectionCurve;
        auto it = requiredYieldCurveHandles_.find(projectionCurveID);
        if (it != requiredYieldCurveHandles_.end()) {
            projectionCurve = it->second;
        } else {
            QL_FAIL("The projection curve, " << projectionCurveID
                                             << ", required in the building "
                                                "of the curve, "
                                             << curveSpec_[index]->name() << ", was not found.");
        }
        onIndex = QuantLib::ext::dynamic_pointer_cast<OvernightIndex>(onIndex->clone(projectionCurve));
        onIndexGiven = true;
    }

    QL_REQUIRE(segment->pillarChoice() == QuantLib::Pillar::LastRelevantDate,
               "Average OIS segment does not support pillar choice " << segment->pillarChoice());
    auto averageOisQuoteIDs = averageOisSegment->quotes();
    for (Size i = 0; i < averageOisQuoteIDs.size(); i += 2) {
        // we are assuming i = spread, i+1 = rate
        QL_REQUIRE(i % 2 == 0, "i is not even");
        /* An average OIS quote is a composite of a swap quote and a basis
           spread quote. Check first that we have these. */
        // Firstly, the rate quote.
        QuantLib::ext::shared_ptr<MarketDatum> marketQuote = loader_.get(averageOisQuoteIDs[i], asofDate_);
        QuantLib::ext::shared_ptr<SwapQuote> swapQuote;
        if (marketQuote) {
            QL_REQUIRE(marketQuote->instrumentType() == MarketDatum::InstrumentType::IR_SWAP,
                       "Market quote not of type swap.");
            swapQuote = QuantLib::ext::dynamic_pointer_cast<SwapQuote>(marketQuote);
            QL_REQUIRE(swapQuote->startDate() == Null<Date>(),
                       "swap quote with fixed start date is not supported for average ois instrument");

            // Secondly, the basis spread quote.
            marketQuote = loader_.get(averageOisQuoteIDs[i + 1], asofDate_);
            QuantLib::ext::shared_ptr<BasisSwapQuote> basisQuote;
            if (marketQuote) {
                QL_REQUIRE(marketQuote->instrumentType() == MarketDatum::InstrumentType::BASIS_SWAP,
                           "Market quote not of type basis swap.");
                basisQuote = QuantLib::ext::dynamic_pointer_cast<BasisSwapQuote>(marketQuote);

                // Create an average OIS helper if we do.
                Period AverageOisTenor = swapQuote->term();
                QL_REQUIRE(AverageOisTenor == basisQuote->maturity(),
                           "The swap "
                           "and basis swap components of the Average OIS must "
                           "have the same maturity.");
                QuantLib::ext::shared_ptr<RateHelper> averageOisHelper(new QuantExt::AverageOISRateHelper(
                    swapQuote->quote(), averageOisConvention->spotLag() * Days, AverageOisTenor,
                    averageOisConvention->fixedTenor(), averageOisConvention->fixedDayCounter(),
                    averageOisConvention->fixedCalendar(), averageOisConvention->fixedConvention(),
                    averageOisConvention->fixedPaymentConvention(), onIndex, onIndexGiven,
                    averageOisConvention->onTenor(), basisQuote->quote(), averageOisConvention->rateCutoff(),
                    discountCurve_[index], discountCurveGiven_[index], true));

                instruments.push_back(averageOisHelper);
            }
        }
    }
}

void YieldCurve::addTenorBasisSwaps(const std::size_t index,
                                    const QuantLib::ext::shared_ptr<YieldCurveSegment>& segment,
                                    vector<QuantLib::ext::shared_ptr<RateHelper>>& instruments) {

    DLOG("Adding Segment " << segment->typeID() << " with conventions \"" << segment->conventionsID() << "\"");

    // Get the conventions associated with the segment.
    QuantLib::ext::shared_ptr<Conventions> conventions = InstrumentConventions::instance().conventions();
    QuantLib::ext::shared_ptr<Convention> convention = conventions->get(segment->conventionsID());
    QL_REQUIRE(convention, "No conventions found with ID: " << segment->conventionsID());
    QL_REQUIRE(convention->type() == Convention::Type::TenorBasisSwap,
               "Conventions ID does not give tenor basis swap conventions.");
    QuantLib::ext::shared_ptr<TenorBasisSwapConvention> basisSwapConvention =
        QuantLib::ext::dynamic_pointer_cast<TenorBasisSwapConvention>(convention);

    QuantLib::ext::shared_ptr<TenorBasisYieldCurveSegment> basisSwapSegment =
        QuantLib::ext::dynamic_pointer_cast<TenorBasisYieldCurveSegment>(segment);

    bool payIndexGiven = false, receiveIndexGiven = false;

    // If short index projection curve ID is not this curve.
    string receiveCurveID = basisSwapSegment->receiveProjectionCurveID();
    QuantLib::ext::shared_ptr<IborIndex> receiveIndex = basisSwapConvention->receiveIndex();
    if (receiveCurveID != curveConfig_[index]->curveID() && !receiveCurveID.empty()) {
        receiveCurveID = yieldCurveKey(currency_[index], receiveCurveID, asofDate_);
        QuantLib::Handle<YieldTermStructure> shortCurve;
        auto it = requiredYieldCurveHandles_.find(receiveCurveID);
        if (it != requiredYieldCurveHandles_.end()) {
            shortCurve = it->second;
        } else {
            QL_FAIL("The short side projection curve, " << receiveCurveID
                                                        << ", required in the building "
                                                           "of the curve, "
                                                        << curveSpec_[index]->name() << ", was not found.");
        }
        receiveIndex = receiveIndex->clone(shortCurve);
        receiveIndexGiven = true;
    }

    // If long index projection curve ID is not this curve.
    string payCurveID = basisSwapSegment->payProjectionCurveID();
    QuantLib::ext::shared_ptr<IborIndex> payIndex = basisSwapConvention->payIndex();
    if (payCurveID != curveConfig_[index]->curveID() && !payCurveID.empty()) {
        payCurveID = yieldCurveKey(currency_[index], payCurveID, asofDate_);
        QuantLib::Handle<YieldTermStructure> longCurve;
        auto it = requiredYieldCurveHandles_.find(payCurveID);
        if (it != requiredYieldCurveHandles_.end()) {
            longCurve = it->second;
        } else {
            QL_FAIL("The long side projection curve, " << payCurveID
                                                       << ", required in the building "
                                                          "of the curve, "
                                                       << curveSpec_[index]->name() << ", was not found.");
        }
        payIndex = payIndex->clone(longCurve);
        payIndexGiven = true;
    }

    QL_REQUIRE(segment->pillarChoice() == QuantLib::Pillar::LastRelevantDate,
               "Tenor basis swap segment does not support pillar choice " << segment->pillarChoice());
    auto basisSwapQuoteIDs = basisSwapSegment->quotes();
    for (Size i = 0; i < basisSwapQuoteIDs.size(); i++) {
        QuantLib::ext::shared_ptr<MarketDatum> marketQuote = loader_.get(basisSwapQuoteIDs[i], asofDate_);

        // Check that we have a valid basis swap quote
        if (marketQuote) {
            QuantLib::ext::shared_ptr<BasisSwapQuote> basisSwapQuote;
            QL_REQUIRE(marketQuote->instrumentType() == MarketDatum::InstrumentType::BASIS_SWAP,
                       "Market quote not of type basis swap.");
            basisSwapQuote = QuantLib::ext::dynamic_pointer_cast<BasisSwapQuote>(marketQuote);

            // Create a tenor basis swap helper if we do.
            Period basisSwapTenor = basisSwapQuote->maturity();
            QuantLib::ext::shared_ptr<RateHelper> basisSwapHelper;
            bool telescopicValueDates = true;

            basisSwapHelper.reset(new TenorBasisSwapHelper(
                basisSwapQuote->quote(), basisSwapTenor, payIndex, receiveIndex, discountCurve_[index], payIndexGiven,
                receiveIndexGiven, discountCurveGiven_[index], basisSwapConvention->spreadOnRec(),
                basisSwapConvention->includeSpread(), basisSwapConvention->payFrequency(),
                basisSwapConvention->receiveFrequency(), telescopicValueDates,
                basisSwapConvention->subPeriodsCouponType()));

            instruments.push_back(basisSwapHelper);
        }
    }
}

void YieldCurve::addTenorBasisTwoSwaps(const std::size_t index,
                                       const QuantLib::ext::shared_ptr<YieldCurveSegment>& segment,
                                       vector<QuantLib::ext::shared_ptr<RateHelper>>& instruments) {

    DLOG("Adding Segment " << segment->typeID() << " with conventions \"" << segment->conventionsID() << "\"");

    // Get the conventions associated with the segment.
    QuantLib::ext::shared_ptr<Conventions> conventions = InstrumentConventions::instance().conventions();
    QuantLib::ext::shared_ptr<Convention> convention = conventions->get(segment->conventionsID());
    QL_REQUIRE(convention, "No conventions found with ID: " << segment->conventionsID());
    QL_REQUIRE(convention->type() == Convention::Type::TenorBasisTwoSwap,
               "Conventions ID does not give tenor basis two swap conventions.");
    QuantLib::ext::shared_ptr<TenorBasisTwoSwapConvention> basisSwapConvention =
        QuantLib::ext::dynamic_pointer_cast<TenorBasisTwoSwapConvention>(convention);

    QuantLib::ext::shared_ptr<TenorBasisYieldCurveSegment> basisSwapSegment =
        QuantLib::ext::dynamic_pointer_cast<TenorBasisYieldCurveSegment>(segment);

    // If short index projection curve ID is not this curve.
    string shortCurveID = basisSwapSegment->receiveProjectionCurveID();
    QuantLib::ext::shared_ptr<IborIndex> shortIndex = basisSwapConvention->shortIndex();
    bool shortIndexGiven = false;
    if (shortCurveID != curveConfig_[index]->curveID() && !shortCurveID.empty()) {
        shortCurveID = yieldCurveKey(currency_[index], shortCurveID, asofDate_);
        QuantLib::Handle<YieldTermStructure> shortCurve;
        auto it = requiredYieldCurveHandles_.find(shortCurveID);
        if (it != requiredYieldCurveHandles_.end()) {
            shortCurve = it->second;
        } else {
            QL_FAIL("The short side projection curve, " << shortCurveID
                                                        << ", required in the building "
                                                           "of the curve, "
                                                        << curveSpec_[index]->name() << ", was not found.");
        }
        shortIndex = shortIndex->clone(shortCurve);
        shortIndexGiven = true;
    }

    // If long index projection curve ID is not this curve.
    string longCurveID = basisSwapSegment->payProjectionCurveID();
    QuantLib::ext::shared_ptr<IborIndex> longIndex = basisSwapConvention->longIndex();
    bool longIndexGiven = false;
    if (longCurveID != curveConfig_[index]->curveID() && !longCurveID.empty()) {
        longCurveID = yieldCurveKey(currency_[index], longCurveID, asofDate_);
        QuantLib::Handle<YieldTermStructure> longCurve;
        auto it = requiredYieldCurveHandles_.find(longCurveID);
        if (it != requiredYieldCurveHandles_.end()) {
            longCurve = it->second;
        } else {
            QL_FAIL("The projection curve, " << longCurveID
                                             << ", required in the building "
                                                "of the curve, "
                                             << curveSpec_[index]->name() << ", was not found.");
        }
        longIndex = longIndex->clone(longCurve);
        longIndexGiven = true;
    }

    QL_REQUIRE(segment->pillarChoice() == QuantLib::Pillar::LastRelevantDate,
               "Tenor basis two swap segment does not support pillar choice " << segment->pillarChoice());
    auto basisSwapQuoteIDs = basisSwapSegment->quotes();
    for (Size i = 0; i < basisSwapQuoteIDs.size(); i++) {
        QuantLib::ext::shared_ptr<MarketDatum> marketQuote = loader_.get(basisSwapQuoteIDs[i], asofDate_);

        // Check that we have a valid basis swap quote
        QuantLib::ext::shared_ptr<BasisSwapQuote> basisSwapQuote;
        if (marketQuote) {
            QL_REQUIRE(marketQuote->instrumentType() == MarketDatum::InstrumentType::BASIS_SWAP,
                       "Market quote not of type basis swap.");
            basisSwapQuote = QuantLib::ext::dynamic_pointer_cast<BasisSwapQuote>(marketQuote);

            // Create a tenor basis swap helper if we do.
            Period basisSwapTenor = basisSwapQuote->maturity();
            QuantLib::ext::shared_ptr<RateHelper> basisSwapHelper(new BasisTwoSwapHelper(
                basisSwapQuote->quote(), basisSwapTenor, basisSwapConvention->calendar(),
                basisSwapConvention->longFixedFrequency(), basisSwapConvention->longFixedConvention(),
                basisSwapConvention->longFixedDayCounter(), longIndex, longIndexGiven,
                basisSwapConvention->shortFixedFrequency(), basisSwapConvention->shortFixedConvention(),
                basisSwapConvention->shortFixedDayCounter(), shortIndex, basisSwapConvention->longMinusShort(),
                shortIndexGiven, discountCurve_[index], discountCurveGiven_[index]));

            instruments.push_back(basisSwapHelper);
        }
    }
}

void YieldCurve::addBMABasisSwaps(const std::size_t index, const QuantLib::ext::shared_ptr<YieldCurveSegment>& segment,
                                  vector<QuantLib::ext::shared_ptr<RateHelper>>& instruments) {

    DLOG("Adding Segment " << segment->typeID() << " with conventions \"" << segment->conventionsID() << "\"");

    // Get the conventions associated with the segment.
    QuantLib::ext::shared_ptr<Conventions> conventions = InstrumentConventions::instance().conventions();
    QuantLib::ext::shared_ptr<Convention> convention = conventions->get(segment->conventionsID());
    QL_REQUIRE(convention, "No conventions found with ID: " << segment->conventionsID());
    QL_REQUIRE(convention->type() == Convention::Type::BMABasisSwap,
               "Conventions ID does not give bma basis swap conventions.");
    QuantLib::ext::shared_ptr<BMABasisSwapConvention> bmaBasisSwapConvention =
        QuantLib::ext::dynamic_pointer_cast<BMABasisSwapConvention>(convention);

    QuantLib::ext::shared_ptr<SimpleYieldCurveSegment> bmaBasisSwapSegment =
        QuantLib::ext::dynamic_pointer_cast<SimpleYieldCurveSegment>(segment);
    QL_REQUIRE(bmaBasisSwapSegment, "BMA basis swap segment of " + curveSpec_[index]->ccy() + "/" +
                                        curveSpec_[index]->curveConfigID() +
                                        " did not successfully cast to a BMA basis swap yield curve segment!");

    auto bmaIndex =
        QuantLib::ext::dynamic_pointer_cast<BMAIndexWrapper>(bmaBasisSwapConvention->bmaIndex()->clone(h_[index]));

    auto tmpIndex = bmaBasisSwapConvention->index();
    string indexCurveID = yieldCurveKey(currency_[index], bmaBasisSwapSegment->projectionCurveID(), asofDate_);
    QuantLib::Handle<YieldTermStructure> indexCurve;
    if (auto it = requiredYieldCurveHandles_.find(indexCurveID); it != requiredYieldCurveHandles_.end()) {
        indexCurve = it->second;
    } else {
        QL_FAIL("The index projection curve, " << indexCurveID
                                               << ", required in the building "
                                                  "of the curve, "
                                               << curveSpec_[index]->name() << ", was not found.");
    }
    tmpIndex = tmpIndex->clone(indexCurve);

    QL_REQUIRE(segment->pillarChoice() == QuantLib::Pillar::LastRelevantDate,
               "BMA swap segment does not support pillar choice " << segment->pillarChoice());

    auto bmaBasisSwapQuoteIDs = bmaBasisSwapSegment->quotes();
    for (Size i = 0; i < bmaBasisSwapQuoteIDs.size(); i++) {
        QuantLib::ext::shared_ptr<MarketDatum> marketQuote = loader_.get(bmaBasisSwapQuoteIDs[i], asofDate_);
        if (marketQuote) {
            QuantLib::ext::shared_ptr<BMASwapQuote> bmaBasisSwapQuote;
            QL_REQUIRE(marketQuote->instrumentType() == MarketDatum::InstrumentType::BMA_SWAP,
                       "Market quote not of type bma swap.");
            QL_REQUIRE(marketQuote->quoteType() == MarketDatum::QuoteType::RATIO, "Market quote not of type ratio.");
            bmaBasisSwapQuote = QuantLib::ext::dynamic_pointer_cast<BMASwapQuote>(marketQuote);
            instruments.push_back(QuantLib::ext::make_shared<BMASwapRateHelper>(
                bmaBasisSwapQuote->quote(), bmaBasisSwapQuote->maturity(), bmaIndex->fixingDays(),
                bmaIndex->fixingCalendar(), bmaBasisSwapQuote->term(), bmaIndex->businessDayConvention(),
                bmaIndex->dayCounter(), bmaIndex->bma(), bmaBasisSwapConvention->bmaPaymentCalendar(),
                bmaBasisSwapConvention->bmaPaymentConvention(), bmaBasisSwapConvention->bmaPaymentLag(),
                bmaBasisSwapConvention->indexSettlementDays(), bmaBasisSwapConvention->indexPaymentPeriod(),
                bmaBasisSwapConvention->indexConvention(), tmpIndex, bmaBasisSwapConvention->indexPaymentCalendar(),
                bmaBasisSwapConvention->indexPaymentConvention(), bmaBasisSwapConvention->indexPaymentLag(),
                bmaBasisSwapConvention->overnightLockoutDays(), discountCurve_[index]));
        }
    }
}

void YieldCurve::addFXForwards(const std::size_t index, const QuantLib::ext::shared_ptr<YieldCurveSegment>& segment,
                               vector<QuantLib::ext::shared_ptr<RateHelper>>& instruments) {

    DLOG("Adding Segment " << segment->typeID() << " with conventions \"" << segment->conventionsID() << "\"");

    // Get the conventions associated with the segment.
    QuantLib::ext::shared_ptr<Conventions> conventions = InstrumentConventions::instance().conventions();
    QuantLib::ext::shared_ptr<Convention> convention = conventions->get(segment->conventionsID());
    QL_REQUIRE(convention, "No conventions found with ID: " << segment->conventionsID());
    QL_REQUIRE(convention->type() == Convention::Type::FX, "Conventions ID does not give FX forward conventions.");

    QuantLib::ext::shared_ptr<FXConvention> fxConvention =
        QuantLib::ext::dynamic_pointer_cast<FXConvention>(convention);

    QuantLib::ext::shared_ptr<CrossCcyYieldCurveSegment> fxForwardSegment =
        QuantLib::ext::dynamic_pointer_cast<CrossCcyYieldCurveSegment>(segment);

    /* Need to retrieve the discount curve in the other currency. These are called the known discount
       curve and known discount currency respectively. */
    Currency knownCurrency;
    if (currency_[index] == fxConvention->sourceCurrency()) {
        knownCurrency = fxConvention->targetCurrency();
    } else if (currency_[index] == fxConvention->targetCurrency()) {
        knownCurrency = fxConvention->sourceCurrency();
    } else {
        QL_FAIL("One of the currencies in the FX forward bootstrap "
                "instruments needs to match the yield curve currency.");
    }

    string knownDiscountID = fxForwardSegment->foreignDiscountCurveID();
    Handle<YieldTermStructure> knownDiscountCurve;

    if (!knownDiscountID.empty()) {
        knownDiscountID = yieldCurveKey(knownCurrency, knownDiscountID, asofDate_);
        auto it = requiredYieldCurveHandles_.find(knownDiscountID);
        if (it != requiredYieldCurveHandles_.end()) {
            knownDiscountCurve = it->second;
        } else {
            QL_FAIL("The foreign discount curve, " << knownDiscountID
                                                   << ", required in the building "
                                                      "of the curve, "
                                                   << curveSpec_[index]->name() << ", was not found.");
        }
    } else {
        // fall back on the foreign discount curve if no index given
        // look up the inccy discount curve - falls back to defualt if no inccy
        DLOG("YieldCurve::addFXForwards No discount curve provided for building curve "
             << curveSpec_[index]->name() << ", looking up the inccy curve in the market.")
        knownDiscountCurve = market_->discountCurve(knownCurrency.code(), Market::inCcyConfiguration);
    }

    /* Need to retrieve the market FX spot rate */
    string spotRateID = fxForwardSegment->spotRateID();
    QuantLib::ext::shared_ptr<FXSpotQuote> fxSpotQuote = getFxSpotQuote(spotRateID);

    /* Create an FX spot quote from the retrieved FX spot rate */
    Currency fxSpotSourceCcy = parseCurrency(fxSpotQuote->unitCcy());
    Currency fxSpotTargetCcy = parseCurrency(fxSpotQuote->ccy());

    QL_REQUIRE(segment->pillarChoice() == QuantLib::Pillar::LastRelevantDate,
               "FX Forward segment does not support pillar choice " << segment->pillarChoice());
    DLOG("YieldCurve::addFXForwards(), create FX forward quotes and helpers");

    auto fxForwardQuoteIDs = fxForwardSegment->quotes();

    /* Determine the absolute maturity dates associated to on, tn and sn quotes */

    Calendar cal = fxConvention->advanceCalendar();
    Date adjustedAsof = cal.adjust(asofDate_);

    Date onEarliestDate = cal.advance(adjustedAsof, 0 * Days);
    Date tnEarliestDate = cal.advance(adjustedAsof, 1 * Days);
    Date snEarliestDate = cal.advance(adjustedAsof, fxConvention->spotDays() * Days);

    Date onDate = cal.advance(onEarliestDate, 1 * Days);
    Date tnDate = cal.advance(tnEarliestDate, 1 * Days);
    Date snDate = cal.advance(snEarliestDate, 1 * Days);

    /* identify on, tn, sn quotes, if present in the curve config */

    Size onIndex = Null<Size>(), tnIndex = Null<Size>(), snIndex = Null<Size>();
    for (Size i = 0; i < fxForwardQuoteIDs.size(); i++) {
        if (auto q =
                QuantLib::ext::dynamic_pointer_cast<FXForwardQuote>(loader_.get(fxForwardQuoteIDs[i], asofDate_))) {
            if (matchFxFwdDate(q->term(), onDate) || matchFxFwdStringTerm(q->term(), FXForwardQuote::FxFwdString::ON))
                onIndex = i;
            else if (matchFxFwdDate(q->term(), tnDate) ||
                     matchFxFwdStringTerm(q->term(), FXForwardQuote::FxFwdString::TN))
                tnIndex = i;
            else if (matchFxFwdDate(q->term(), snDate) ||
                     matchFxFwdStringTerm(q->term(), FXForwardQuote::FxFwdString::SN))
                snIndex = i;
        }
    }

    for (Size i = 0; i < fxForwardQuoteIDs.size(); i++) {
        QuantLib::ext::shared_ptr<MarketDatum> marketQuote = loader_.get(fxForwardQuoteIDs[i], asofDate_);

        // Check that we have a valid FX forward quote
        if (marketQuote) {
            QuantLib::ext::shared_ptr<FXForwardQuote> fxForwardQuote;
            Handle<Quote> spotFx;

            QL_REQUIRE(marketQuote->instrumentType() == MarketDatum::InstrumentType::FX_FWD,
                       "Market quote not of type FX forward.");
            fxForwardQuote = QuantLib::ext::dynamic_pointer_cast<FXForwardQuote>(marketQuote);

            QL_REQUIRE(fxSpotQuote->unitCcy() == fxForwardQuote->unitCcy() &&
                           fxSpotQuote->ccy() == fxForwardQuote->ccy(),
                       "Currency mismatch between spot \"" << spotRateID << "\" and fwd \""
                                                           << fxForwardQuoteIDs[i].first << "\"");

            // QL expects the FX Fwd quote to be per spot, not points. If the quote is an outright, handle conversion to
            // points convention here.

            Handle<Quote> qlFXForwardQuote;
            if (fxForwardQuote->quoteType() == MarketDatum::QuoteType::PRICE) {
                auto m = [f = fxSpotQuote->quote()->value()](Real x) { return x - f; };
                qlFXForwardQuote =
                    Handle<Quote>(QuantLib::ext::make_shared<DerivedQuote<decltype(m)>>(fxForwardQuote->quote(), m));
            } else {
                auto m = [p = fxConvention->pointsFactor()](Real x) { return x / p; };
                qlFXForwardQuote =
                    Handle<Quote>(QuantLib::ext::make_shared<DerivedQuote<decltype(m)>>(fxForwardQuote->quote(), m));
            }

            Natural spotDays = fxConvention->spotDays();
            if (i == onIndex) {
                // Overnight rate is the spread over todays fx, for settlement on t+1. We need 'todays' rate in order
                // to use this to determine yield curve value at t+1.
                // If spotDays is 0 it is spread over Spot.
                // If spotDays is 1 we can subtract the ON spread from spot to get todays fx.
                // If spotDays is 2 we also need Tomorrow next rate to get todays fx.
                // If spotDays is greater than 2 we can't use this.
                Real tnSpread = Null<Real>();
                Real totalSpread = 0.0;
                switch (spotDays) {
                case 0:
                    spotFx = fxSpotQuote->quote();
                    break;
                case 1: {
                    // TODO: this isn't registeredWith the ON basis quote
                    auto m = [f = qlFXForwardQuote->value()](Real x) { return x - f; };
                    spotFx =
                        Handle<Quote>(QuantLib::ext::make_shared<DerivedQuote<decltype(m)>>(fxSpotQuote->quote(), m));
                    break;
                }
                case 2: {
                    // find the TN quote
                    if (tnIndex == Null<Size>()) {
                        WLOG("YieldCurve::AddFxForwards cannot use ON rate, when SpotDays are 2 we also require the TN "
                             "rate");
                        continue;
                    }
                    QuantLib::ext::shared_ptr<MarketDatum> fxq = loader_.get(fxForwardQuoteIDs[tnIndex], asofDate_);
                    tnSpread = fxq->quote()->value() / fxConvention->pointsFactor();
                    totalSpread = tnSpread + qlFXForwardQuote->value();
                    // TODO: this isn't registeredWith the ON or TN basis quote
                    auto m2 = [totalSpread](Real x) { return x - totalSpread; };
                    spotFx =
                        Handle<Quote>(QuantLib::ext::make_shared<DerivedQuote<decltype(m2)>>(fxSpotQuote->quote(), m2));
                    break;
                }
                default: {
                    WLOG("YieldCurve::AddFxForwards cannot use ON rate, when SpotDays are "
                         << spotDays << ", only valid for SpotDays of 0, 1 or 2.");
                    continue;
                }
                }
            } else if (i == tnIndex) {
                // TODO: this isn't registeredWith the TN basis quote
                auto m = [f = qlFXForwardQuote->value()](Real x) { return x - f; };
                spotFx = Handle<Quote>(QuantLib::ext::make_shared<DerivedQuote<decltype(m)>>(fxSpotQuote->quote(), m));
            } else {
                spotFx = fxSpotQuote->quote();
            }

            bool isFxBaseCurrencyCollateralCurrency = knownCurrency == fxSpotSourceCcy;
            QuantLib::ext::shared_ptr<RateHelper> fxForwardHelper;

            if (isFxFwdDateBased(fxForwardQuote->term())) {
                Date earliestDate;
                if (i == onIndex) {
                    earliestDate = onEarliestDate;
                } else if (i == tnIndex) {
                    earliestDate = tnEarliestDate;
                } else if (i == snIndex) {
                    earliestDate = snEarliestDate;
                } else {
                    earliestDate =
                        cal.advance(adjustedAsof, (fxConvention->spotRelative() ? fxConvention->spotDays() : 0) * Days);
                }
                fxForwardHelper = QuantLib::ext::make_shared<FxSwapRateHelper>(
                    qlFXForwardQuote, spotFx, earliestDate, fxFwdQuoteDate(fxForwardQuote->term()),
                    isFxBaseCurrencyCollateralCurrency, knownDiscountCurve);
            } else {
                Period fxForwardTenor = fxFwdQuoteTenor(fxForwardQuote->term());
                Period fxStartTenor = fxFwdQuoteStartTenor(fxForwardQuote->term(), fxConvention);
                fxForwardHelper = QuantLib::ext::make_shared<FxSwapRateHelper>(
                    qlFXForwardQuote, spotFx, fxForwardTenor, fxStartTenor.length(), fxConvention->advanceCalendar(),
                    fxConvention->convention(), fxConvention->endOfMonth(), isFxBaseCurrencyCollateralCurrency,
                    knownDiscountCurve, fxConvention->tradingCalendar());
            }

            instruments.push_back(fxForwardHelper);
        }
    }

    DLOG("YieldCurve::addFXForwards() done");
}

void YieldCurve::addCrossCcyBasisSwaps(const std::size_t index,
                                       const QuantLib::ext::shared_ptr<YieldCurveSegment>& segment,
                                       vector<QuantLib::ext::shared_ptr<RateHelper>>& instruments) {

    DLOG("Adding Segment " << segment->typeID() << " with conventions \"" << segment->conventionsID() << "\"");

    // Get the conventions associated with the segment.
    QuantLib::ext::shared_ptr<Conventions> conventions = InstrumentConventions::instance().conventions();
    QuantLib::ext::shared_ptr<Convention> convention = conventions->get(segment->conventionsID());
    QL_REQUIRE(convention, "No conventions found with ID: " << segment->conventionsID());
    QL_REQUIRE(convention->type() == Convention::Type::CrossCcyBasis, "Conventions ID does not give cross currency "
                                                                      "basis swap conventions.");
    QuantLib::ext::shared_ptr<CrossCcyBasisSwapConvention> basisSwapConvention =
        QuantLib::ext::dynamic_pointer_cast<CrossCcyBasisSwapConvention>(convention);

    /* Is this yield curve on the flat side or spread side */
    bool onFlatSide = (currency_[index] == basisSwapConvention->flatIndex()->currency());

    QuantLib::ext::shared_ptr<CrossCcyYieldCurveSegment> basisSwapSegment =
        QuantLib::ext::dynamic_pointer_cast<CrossCcyYieldCurveSegment>(segment);

    /* Need to retrieve the market FX spot rate */
    string spotRateID = basisSwapSegment->spotRateID();
    QuantLib::ext::shared_ptr<FXSpotQuote> fxSpotQuote = getFxSpotQuote(spotRateID);

    /* Create an FX spot quote from the retrieved FX spot rate */
    Currency fxSpotSourceCcy = parseCurrency(fxSpotQuote->unitCcy());
    Currency fxSpotTargetCcy = parseCurrency(fxSpotQuote->ccy());

    /* Need to retrieve the discount curve in the other (foreign) currency. */
    string foreignDiscountID = basisSwapSegment->foreignDiscountCurveID();
    Currency foreignCcy = fxSpotSourceCcy == currency_[index] ? fxSpotTargetCcy : fxSpotSourceCcy;
    Handle<YieldTermStructure> foreignDiscountCurve;
    if (!foreignDiscountID.empty()) {
        foreignDiscountID = yieldCurveKey(foreignCcy, foreignDiscountID, asofDate_);
        auto it = requiredYieldCurveHandles_.find(foreignDiscountID);
        if (it != requiredYieldCurveHandles_.end()) {
            foreignDiscountCurve = it->second;
        } else {
            QL_FAIL("The foreign discount curve, " << foreignDiscountID
                                                   << ", required in the building "
                                                      "of the curve, "
                                                   << curveSpec_[index]->name() << ", was not found.");
        }
    } else {
        // fall back on the foreign discount curve if no index given
        // look up the inccy discount curve - falls back to defualt if no inccy
        DLOG("YieldCurve::addCrossCcyBasisSwaps No discount curve provided for building curve "
             << curveSpec_[index]->name() << ", looking up the inccy curve in the market.")
        foreignDiscountCurve = market_->discountCurve(foreignCcy.code(), Market::inCcyConfiguration);
    }

    /* Need to retrieve the foreign projection curve in the other currency. If its ID is empty,
       set it equal to the foreign discount curve. */
    string foreignProjectionCurveID = basisSwapSegment->foreignProjectionCurveID();
    QuantLib::ext::shared_ptr<IborIndex> foreignIndex =
        onFlatSide ? basisSwapConvention->spreadIndex() : basisSwapConvention->flatIndex();
    if (foreignProjectionCurveID.empty()) {
        foreignIndex = foreignIndex->clone(foreignDiscountCurve);
    } else {
        foreignProjectionCurveID = yieldCurveKey(foreignCcy, foreignProjectionCurveID, asofDate_);
        QuantLib::Handle<YieldTermStructure> foreignProjectionCurve;
        auto it = requiredYieldCurveHandles_.find(foreignProjectionCurveID);
        if (it != requiredYieldCurveHandles_.end()) {
            foreignProjectionCurve = it->second;
        } else {
            QL_FAIL("The foreign projection curve, " << foreignProjectionCurveID
                                                     << ", required in the building "
                                                        "of the curve, "
                                                     << curveSpec_[index]->name() << ", was not found.");
        }
        foreignIndex = foreignIndex->clone(foreignProjectionCurve);
    }

    // If domestic index projection curve ID is not this curve.
    string domesticProjectionCurveID = basisSwapSegment->domesticProjectionCurveID();
    QuantLib::ext::shared_ptr<IborIndex> domesticIndex =
        onFlatSide ? basisSwapConvention->flatIndex() : basisSwapConvention->spreadIndex();
    if (domesticProjectionCurveID != curveConfig_[index]->curveID() && !domesticProjectionCurveID.empty()) {
        domesticProjectionCurveID = yieldCurveKey(currency_[index], domesticProjectionCurveID, asofDate_);
        QuantLib::Handle<YieldTermStructure> domesticProjectionCurve;
        auto it = requiredYieldCurveHandles_.find(domesticProjectionCurveID);
        if (it != requiredYieldCurveHandles_.end()) {
            domesticProjectionCurve = it->second;
        } else {
            QL_FAIL("The domestic projection curve, " << domesticProjectionCurveID
                                                      << ", required in the"
                                                         " building of the curve, "
                                                      << curveSpec_[index]->name() << ", was not found.");
        }
        domesticIndex = domesticIndex->clone(domesticProjectionCurve);
    }

    /* Arrange the discount curves and indices for use in the helper */
    RelinkableHandle<YieldTermStructure> flatDiscountCurve;
    RelinkableHandle<YieldTermStructure> spreadDiscountCurve;
    QuantLib::ext::shared_ptr<IborIndex> flatIndex;
    QuantLib::ext::shared_ptr<IborIndex> spreadIndex;
    bool flatDiscountCurveGiven, spreadDiscountCurveGiven;
    if (onFlatSide) {
        if (!discountCurve_[index].empty())
            flatDiscountCurve.linkTo(*discountCurve_[index]);
        spreadDiscountCurve.linkTo(*foreignDiscountCurve);
        flatIndex = domesticIndex;
        spreadIndex = foreignIndex;
        flatDiscountCurveGiven = discountCurveGiven_[index];
        spreadDiscountCurveGiven = true;
    } else {
        flatDiscountCurve.linkTo(*foreignDiscountCurve);
        if (!discountCurve_[index].empty())
            spreadDiscountCurve.linkTo(*discountCurve_[index]);
        flatIndex = foreignIndex;
        spreadIndex = domesticIndex;
        flatDiscountCurveGiven = true;
        spreadDiscountCurveGiven = discountCurveGiven_[index];
    }

    Period flatTenor = basisSwapConvention->flatTenor();
    Period spreadTenor = basisSwapConvention->spreadTenor();

    QL_REQUIRE(segment->pillarChoice() == QuantLib::Pillar::LastRelevantDate,
               "XCcy basis segment does not support pillar choice " << segment->pillarChoice());
    auto basisSwapQuoteIDs = basisSwapSegment->quotes();
    for (Size i = 0; i < basisSwapQuoteIDs.size(); i++) {
        QuantLib::ext::shared_ptr<MarketDatum> marketQuote = loader_.get(basisSwapQuoteIDs[i], asofDate_);

        // Check that we have a valid basis swap quote
        if (marketQuote) {
            QuantLib::ext::shared_ptr<CrossCcyBasisSwapQuote> basisSwapQuote;
            QL_REQUIRE(marketQuote->instrumentType() == MarketDatum::InstrumentType::CC_BASIS_SWAP,
                       "Market quote not of type cross "
                       "currency basis swap.");
            basisSwapQuote = QuantLib::ext::dynamic_pointer_cast<CrossCcyBasisSwapQuote>(marketQuote);

            // Create a cross currency basis swap helper if we do.
            Period basisSwapTenor = basisSwapQuote->maturity();
            bool isResettableSwap = basisSwapConvention->isResettable();
            if (!isResettableSwap) {
                instruments.push_back(QuantLib::ext::make_shared<CrossCcyBasisSwapHelper>(
                    basisSwapQuote->quote(), fxSpotQuote->quote(), basisSwapConvention->settlementDays(),
                    basisSwapConvention->settlementCalendar(), basisSwapTenor, basisSwapConvention->rollConvention(),
                    flatIndex, spreadIndex, flatDiscountCurve, spreadDiscountCurve, true, true, flatDiscountCurveGiven,
                    spreadDiscountCurveGiven, basisSwapConvention->eom(),
                    flatIndex->currency().code() != fxSpotQuote->unitCcy(), flatTenor, spreadTenor, 0.0, 1.0, 1.0,
                    Calendar(), Calendar(), std::vector<Natural>(), std::vector<Calendar>(),
                    basisSwapConvention->paymentLag(), basisSwapConvention->flatPaymentLag(),
                    basisSwapConvention->includeSpread(), basisSwapConvention->lookback(),
                    basisSwapConvention->fixingDays(), basisSwapConvention->rateCutoff(),
                    basisSwapConvention->isAveraged(), basisSwapConvention->flatIncludeSpread(),
                    basisSwapConvention->flatLookback(), basisSwapConvention->flatFixingDays(),
                    basisSwapConvention->flatRateCutoff(), basisSwapConvention->flatIsAveraged(), true));
            } else { // the quote is for a cross currency basis swap with a resetting notional
                bool resetsOnFlatLeg = basisSwapConvention->flatIndexIsResettable();
                // the convention here is to call the resetting leg the "domestic leg",
                // and the constant notional leg the "foreign leg"
                bool spreadOnForeignCcy = resetsOnFlatLeg ? true : false;
                QuantLib::ext::shared_ptr<IborIndex> foreignIndex = resetsOnFlatLeg ? spreadIndex : flatIndex;
                Handle<YieldTermStructure> foreignDiscount = resetsOnFlatLeg ? spreadDiscountCurve : flatDiscountCurve;
                QuantLib::ext::shared_ptr<IborIndex> domesticIndex = resetsOnFlatLeg ? flatIndex : spreadIndex;
                Handle<YieldTermStructure> domesticDiscount = resetsOnFlatLeg ? flatDiscountCurve : spreadDiscountCurve;
                Handle<Quote> finalFxSpotQuote = fxSpotQuote->quote();
                // we might have to flip the given fx spot quote
                if (foreignIndex->currency().code() != fxSpotQuote->unitCcy()) {
                    auto m = [](Real x) { return 1.0 / x; };
                    finalFxSpotQuote =
                        Handle<Quote>(QuantLib::ext::make_shared<DerivedQuote<decltype(m)>>(fxSpotQuote->quote(), m));
                }
                Period foreignTenor = resetsOnFlatLeg ? spreadTenor : flatTenor;
                Period domesticTenor = resetsOnFlatLeg ? flatTenor : spreadTenor;

                // Use foreign and dom discount curves for projecting FX forward rates (for e.g. resetting cashflows)
                instruments.push_back(QuantLib::ext::make_shared<CrossCcyBasisMtMResetSwapHelper>(
                    basisSwapQuote->quote(), finalFxSpotQuote, basisSwapConvention->settlementDays(),
                    basisSwapConvention->settlementCalendar(), basisSwapTenor, basisSwapConvention->rollConvention(),
                    foreignIndex, domesticIndex, foreignDiscount, domesticDiscount, true, true,
                    resetsOnFlatLeg ? spreadDiscountCurveGiven : flatDiscountCurveGiven,
                    resetsOnFlatLeg ? flatDiscountCurveGiven : spreadDiscountCurveGiven, Handle<YieldTermStructure>(),
                    Handle<YieldTermStructure>(), basisSwapConvention->eom(), spreadOnForeignCcy, foreignTenor,
                    domesticTenor, basisSwapConvention->paymentLag(), basisSwapConvention->flatPaymentLag(),
                    basisSwapConvention->includeSpread(), basisSwapConvention->lookback(),
                    basisSwapConvention->fixingDays(), basisSwapConvention->rateCutoff(),
                    basisSwapConvention->isAveraged(), basisSwapConvention->flatIncludeSpread(),
                    basisSwapConvention->flatLookback(), basisSwapConvention->flatFixingDays(),
                    basisSwapConvention->flatRateCutoff(), basisSwapConvention->flatIsAveraged(), true));
            }
        }
    }
}

void YieldCurve::addCrossCcyFixFloatSwaps(const std::size_t index,
                                          const QuantLib::ext::shared_ptr<YieldCurveSegment>& segment,
                                          vector<QuantLib::ext::shared_ptr<RateHelper>>& instruments) {

    DLOG("Adding Segment " << segment->typeID() << " with conventions \"" << segment->conventionsID() << "\"");

    // Get the conventions associated with the segment
    QuantLib::ext::shared_ptr<Conventions> conventions = InstrumentConventions::instance().conventions();
    QuantLib::ext::shared_ptr<Convention> convention = conventions->get(segment->conventionsID());
    QL_REQUIRE(convention, "No conventions found with ID: " << segment->conventionsID());
    QL_REQUIRE(convention->type() == Convention::Type::CrossCcyFixFloat,
               "Conventions ID does not give cross currency fix float swap conventions.");
    QuantLib::ext::shared_ptr<CrossCcyFixFloatSwapConvention> swapConvention =
        QuantLib::ext::dynamic_pointer_cast<CrossCcyFixFloatSwapConvention>(convention);

    QL_REQUIRE(swapConvention->fixedCurrency() == currency_[index],
               "The yield curve currency must " << "equal the cross currency fix float swap's fixed leg currency");

    // Cast the segment
    QuantLib::ext::shared_ptr<CrossCcyYieldCurveSegment> swapSegment =
        QuantLib::ext::dynamic_pointer_cast<CrossCcyYieldCurveSegment>(segment);

    // Retrieve the discount curve on the float leg
    QuantLib::ext::shared_ptr<IborIndex> floatIndex = swapConvention->index();
    Currency floatLegCcy = floatIndex->currency();
    string foreignDiscountID = swapSegment->foreignDiscountCurveID();
    Handle<YieldTermStructure> floatLegDisc;

    QuantLib::ext::shared_ptr<YieldCurve> foreignDiscountCurve;
    if (!foreignDiscountID.empty()) {
        string floatLegDiscId = yieldCurveKey(floatLegCcy, foreignDiscountID, asofDate_);
        auto it = requiredYieldCurveHandles_.find(floatLegDiscId);
        if (it != requiredYieldCurveHandles_.end()) {
            floatLegDisc = it->second;
        } else {
            QL_FAIL("The foreign discount curve, " << floatLegDiscId
                                                   << ", required in the building "
                                                      "of the curve, "
                                                   << curveSpec_[index]->name() << ", was not found.");
        }
    } else {
        // fall back on the foreign discount curve if no index given
        // look up the inccy discount curve - falls back to defualt if no inccy
        DLOG("YieldCurve::addCrossCcyFixFloatSwaps No discount curve provided for building curve "
             << curveSpec_[index]->name() << ", looking up the inccy curve in the market.")
        floatLegDisc = market_->discountCurve(floatLegCcy.code(), Market::inCcyConfiguration);
    }

    // Retrieve the projection curve on the float leg. If empty, use discount curve.
    string floatLegProjId = swapSegment->foreignProjectionCurveID();
    if (floatLegProjId.empty()) {
        floatIndex = floatIndex->clone(floatLegDisc);
    } else {
        floatLegProjId = yieldCurveKey(floatLegCcy, floatLegProjId, asofDate_);
        auto it = requiredYieldCurveHandles_.find(floatLegProjId);
        QL_REQUIRE(it != requiredYieldCurveHandles_.end(), "The projection curve "
                                                         << floatLegProjId << " required in the building of curve "
                                                         << curveSpec_[index]->name() << " was not found.");
        floatIndex = floatIndex->clone(it->second);
    }

    // Create the FX spot quote for the helper. The quote needs to be number of units of fixed leg
    // currency for 1 unit of float leg currency. We convert the market quote here if needed.
    string fxSpotId = swapSegment->spotRateID();
    QuantLib::ext::shared_ptr<FXSpotQuote> fxSpotMd = getFxSpotQuote(fxSpotId);
    Currency mdUnitCcy = parseCurrency(fxSpotMd->unitCcy());
    Currency mdCcy = parseCurrency(fxSpotMd->ccy());
    Handle<Quote> fxSpotQuote;
    if (mdUnitCcy == floatLegCcy && mdCcy == currency_[index]) {
        fxSpotQuote = fxSpotMd->quote();
    } else if (mdUnitCcy == currency_[index] && mdCcy == floatLegCcy) {
        auto m = [](Real x) { return 1.0 / x; };
        fxSpotQuote = Handle<Quote>(QuantLib::ext::make_shared<DerivedQuote<decltype(m)>>(fxSpotMd->quote(), m));
    } else {
        QL_FAIL("The FX spot market quote " << mdUnitCcy << "/" << mdCcy << " cannot be used "
                                            << "in the building of the curve " << curveSpec_[index]->name() << ".");
    }

    // Create the helpers
    QL_REQUIRE(segment->pillarChoice() == QuantLib::Pillar::LastRelevantDate,
               "XCcy fix-float basis segment does not support pillar choice " << segment->pillarChoice());
    auto quoteIds = swapSegment->quotes();
    for (Size i = 0; i < quoteIds.size(); i++) {

        // Throws if quote not found
        QuantLib::ext::shared_ptr<MarketDatum> marketQuote = loader_.get(quoteIds[i], asofDate_);

        // Check that we have a valid basis swap quote
        if (marketQuote) {
            QuantLib::ext::shared_ptr<CrossCcyFixFloatSwapQuote> swapQuote =
                QuantLib::ext::dynamic_pointer_cast<CrossCcyFixFloatSwapQuote>(marketQuote);
            QL_REQUIRE(swapQuote, "Market quote should be of type 'CrossCcyFixFloatSwapQuote'");
            bool isResettableSwap = swapConvention->isResettable();
            QuantLib::ext::shared_ptr<RateHelper> helper;
            if (!isResettableSwap) {
                // Create the helper
                helper = QuantLib::ext::make_shared<CrossCcyFixFloatSwapHelper>(
                    swapQuote->quote(), fxSpotQuote, swapConvention->settlementDays(),
                    swapConvention->settlementCalendar(), swapConvention->settlementConvention(), swapQuote->maturity(),
                    currency_[index], swapConvention->fixedFrequency(), swapConvention->fixedConvention(),
                    swapConvention->fixedDayCounter(), floatIndex, floatLegDisc, Handle<Quote>(),
                    swapConvention->eom());
            } else {
                bool resetsOnFloatLeg = swapConvention->floatIndexIsResettable();
                helper = QuantLib::ext::make_shared<CrossCcyFixFloatMtMResetSwapHelper>(
                    swapQuote->quote(), fxSpotQuote, swapConvention->settlementDays(),
                    swapConvention->settlementCalendar(), swapConvention->settlementConvention(), swapQuote->maturity(),
                    currency_[index], swapConvention->fixedFrequency(), swapConvention->fixedConvention(),
                    swapConvention->fixedDayCounter(), floatIndex, floatLegDisc, Handle<Quote>(), swapConvention->eom(),
                    resetsOnFloatLeg);
            }
            instruments.push_back(helper);
        }
    }
}

QuantLib::ext::shared_ptr<FXSpotQuote> YieldCurve::getFxSpotQuote(string spotId) {
    // check the spot id, if like FX/RATE/CCY/CCY we go straight to the loader first
    std::vector<string> tokens;
    split(tokens, spotId, boost::is_any_of("/"));

    QuantLib::ext::shared_ptr<FXSpotQuote> fxSpotQuote;
    if (tokens.size() == 4 && tokens[0] == "FX" && tokens[1] == "RATE") {
        if (loader_.has(spotId, asofDate_)) {
            QuantLib::ext::shared_ptr<MarketDatum> fxSpotMarketQuote = loader_.get(spotId, asofDate_);

            if (fxSpotMarketQuote) {
                QL_REQUIRE(fxSpotMarketQuote->instrumentType() == MarketDatum::InstrumentType::FX_SPOT,
                           "Market quote not of type FX spot.");
                fxSpotQuote = QuantLib::ext::dynamic_pointer_cast<FXSpotQuote>(fxSpotMarketQuote);
                return fxSpotQuote;
            }
        }
    }

    // Try to use triangulation otherwise
    string unitCcy;
    string ccy;
    Handle<Quote> spot;
    if (tokens.size() > 1 && tokens[0] == "FX") {
        if (tokens.size() == 3) {
            unitCcy = tokens[1];
            ccy = tokens[2];
        } else if (tokens.size() == 4 && tokens[1] == "RATE") {
            unitCcy = tokens[2];
            ccy = tokens[3];
        } else {
            QL_FAIL("Invalid FX spot ID " << spotId);
        }
    } else if (tokens.size() == 1 && spotId.size() == 6) {
        unitCcy = spotId.substr(0, 3);
        ccy = spotId.substr(3);
    } else {
        QL_FAIL("Could not find quote for ID " << spotId << " with as of date " << io::iso_date(asofDate_) << ".");
    }
    spot = fxTriangulation_.getQuote(unitCcy + ccy);
    fxSpotQuote = QuantLib::ext::make_shared<FXSpotQuote>(spot->value(), asofDate_, spotId,
                                                          MarketDatum::QuoteType::RATE, unitCcy, ccy);
    return fxSpotQuote;
}

const Handle<YieldTermStructure>& YieldCurve::handle(const std::string& specName) const { return h_[index(specName)]; }

QuantLib::ext::shared_ptr<YieldCurveCalibrationInfo> YieldCurve::calibrationInfo(const std::string& specName) const {
    return calibrationInfo_[index(specName)];
}

std::size_t YieldCurve::index(const std::string& specName) const {
    if (curveSpec_.size() == 1 && specName.empty())
        return 0;
    auto i =
        std::find_if(curveSpec_.begin(), curveSpec_.end(),
                     [&specName](const QuantLib::ext::shared_ptr<YieldCurveSpec>& s) { return s->name() == specName; });
    QL_REQUIRE(i != curveSpec_.end(), "YieldCurve::index(" << specName << "): spec name not found.");
    return std::distance(curveSpec_.begin(), i);
}

} // namespace data
} // namespace ore<|MERGE_RESOLUTION|>--- conflicted
+++ resolved
@@ -54,12 +54,9 @@
 #include <qle/termstructures/immfraratehelper.hpp>
 #include <qle/termstructures/iterativebootstrap.hpp>
 #include <qle/termstructures/oisratehelper.hpp>
-<<<<<<< HEAD
+#include <qle/termstructures/overnightfallbackcurve.hpp>
 #include <qle/termstructures/pricecurve.hpp>
 #include <qle/termstructures/pricetermstructureadapter.hpp>
-=======
-#include <qle/termstructures/overnightfallbackcurve.hpp>
->>>>>>> df9d7683
 #include <qle/termstructures/subperiodsswaphelper.hpp>
 #include <qle/termstructures/tenorbasisswaphelper.hpp>
 #include <qle/termstructures/weightedyieldtermstructure.hpp>
@@ -391,48 +388,6 @@
         }
     }
 
-<<<<<<< HEAD
-        curveSegments_ = curveConfig_->curveSegments();
-        interpolationMethod_ = parseYieldCurveInterpolationMethod(curveConfig_->interpolationMethod());
-        interpolationVariable_ = parseYieldCurveInterpolationVariable(curveConfig_->interpolationVariable());
-        zeroDayCounter_ = parseDayCounter(curveConfig_->zeroDayCounter());
-        extrapolation_ = curveConfig_->extrapolation();
-
-        if (curveSegments_[0]->type() == YieldCurveSegment::Type::Discount) {
-            DLOG("Building DiscountCurve " << curveSpec_);
-            buildDiscountCurve();
-        } else if (curveSegments_[0]->type() == YieldCurveSegment::Type::Zero) {
-            DLOG("Building ZeroCurve " << curveSpec_);
-            buildZeroCurve();
-        } else if (curveSegments_[0]->type() == YieldCurveSegment::Type::ZeroSpread) {
-            DLOG("Building ZeroSpreadedCurve " << curveSpec_);
-            buildZeroSpreadedCurve();
-        } else if (curveSegments_[0]->type() == YieldCurveSegment::Type::DiscountRatio) {
-            DLOG("Building discount ratio yield curve " << curveSpec_);
-            buildDiscountRatioCurve();
-        } else if (curveSegments_[0]->type() == YieldCurveSegment::Type::FittedBond) {
-            DLOG("Building FittedBondCurve " << curveSpec_);
-            buildFittedBondCurve();
-        } else if (curveSegments_[0]->type() == YieldCurveSegment::Type::WeightedAverage) {
-            DLOG("Building WeightedAverageCurve " << curveSpec_);
-            buildWeightedAverageCurve();
-        } else if (curveSegments_[0]->type() == YieldCurveSegment::Type::YieldPlusDefault) {
-            DLOG("Building YieldPlusDefaultCurve " << curveSpec_);
-            buildYieldPlusDefaultCurve();
-        } else if (curveSegments_[0]->type() == YieldCurveSegment::Type::IborFallback) {
-            DLOG("Building IborFallbackCurve " << curveSpec_);
-            buildIborFallbackCurve();
-        } else if (curveSegments_[0]->type() == YieldCurveSegment::Type::BondYieldShifted) {
-            DLOG("Building BondYieldShiftedCurve " << curveSpec_);
-            buildBondYieldShiftedCurve();
-        } else if (curveSegments_[0]->type() == YieldCurveSegment::Type::FXForward &&
-                   interpolationVariable_ == YieldCurve::InterpolationVariable::SwapPoints) {
-            DLOG("Building interpolated FX forward price curve " << curveSpec_);
-            buildInterpolatedFxForwardCurve();
-        } else {
-            DLOG("Bootstrapping YieldCurve " << curveSpec_);
-            buildBootstrappedCurve();
-=======
     // prepare containers for handles and calibration info
 
     p_.resize(curveSpec_.size());
@@ -473,6 +428,10 @@
             } else if (type == YieldCurveSegment::Type::BondYieldShifted) {
                 DLOG("Building BondYieldShiftedCurve " << curveSpec_[index]);
                 buildBondYieldShiftedCurve(index);
+            } else if (curveSegments_[0]->type() == YieldCurveSegment::Type::FXForward &&
+                interpolationVariable_ == YieldCurve::InterpolationVariable::SwapPoints) {
+                DLOG("Building interpolated FX forward price curve " << curveSpec_[index]);
+                buildInterpolatedFxForwardCurve(index);
             } else {
                 bootstrappedCurveIndices.insert(index);
             }
@@ -496,7 +455,6 @@
         std::vector<std::string> bootstrapCurveSpecNames;
         for (auto const index : bootstrappedCurveIndices) {
             bootstrapCurveSpecNames.push_back(curveSpec_[index]->name());
->>>>>>> df9d7683
         }
 
         DLOG("Bootstrapping YieldCurves with spec(s) " << boost::join(bootstrapCurveSpecNames, ","));
@@ -1451,10 +1409,9 @@
 
 }
 
-<<<<<<< HEAD
-void YieldCurve::buildInterpolatedFxForwardCurve() {
-    QL_REQUIRE(curveSegments_.size() == 1, "An interpolated FX forward curve must contain exactly one segment");
-    QL_REQUIRE(curveSegments_[0]->type() == YieldCurveSegment::Type::FXForward,
+void YieldCurve::buildInterpolatedFxForwardCurve(const std::size_t index) {
+    QL_REQUIRE(curveSegments_[index].size() == 1, "An interpolated FX forward curve must contain exactly one segment");
+    QL_REQUIRE(curveSegments_[index][0]->type() == YieldCurveSegment::Type::FXForward,
                "The curve segment is not of type 'FXForward'.");
 
     DLOG("Building instrument set for yield curve FX forward segment.");
@@ -1585,14 +1542,9 @@
     }
 }
 
-void YieldCurve::buildDiscountRatioCurve() {
-    QL_REQUIRE(curveSegments_.size() == 1, "A discount ratio curve must contain exactly one segment");
-    QL_REQUIRE(curveSegments_[0]->type() == YieldCurveSegment::Type::DiscountRatio,
-=======
 void YieldCurve::buildDiscountRatioCurve(const std::size_t index) {
     QL_REQUIRE(curveSegments_[index].size() == 1, "A discount ratio curve must contain exactly one segment");
     QL_REQUIRE(curveSegments_[index][0]->type() == YieldCurveSegment::Type::DiscountRatio,
->>>>>>> df9d7683
                "The curve segment is not of type 'DiscountRatio'.");
 
     QuantLib::ext::shared_ptr<DiscountRatioYieldCurveSegment> segment =
@@ -2238,21 +2190,12 @@
 
                 if (oisQuote->startDate() == Null<Date>() || oisQuote->maturityDate() == Null<Date>())
                     oisHelper = QuantLib::ext::make_shared<QuantExt::OISRateHelper>(
-<<<<<<< HEAD
                         oisQuote->fwdStart().length(), oisTenor, oisQuote->quote(), onIndex,
                         oisConvention->fixedDayCounter(),
                         oisConvention->fixedCalendar(), oisConvention->paymentLag(), oisConvention->eom(),
                         oisConvention->fixedFrequency(), oisConvention->fixedConvention(),
-                        oisConvention->fixedPaymentConvention(), oisConvention->rule(),
-                        discountCurve_ ? discountCurve_->handle() : Handle<YieldTermStructure>(), true,
-                        oisSegment->pillarChoice());
-=======
-                        oisConvention->spotLag(), oisTenor, oisQuote->quote(), onIndex, onIndexGiven,
-                        oisConvention->fixedDayCounter(), oisConvention->fixedCalendar(), oisConvention->paymentLag(),
-                        oisConvention->eom(), oisConvention->fixedFrequency(), oisConvention->fixedConvention(),
                         oisConvention->fixedPaymentConvention(), oisConvention->rule(), discountCurve_[index],
                         discountCurveGiven_[index], true, oisSegment->pillarChoice());
->>>>>>> df9d7683
                 else {
                     oisHelper = QuantLib::ext::make_shared<QuantExt::DatedOISRateHelper>(
                         oisQuote->startDate(), oisQuote->maturityDate(), oisQuote->quote(), onIndex, onIndexGiven,
