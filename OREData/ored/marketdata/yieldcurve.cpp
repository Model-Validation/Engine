--- conflicted
+++ resolved
@@ -1690,7 +1690,6 @@
                     oisTenor, oisQuote->quote(), brlCdiIndex,
                     discountCurve_ ? discountCurve_->handle() : Handle<YieldTermStructure>(), true);
             } else {
-<<<<<<< HEAD
                 
                 if (oisQuote->startDate() == Null<Date>() || oisQuote->maturityDate() == Null<Date>())
                     oisHelper = boost::make_shared<QuantExt::OISRateHelper>(
@@ -1708,25 +1707,6 @@
                         oisConvention->fixedPaymentConvention(), oisConvention->rule(),
                         discountCurve_ ? discountCurve_->handle() : Handle<YieldTermStructure>(), true,
                         oisSegment->pillarChoice());
-=======
-                if (oisQuote->tenorBased()) {
-                    Period oisTenor = oisQuote->term();
-
-                    oisHelper = boost::make_shared<QuantExt::OISRateHelper>(
-                        oisConvention->spotLag(), oisTenor, oisQuote->quote(), onIndex,
-                        oisConvention->fixedDayCounter(), oisConvention->fixedCalendar(), oisConvention->paymentLag(),
-                        oisConvention->eom(), oisConvention->fixedFrequency(), oisConvention->fixedConvention(),
-                        oisConvention->fixedPaymentConvention(), oisConvention->rule(),
-                        discountCurve_ ? discountCurve_->handle() : Handle<YieldTermStructure>(), true,
-                        oisSegment->pillarChoice());
-                } else {
-                    oisHelper = boost::make_shared<QuantExt::DatedOISRateHelper>(
-                        oisQuote->startDate(), oisQuote->expiryDate(), oisQuote->quote(), onIndex,
-                        oisConvention->fixedDayCounter(), oisConvention->fixedCalendar(), oisConvention->paymentLag(), 
-                        oisConvention->fixedFrequency(), oisConvention->fixedConvention(), oisConvention->fixedPaymentConvention(),
-                        oisConvention->rule(), discountCurve_ ? discountCurve_->handle() : Handle<YieldTermStructure>(),
-                        true, oisSegment->pillarChoice());
->>>>>>> 92441e2c
                 }
             }
             instruments.push_back(oisHelper);
@@ -1763,14 +1743,8 @@
             QL_REQUIRE(marketQuote->instrumentType() == MarketDatum::InstrumentType::IR_SWAP,
                        "Market quote not of type swap.");
             swapQuote = boost::dynamic_pointer_cast<SwapQuote>(marketQuote);
-<<<<<<< HEAD
             QL_REQUIRE(swapQuote->startDate() == Null<Date>(),
                        "swap quote with fixed start date is not supported for ibor / subperiods swap instruments");
-=======
-
-            QL_REQUIRE(swapQuote->tenorBased(), "Only tenor based swap quotes are supported");
-
->>>>>>> 92441e2c
             // Create a swap helper if we do.
             Period swapTenor = swapQuote->term();
             boost::shared_ptr<RateHelper> swapHelper;
