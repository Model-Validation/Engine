/*
 Copyright (C) 2016 Quaternion Risk Management Ltd
 All rights reserved.

 This file is part of ORE, a free-software/open-source library
 for transparent pricing and risk analysis - http://opensourcerisk.org

 ORE is free software: you can redistribute it and/or modify it
 under the terms of the Modified BSD License.  You should have received a
 copy of the license along with this program.
 The license is also available online at <http://opensourcerisk.org>

 This program is distributed on the basis that it will form a useful
 contribution to risk analytics and model standardisation, but WITHOUT
 ANY WARRANTY; without even the implied warranty of MERCHANTABILITY or
 FITNESS FOR A PARTICULAR PURPOSE. See the license for more details.
*/

#include <ored/portfolio/optionwrapper.hpp>
#include <ql/option.hpp>
#include <ql/settings.hpp>

using namespace QuantLib;
using namespace std;

namespace ore {
namespace data {

OptionWrapper::OptionWrapper(const boost::shared_ptr<Instrument>& inst, const bool isLongOption,
                             const std::vector<Date>& exerciseDate, const bool isPhysicalDelivery,
                             const std::vector<boost::shared_ptr<Instrument>>& undInst, const Real multiplier,
                             const Real undMultiplier)
    : InstrumentWrapper(inst, multiplier), isLong_(isLongOption), isPhysicalDelivery_(isPhysicalDelivery),
      contractExerciseDates_(exerciseDate), effectiveExerciseDates_(exerciseDate), underlyingInstruments_(undInst),
      activeUnderlyingInstrument_(undInst.at(0)), undMultiplier_(undMultiplier), exercised_(false) {
    QL_REQUIRE(exerciseDate.size() == undInst.size(), "number of exercise dates ("
                                                          << exerciseDate.size()
                                                          << ") must be equal to underlying instrument vector size ("
                                                          << undInst.size() << ")");
}

void OptionWrapper::initialise(const vector<Date>& dateGrid) {
    // set "effective" exercise dates which get used to determine exercise during cube valuation
    // this is necessary since there is no guarantee that actual exercise dates are included in
    // the valuation date grid
    Date today = Settings::instance().evaluationDate();
    for (Size i = 0; i < contractExerciseDates_.size(); ++i) {
        effectiveExerciseDates_[i] = Null<Date>();
        if (contractExerciseDates_[i] > today && contractExerciseDates_[i] <= dateGrid.back()) {
            // Find the effective exercise date in our grid. We simulate the exercise just after the actual
            // exercise.This ensures that the QL instrument's NPV is a proper continuation value, i.e.
            // does not contain the possibility of exercising in to the underlying on the current exercise
            // date and can  therefore it be used as such in the exercise decision made in the exercise()
            // method of derived classes.
            auto it = std::lower_bound(dateGrid.begin(), dateGrid.end(), contractExerciseDates_[i]);
            effectiveExerciseDates_[i] = *it;
        }
    }
}

void OptionWrapper::reset() {
    exercised_ = false;
    exerciseDate_ = Date();
}

Real OptionWrapper::NPV() const {
    Date today = Settings::instance().evaluationDate();
    if (!exercised_) {
        for (Size i = 0; i < effectiveExerciseDates_.size(); ++i) {
            if (today == effectiveExerciseDates_[i]) {
                if (exercise()) {
                    exercised_ = true;
                    exerciseDate_ = today;
                }
            }
        }
    }
    if (exercised_) {
        // if exercised, return underlying npv for physical settlement and also for
        // cash settlement if we are still on the exercise date (since the cash
        // settlement takes place strictly after the exercise date usually)
        // FIXME: we assume that the settlement date lies strictly after the exercise
        // date, but before or on the next simulation date. Check this explicitly
        // by introducing the cash settlement date into the option wrapper (note
        // that we will probably need an effective cash settlement date then to
        // maintain the relative position to the effective exercise date).
        return (isPhysicalDelivery_ || today == exerciseDate_)
                   ? (isLong_ ? 1.0 : -1.0) * activeUnderlyingInstrument_->NPV() * undMultiplier_
                   : 0.0;
    } else {
        // if not exercised we just return the original option's NPV
        return (isLong_ ? 1.0 : -1.0) * instrument_->NPV() * multiplier_;
    }
}

bool EuropeanOptionWrapper::exercise() const {
    // for European Exercise, we only require that underlying has positive PV
    return activeUnderlyingInstrument_->NPV() * undMultiplier_ > 0.0;
}

bool AmericanOptionWrapper::exercise() const {
    if (Settings::instance().evaluationDate() == effectiveExerciseDates_.back())
        return activeUnderlyingInstrument_->NPV() * undMultiplier_ > 0.0;
    else
        return activeUnderlyingInstrument_->NPV() * undMultiplier_ > instrument_->NPV() * multiplier_;
}

bool BermudanOptionWrapper::exercise() const {
    // set active underlying instrument
    Date today = Settings::instance().evaluationDate();
    for (Size i = 0; i < effectiveExerciseDates_.size(); ++i) {
        if (today == effectiveExerciseDates_[i]) {
            activeUnderlyingInstrument_ = underlyingInstruments_[i];
            break;
        }
    }
<<<<<<< HEAD

    if (today == effectiveExerciseDates_.back())
        return activeUnderlyingInstrument_->NPV() * undMultiplier_ > 0.0;
    else
        return activeUnderlyingInstrument_->NPV() * undMultiplier_ > instrument_->NPV() * multiplier_;
=======
    bool exercise = activeUnderlyingInstrument_->NPV() * undMultiplier_ > instrument_->NPV() * multiplier_;
    return exercise;
>>>>>>> 2d503c0c
}
} // namespace data
} // namespace ore<|MERGE_RESOLUTION|>--- conflicted
+++ resolved
@@ -114,16 +114,8 @@
             break;
         }
     }
-<<<<<<< HEAD
-
-    if (today == effectiveExerciseDates_.back())
-        return activeUnderlyingInstrument_->NPV() * undMultiplier_ > 0.0;
-    else
-        return activeUnderlyingInstrument_->NPV() * undMultiplier_ > instrument_->NPV() * multiplier_;
-=======
     bool exercise = activeUnderlyingInstrument_->NPV() * undMultiplier_ > instrument_->NPV() * multiplier_;
     return exercise;
->>>>>>> 2d503c0c
 }
 } // namespace data
 } // namespace ore