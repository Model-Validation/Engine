/*
 Copyright (C) 2019 Quaternion Risk Management Ltd
 All rights reserved.

 This file is part of ORE, a free-software/open-source library
 for transparent pricing and risk analysis - http://opensourcerisk.org

 ORE is free software: you can redistribute it and/or modify it
 under the terms of the Modified BSD License.  You should have received a
 copy of the license along with this program.
 The license is also available online at <http://opensourcerisk.org>

 This program is distributed on the basis that it will form a useful
 contribution to risk analytics and model standardisation, but WITHOUT
 ANY WARRANTY; without even the implied warranty of MERCHANTABILITY or
 FITNESS FOR A PARTICULAR PURPOSE. See the license for more details.
*/

#include <ored/portfolio/builders/scriptedtrade.hpp>
#include <ored/scripting/models/blackscholes.hpp>
#include <ored/scripting/models/blackscholescg.hpp>
#include <ored/scripting/models/fdblackscholesbase.hpp>
#include <ored/scripting/models/fdgaussiancam.hpp>
#include <ored/scripting/models/gaussiancam.hpp>
#include <ored/scripting/models/gaussiancamcg.hpp>
#include <ored/scripting/models/localvol.hpp>
#include <ored/scripting/engines/scriptedinstrumentpricingengine.hpp>
#include <ored/scripting/engines/scriptedinstrumentpricingenginecg.hpp>
#include <ored/scripting/astprinter.hpp>
#include <ored/scripting/context.hpp>
#include <ored/scripting/scriptparser.hpp>
#include <ored/scripting/scriptedinstrument.hpp>

#include <ored/configuration/correlationcurveconfig.hpp>
#include <ored/marketdata/strike.hpp>
#include <ored/model/blackscholesmodelbuilder.hpp>
#include <ored/model/calibrationinstruments/cpicapfloor.hpp>
#include <ored/model/irlgmdata.hpp>
#include <ored/model/localvolmodelbuilder.hpp>
#include <ored/portfolio/referencedata.hpp>
#include <ored/portfolio/schedule.hpp>
#include <ored/utilities/indexnametranslator.hpp>
#include <ored/utilities/log.hpp>
#include <ored/utilities/to_string.hpp>
#include <ored/utilities/marketdata.hpp>

#include <qle/indexes/equityindex.hpp>
#include <qle/indexes/fxindex.hpp>
#include <qle/math/computeenvironment.hpp>
#include <qle/models/projectedcrossassetmodel.hpp>
#include <qle/termstructures/flatcorrelation.hpp>
#include <qle/termstructures/pricetermstructureadapter.hpp>

#include <ql/termstructures/volatility/equityfx/blackconstantvol.hpp>
#include <ql/termstructures/yield/zerospreadedtermstructure.hpp>

#include <boost/lexical_cast.hpp>

namespace ore {
namespace data {

using namespace QuantExt;

QuantLib::Handle<QuantExt::CorrelationTermStructure>
ScriptedTradeEngineBuilder::correlationCurve(const std::string& index1, const std::string& index2) {
    if (index1 == index2) {
        // need to handle this case here, we might have calls with index1 == index arising from COMM
        // indices with different spot / future reference, for which we expect the correlation on
        // the name level (i.e. for the spot index)
        return Handle<QuantExt::CorrelationTermStructure>(
            QuantLib::ext::make_shared<FlatCorrelation>(0, NullCalendar(), 1.0, ActualActual(ActualActual::ISDA)));
    } else {
        return market_->correlationCurve(index1, index2, configuration(MarketContext::pricing));
    }
}

QuantLib::ext::shared_ptr<ScriptedInstrument::engine>
ScriptedTradeEngineBuilder::engine(const std::string& id, const ScriptedTrade& scriptedTrade,
                                   const QuantLib::ext::shared_ptr<ReferenceDataManager>& referenceData,
                                   const IborFallbackConfig& iborFallbackConfig) {

    const std::vector<ScriptedTradeEventData>& events = scriptedTrade.events();
    const std::vector<ScriptedTradeValueTypeData>& numbers = scriptedTrade.numbers();
    const std::vector<ScriptedTradeValueTypeData>& indices = scriptedTrade.indices();
    const std::vector<ScriptedTradeValueTypeData>& currencies = scriptedTrade.currencies();
    const std::vector<ScriptedTradeValueTypeData>& daycounters = scriptedTrade.daycounters();

    LOG("Building engine for scripted trade " << id);

    // 0 clear members

    clear();

    // 1 set the SIMM product class, simple EQ > COM > FX approach for Hybrids, that's all we can do automatically?
    //   also set the assetClassReplacement string which is used to replace {AssetClass} in product tags

    deriveProductClass(indices);

    // 1b get product tag from scripted trade or library and build resolved product tag

    std::string productTag = getScript(scriptedTrade, ScriptLibraryStorage::instance().get(), "", false).first;
    resolvedProductTag_ = boost::replace_all_copy(productTag, "{AssetClass}", assetClassReplacement_);
    DLOG("got product tag '" << productTag << "', resolved product tag is '" << resolvedProductTag_);

    // 2 populate model and engine parameters

    populateModelParameters();

    // 3 define purpose, get suitable script and build ast (i.e. parse it or retrieve it from cache)

    std::string purpose = "";
    if (buildingAmc_)
        purpose = "AMC";
    else if (engineParam_ == "FD")
        purpose = "FD";

    ScriptedTradeScriptData script =
        getScript(scriptedTrade, ScriptLibraryStorage::instance().get(), purpose, true).second;

    auto f = astCache_.find(script.code());

    if (f != astCache_.end()) {
        ast_ = f->second;
        DLOG("retrieved ast from cache");
    } else {
        ast_ = parseScript(script.code());
        astCache_[script.code()] = ast_;
        DLOGGERSTREAM("built ast:\n" << to_string(ast_));
    }

    // 4 set up context

    auto context = makeContext(modelSize_, gridCoarsening_, script.schedulesEligibleForCoarsening(), referenceData,
                               events, numbers, indices, currencies, daycounters);
    addAmcGridToContext(context);
    addNewSchedulesToContext(context, script.newSchedules());

    DLOG("Built initial context:");
    DLOGGERSTREAM(*context);

    // 4b set up calibration strike information

    if (!buildingAmc_)
        setupCalibrationStrikes(script, context);

    // 5 run static analyser

    DLOG("Run static analyser on script");
    staticAnalyser_ = QuantLib::ext::make_shared<StaticAnalyser>(ast_, context);
    staticAnalyser_->run(script.code());

    // 6 extract eq, fx, ir indices from script

    extractIndices(referenceData);

    // 7 populate fixings map

    populateFixingsMap(iborFallbackConfig);

    // 8 init result variable for NPV

    checkDuplicateName(context, script.npv());
    context->scalars[script.npv()] = RandomVariable(modelSize_, 0.0);

    // 9 extract pay currencies

    extractPayCcys();

    // 10 determine base ccy, this might be overwritten in 11 when an AMC engine is built, see the implementation of 11

    determineBaseCcy();

    // 11 compile the model currency list (depends on the model actually)

    compileModelCcyList();

    // 12 get the t0 curves for each model ccy

    std::string externalDiscountCurve = scriptedTrade.envelope().additionalField("discount_curve", false);
    std::string externalSecuritySpread = scriptedTrade.envelope().additionalField("security_spread", false);
    for (auto const& c : modelCcys_) {
        // for base ccy we account for an external discount curve and security spread if given
        Handle<YieldTermStructure> yts =
            externalDiscountCurve.empty() || c != baseCcy_
                ? market_->discountCurve(c, configuration(MarketContext::pricing))
                : indexOrYieldCurve(market_, externalDiscountCurve, configuration(MarketContext::pricing));
        if (!externalSecuritySpread.empty() && c == baseCcy_)
<<<<<<< HEAD
            yts = Handle<YieldTermStructure>(boost::make_shared<ZeroSpreadedTermStructure>(
=======
            yts = Handle<YieldTermStructure>(QuantLib::ext::make_shared<ZeroSpreadedTermStructure>(
>>>>>>> 29782b33
                yts, market_->securitySpread(externalSecuritySpread, configuration(MarketContext::pricing))));
        modelCurves_.push_back(yts);
        DLOG("curve for " << c << " added.");
    }

    // 13 get the fx spots for each model ccy vs. the base ccy

    for (Size i = 1; i < modelCcys_.size(); ++i) {
        modelFxSpots_.push_back(market_->fxRate(modelCcys_[i] + baseCcy_, configuration(MarketContext::pricing)));
        DLOG("fx spot " << modelCcys_[i] + baseCcy_ << " added.");
    }

    // 14 compile the model index (eq, fx, comm) and ir index lists

    compileModelIndexLists();

    // 15 determine last relevant date as max over index eval, regression, pay obs/pay dates

    setLastRelevantDate();

    // 16 set up correlations between model indices (ir, eq, fx, comm)

    setupCorrelations();

    // 17 compile the processes (needed for BlackScholes, LocalVol only)

    if (modelParam_ == "BlackScholes" || modelParam_ == "LocalVolDupire" || modelParam_ == "LocalVolAndreasenHuge")
        setupBlackScholesProcesses();

    // 18 setup IR reversion values (needed for Gaussian CAM only)

    if (modelParam_ == "GaussianCam") {
        setupIrReversions();
    }

    // 19 compile the sim and add dates required by the model ctors below

    compileSimulationAndAddDates();

    // 20 build the model adapter

    QL_REQUIRE(!buildingAmc_ || modelParam_ == "GaussianCam",
               "model/engine = GaussianCam/MC required to build an amc model, got " << modelParam_ << "/"
                                                                                    << engineParam_);

    if(staticAnalyser_->regressionDates().empty())
        mcParams_.trainingSamples = Null<Size>();

    if (modelParam_ == "BlackScholes" && engineParam_ == "MC") {
        buildBlackScholes(id, iborFallbackConfig);
    } else if (modelParam_ == "BlackScholes" && engineParam_ == "FD") {
        buildFdBlackScholes(id, iborFallbackConfig);
    } else if ((modelParam_ == "LocalVolDupire" || modelParam_ == "LocalVolAndreasenHuge") && engineParam_ == "MC") {
        buildLocalVol(id, iborFallbackConfig);
    } else if (modelParam_ == "GaussianCam" && engineParam_ == "MC") {
        if (amcCam_) {
            buildGaussianCamAMC(id, iborFallbackConfig, script.conditionalExpectationModelStates());
        } else if (amcCgModel_) {
            buildAMCCGModel(id, iborFallbackConfig, script.conditionalExpectationModelStates());
        } else {
            buildGaussianCam(id, iborFallbackConfig, script.conditionalExpectationModelStates());
        }
    } else if (modelParam_ == "GaussianCam" && engineParam_ == "FD") {
        buildFdGaussianCam(id, iborFallbackConfig);
    } else {
        QL_FAIL("model '" << modelParam_ << "' / engine '" << engineParam_
                          << "' not recognised, expected BlackScholes/[MC|FD], LocalVolDupire/MC, "
                             "LocalVolAndreasenHuge/MC, GaussianCam/MC");
    }

    QL_REQUIRE(model_ != nullptr || modelCG_ != nullptr, "internal error: both model_ and modelCG_ are null");

    // 21 log some summary information

    DLOG("built model          : " << modelParam_ << " / " << engineParam_);
    DLOG("useCg                = " << std::boolalpha << useCg_);
    DLOG("useAd                = " << std::boolalpha << useAd_);
    DLOG("useExternalDevice    = " << std::boolalpha << useExternalComputeDevice_);
    DLOG("useDblPrecExtCalc    = " << std::boolalpha << useDoublePrecisionForExternalCalculation_);
    DLOG("externalDevice       = " << (useExternalComputeDevice_ ? externalComputeDevice_ : "na"));
    DLOG("calibration          = " << calibration_);
    DLOG("base ccy             = " << baseCcy_);
    DLOG("model base (npv) ccy = " << (model_ != nullptr ? model_->baseCcy() : modelCG_->baseCcy()));
    DLOG("ccys                 = " << modelCcys_.size());
    DLOG("eq,fx,com indices    = " << modelIndices_.size());
    DLOG("ir indices           = " << irIndices_.size());
    DLOG("inf indices          = " << infIndices_.size());
    DLOG("sim dates            = " << simulationDates_.size());
    DLOG("add dates            = " << addDates_.size());
    DLOG("timeStepsPerYear     = " << timeStepsPerYear_);
    DLOG("fullDynamicFx        = " << std::boolalpha << fullDynamicFx_);
    if (engineParam_ == "MC") {
        DLOG("seed                 = " << mcParams_.seed);
        DLOG("paths                = " << modelSize_);
        DLOG("regressionOrder      = " << mcParams_.regressionOrder);
        DLOG("sequence type        = " << mcParams_.sequenceType);
        DLOG("polynom type         = " << mcParams_.polynomType);
        if (mcParams_.trainingSamples != Null<Size>()) {
            DLOG("training seed        = " << mcParams_.trainingSeed);
            DLOG("training paths       = " << mcParams_.trainingSamples);
            DLOG("training seq. type   = " << mcParams_.trainingSequenceType);
        }
        DLOG("sobol bb ordering    = " << mcParams_.sobolOrdering);
        DLOG("sobol direction int. = " << mcParams_.sobolDirectionIntegers);
    } else if (engineParam_ == "FD") {
        DLOG("stateGridPoints      = " << modelSize_);
        DLOG("mesherEpsilon        = " << mesherEpsilon_);
        DLOG("mesherScaling        = " << mesherScaling_);
        DLOG("mesherConcentration  = " << mesherConcentration_);
        DLOG("mesherMaxConcentrPts = " << mesherMaxConcentratingPoints_);
        DLOG("mesherIsStatic       = " << std::boolalpha << mesherIsStatic_);
    }
    if (modelParam_ == "GaussianCam") {
        DLOG("fullDynamicIr        = " << std::boolalpha << fullDynamicIr_);
        DLOG("ref calibration grid = " << referenceCalibrationGrid_);
        DLOG("bootstrap tolerance  = " << bootstrapTolerance_);
        DLOG("infModelType         = " << infModelType_);
        DLOG("condExpMdlStates     = " << boost::algorithm::join(script.conditionalExpectationModelStates(), ","));
    } else if (modelParam_ == "LocalVolAndreasenHuge") {
        DLOG("moneyness points = " << calibrationMoneyness_.size());
    }

    // 22 build the pricing engine and return it

    bool generateAdditionalResults = false;
    auto p = globalParameters_.find("GenerateAdditionalResults");
    if (p != globalParameters_.end()) {
        generateAdditionalResults = parseBool(p->second);
    }

    QuantLib::ext::shared_ptr<ScriptedInstrument::engine> engine;
    if (model_) {
        engine = QuantLib::ext::make_shared<ScriptedInstrumentPricingEngine>(
            script.npv(), script.results(), model_, ast_, context, script.code(), interactive_, amcCam_ != nullptr,
            std::set<std::string>(script.stickyCloseOutStates().begin(), script.stickyCloseOutStates().end()),
            generateAdditionalResults, includePastCashflows_);
    } else if (modelCG_) {
        auto rt = globalParameters_.find("RunType");
        bool useCachedSensis = useAd_ && (rt != globalParameters_.end() && rt->second == "SensitivityDelta");
        bool useExternalDev = useExternalComputeDevice_ && !generateAdditionalResults && !useCachedSensis;
        engine = QuantLib::ext::make_shared<ScriptedInstrumentPricingEngineCG>(
            script.npv(), script.results(), modelCG_, ast_, context, mcParams_, script.code(), interactive_,
<<<<<<< HEAD
            generateAdditionalResults, includePastCashflows_, useCachedSensis, useExternalDev);
=======
            generateAdditionalResults, includePastCashflows_, useCachedSensis, useExternalDev,
            useDoublePrecisionForExternalCalculation_);
>>>>>>> 29782b33
        if (useExternalDev) {
            ComputeEnvironment::instance().selectContext(externalComputeDevice_);
        }
    }

    LOG("engine built for model " << modelParam_ << " / " << engineParam_ << ", modelSize = " << modelSize_
                                  << ", interactive = " << interactive_ << ", amcEnabled = " << buildingAmc_
                                  << ", generateAdditionalResults = " << generateAdditionalResults);
    return engine;
}

void ScriptedTradeEngineBuilder::clear() {
    fixings_.clear();
    eqIndices_.clear();
    commIndices_.clear();
    irIndices_.clear();
    infIndices_.clear();
    fxIndices_.clear();
    payCcys_.clear();
    modelCcys_.clear();
    modelCurves_.clear();
    modelFxSpots_.clear();
    modelIndices_.clear();
    modelIndicesCurrencies_.clear();
    modelIrIndices_.clear();
    modelInfIndices_.clear();
    correlations_.clear();
    processes_.clear();
    irReversions_.clear();
    simulationDates_.clear();
    addDates_.clear();
    calibrationStrikes_.clear();
}

void ScriptedTradeEngineBuilder::extractIndices(
    const QuantLib::ext::shared_ptr<ore::data::ReferenceDataManager>& referenceData) {
    DLOG("Extract indices from script:");
    for (auto const& i : staticAnalyser_->indexEvalDates()) {
        IndexInfo ind(i.first);
        if (ind.isEq()) {
            eqIndices_.insert(ind);
        } else if (ind.isIr()) {
            irIndices_.insert(ind);
        } else if (ind.isInf()) {
            infIndices_.insert(ind);
        } else if (ind.isFx()) {
            // ignore trivial fx indices
            if (ind.fx()->sourceCurrency() != ind.fx()->targetCurrency())
                fxIndices_.insert(ind);
        } else if (ind.isComm()) {
            commIndices_.insert(ind);
        } else if (ind.isGeneric()) {
            // ignore generic indices, only historical fixings can be retrieved from them
        } else {
            QL_FAIL("unexpected index type for '" << ind.name() << "'");
        }
        DLOG("got " << ind);
    }
    for (auto const& i : staticAnalyser_->fwdCompAvgFixingDates()) {
        IndexInfo ind(i.first);
        QL_REQUIRE(ind.isIr(), "expected IR (ON) index for " << ind.name());
        irIndices_.insert(ind);
        DLOG("got " << ind);
    }
}

void ScriptedTradeEngineBuilder::deriveProductClass(const std::vector<ScriptedTradeValueTypeData>& indices) {
    std::set<std::string> names;
    std::set<IndexInfo> commIndices, eqIndices, fxIndices, irIndices, infIndices;

    for (auto const& i : indices) {
        if (i.isArray()) {
            names.insert(i.values().begin(), i.values().end());
        } else {
            names.insert(i.value());
        }
    }

    for (auto const& n : names) {
        IndexInfo ind(n);
        if (ind.isFx())
            fxIndices.insert(ind);
        else if (ind.isEq())
            eqIndices.insert(ind);
        else if (ind.isComm())
            commIndices.insert(ind);
        else if (ind.isIr())
            irIndices.insert(ind);
        else if (ind.isInf())
            infIndices.insert(ind);
    }

    assetClassReplacement_ = "";
    if (!commIndices.empty()) {
        simmProductClass_ = "Commodity";
        scheduleProductClass_ = "Commodity";
        assetClassReplacement_ = "COMM";
    } else if (!eqIndices.empty()) {
        simmProductClass_ = "Equity";
        scheduleProductClass_ = "Equity";
        assetClassReplacement_ = "EQ";
    } else if (!fxIndices.empty()) {
        simmProductClass_ = "RatesFX";
        scheduleProductClass_ = "FX";
        assetClassReplacement_ = "FX";
        for (auto const& i : fxIndices) {
            std::string f = i.fx()->sourceCurrency().code();
            std::string d = i.fx()->targetCurrency().code();
            if (isPseudoCurrency(f) || isPseudoCurrency(d)) {
                simmProductClass_ = "Commodity";
                scheduleProductClass_ = "Commodity";
                // in terms of the asset class replacement we stick with FX for precious metals
                // assetClassReplacement_ = "COMM";
            }
        }
    } else if (!irIndices.empty() || !infIndices.empty()) {
        simmProductClass_ = "RatesFX";
        scheduleProductClass_ = "Rates";
    } else {
        simmProductClass_ = "RatesFx";   // fallback if we do not have any indices (an edge case really...)
        scheduleProductClass_ = "Rates"; // fallback if we do not have any indices (an edge case really...)
    }

    if ((int)!eqIndices.empty() + (int)!fxIndices.empty() + (int)!commIndices.empty() > 1) {
        WLOG("SIMM product class for hybrid trade is set to " << simmProductClass_);
        WLOG("IM Schedule product class for hybrid trade is set to " << scheduleProductClass_);
        assetClassReplacement_ = "HYBRID";
    } else {
        LOG("SIMM product class is set to " << simmProductClass_);
        LOG("IM Schedule product class is set to " << scheduleProductClass_);
    }
}

void ScriptedTradeEngineBuilder::populateModelParameters() {
    DLOG("Retrieve model and engine parameters using product tag '" << resolvedProductTag_ << "'");

    // mandatory parameters

    modelParam_ = modelParameter("Model", {resolvedProductTag_});
    baseCcyParam_ = modelParameter("BaseCcy", {resolvedProductTag_});
    fullDynamicFx_ = parseBool(modelParameter("FullDynamicFx", {resolvedProductTag_}));
    enforceBaseCcy_ = parseBool(modelParameter("EnforceBaseCcy", {resolvedProductTag_}));
    gridCoarsening_ = modelParameter("GridCoarsening", {resolvedProductTag_});

    engineParam_ = engineParameter("Engine", {resolvedProductTag_});
    timeStepsPerYear_ = parseInteger(engineParameter("TimeStepsPerYear", {resolvedProductTag_}));
    interactive_ = parseBool(engineParameter("Interactive", {resolvedProductTag_}));

    // optional parameters

    zeroVolatility_ = parseBool(engineParameter("ZeroVolatility", {resolvedProductTag_}, false, "false"));
    calibration_ = modelParameter("Calibration", {resolvedProductTag_}, false, "Deal");
    useCg_ = parseBool(engineParameter("UseCG", {resolvedProductTag_}, false, "false"));
    useAd_ = parseBool(engineParameter("UseAD", {resolvedProductTag_}, false, "false"));
    useExternalComputeDevice_ =
        parseBool(engineParameter("UseExternalComputeDevice", {resolvedProductTag_}, false, "false"));
    useDoublePrecisionForExternalCalculation_ =
        parseBool(engineParameter("UseDoublePrecisionForExternalCalculation", {resolvedProductTag_}, false, "false"));
    externalComputeDevice_ = engineParameter("ExternalComputeDevice", {}, false, "");
    includePastCashflows_ = parseBool(engineParameter("IncludePastCashflows", {resolvedProductTag_}, false, "false"));

    // usage of ad or an external device implies usage of cg
    if (useAd_ || useExternalComputeDevice_)
        useCg_ = true;

    // default values for parameters that are only read for specific models

    fullDynamicIr_ = false;
    referenceCalibrationGrid_ = "";
    bootstrapTolerance_ = 0.0;
    infModelType_ = "DK";
    mesherEpsilon_ = 1.0E-4;
    mesherScaling_ = 1.5;
    mesherConcentration_ = 0.1;
    mesherMaxConcentratingPoints_ = 9999;
    mesherIsStatic_ = false;

    // parameters only needed for certain model / engine pairs

    DLOG("Retrieve model / engine specific parameters for " << modelParam_ << " / " << engineParam_);

    if (modelParam_ == "GaussianCam") {
        fullDynamicIr_ = parseBool(modelParameter("FullDynamicIr", {resolvedProductTag_}));
        referenceCalibrationGrid_ = modelParameter("ReferenceCalibrationGrid", {resolvedProductTag_}, false, "");
        bootstrapTolerance_ = parseReal(engineParameter("BootstrapTolerance", {resolvedProductTag_}));
        infModelType_ = modelParameter("InfModelType", {resolvedProductTag_}, false, "DK");
    } else if (modelParam_ == "LocalVolAndreasenHuge") {
        calibrationMoneyness_ =
            parseListOfValues<Real>(engineParameter("CalibrationMoneyness", {resolvedProductTag_}), &parseReal);
    }

    if (engineParam_ == "MC") {
        mcParams_.seed = parseInteger(engineParameter("Seed", {resolvedProductTag_}, false, "42"));
        modelSize_ = parseInteger(engineParameter("Samples", {resolvedProductTag_}));
        mcParams_.regressionOrder = parseInteger(engineParameter("RegressionOrder", {resolvedProductTag_}));
        mcParams_.sequenceType =
            parseSequenceType(engineParameter("SequenceType", {resolvedProductTag_}, false, "SobolBrownianBridge"));
        mcParams_.polynomType =
            parsePolynomType(engineParameter("PolynomType", {resolvedProductTag_}, false, "Monomial"));
        mcParams_.trainingSequenceType =
            parseSequenceType(engineParameter("TrainingSequenceType", {resolvedProductTag_}, false, "MersenneTwister"));
        mcParams_.sobolOrdering = parseSobolBrownianGeneratorOrdering(
            engineParameter("SobolOrdering", {resolvedProductTag_}, false, "Steps"));
        mcParams_.sobolDirectionIntegers = parseSobolRsgDirectionIntegers(
            engineParameter("SobolDirectionIntegers", {resolvedProductTag_}, false, "JoeKuoD7"));
        if (auto tmp = engineParameter("TrainingSamples", {resolvedProductTag_}, false, ""); !tmp.empty()) {
            mcParams_.trainingSamples = parseInteger(tmp);
            mcParams_.trainingSeed = parseInteger(engineParameter("TrainingSeed", {resolvedProductTag_}, false, "43"));
        } else {
            mcParams_.trainingSamples = Null<Size>();
        }
        mcParams_.regressionVarianceCutoff =
            parseRealOrNull(engineParameter("RegressionVarianceCutoff", {resolvedProductTag_}, false, std::string()));
    } else if (engineParam_ == "FD") {
        modelSize_ = parseInteger(engineParameter("StateGridPoints", {resolvedProductTag_}));
        mesherEpsilon_ = parseReal(engineParameter("MesherEpsilon", {resolvedProductTag_}, false, "1.0E-4"));
        mesherScaling_ = parseReal(engineParameter("MesherScaling", {resolvedProductTag_}, false, "1.5"));
        mesherConcentration_ = parseReal(engineParameter("MesherConcentration", {resolvedProductTag_}, false, "0.1"));
        mesherMaxConcentratingPoints_ =
            parseInteger(engineParameter("MesherMaxConcentratingPoints", {resolvedProductTag_}, false, "9999"));
        mesherIsStatic_ = parseBool(engineParameter("MesherIsStatic", {resolvedProductTag_}, false, "false"));
    }

    // global parameters that are relevant

    calibrate_ = globalParameters_.count("Calibrate") == 0 || parseBool(globalParameters_.at("Calibrate"));

    if (!calibrate_) {
        DLOG("model calibration is disalbed in global pricing engine parameters");
    }

    continueOnCalibrationError_ = globalParameters_.count("ContinueOnCalibrationError") > 0 &&
                                  parseBool(globalParameters_.at("ContinueOnCalibrationError"));

    // sensitivity template

    sensitivityTemplate_ = engineParameter("SensitivityTemplate", {resolvedProductTag_}, false, std::string());
}

void ScriptedTradeEngineBuilder::populateFixingsMap(const IborFallbackConfig& iborFallbackConfig) {
    DLOG("Populate fixing map");

    // this might be a superset of the actually required fixings, since index evaluations with fwd date are also
    // returned, in which case only future estimations are allowed

    std::map<std::string, std::set<std::pair<Date, bool>>> indexFixings;

    for (auto const& [name, fixings] : staticAnalyser_->probFixingDates()) {
        for (auto const& d : fixings) {
            indexFixings[name].insert(std::make_pair(d, true));
        }
    }

    for (auto const& [name, fixings] : staticAnalyser_->indexEvalDates()) {
        for (auto const& d : fixings) {
            indexFixings[name].insert(std::make_pair(d, false));
        }
    }

    for (auto const& [name, fixings] : indexFixings) {
        IndexInfo i(name);
        if (i.isComm()) {
            // COMM indices require a special treatment, since they might need resolution
            std::map<std::string, Size> stats;
            for (auto const& [d, _] : fixings) {
                auto idx = i.comm(d);
                std::string name = idx->name();
                fixings_[name].insert(idx->fixingCalendar().adjust(d, Preceding));
                stats[name]++;
            }
            for (auto const& s : stats) {
                DLOG("added " << s.second << " fixings for '" << s.first << "' (from eval op, prob fcts)");
            }
        } else {
            // all other indices can be handled generically, notice for inf we include the scripting specific
            // suffixes #L, #F in the index name, this is handled in the scripted trade builder when populating the
            // required fixings

            if (i.irIborFallback(iborFallbackConfig)) {
                // well, except ibor fallback indices that we handle here...
                Size nIbor = 0, nRfr = 0;
                for (auto [d, _] : fixings) {
                    d = i.index()->fixingCalendar().adjust(d, Preceding);
                    if (d >= i.irIborFallback(iborFallbackConfig)->switchDate()) {
                        auto fd = i.irIborFallback(iborFallbackConfig)->onCoupon(d)->fixingDates();
                        fixings_[iborFallbackConfig.fallbackData(name).rfrIndex].insert(fd.begin(), fd.end());
                        nRfr += fd.size();
                    } else {
                        fixings_[i.name()].insert(d);
                        nIbor++;
                    }
                }
                DLOG("added " << nIbor << " Ibor and " << nRfr << " Rfr fixings for ibor fallback '" << i.name()
                              << "' (from eval op, prob fcts)");
            } else if (i.irOvernightFallback(iborFallbackConfig)) {
                Size nOis = 0, nRfr = 0;
                for (auto [d, _] : fixings) {
                    d = i.index()->fixingCalendar().adjust(d, Preceding);
                    if (d >= i.irOvernightFallback(iborFallbackConfig)->switchDate()) {
                        fixings_[iborFallbackConfig.fallbackData(name).rfrIndex].insert(d);
                        nRfr++;
                    } else {
                        fixings_[i.name()].insert(d);
                        nOis++;
                    }
                }
                DLOG("added " << nOis << " OIS and " << nRfr << " Rfr fallback fixings for OIS fallback '" << i.name()
                              << "' (from eval op, prob fcts)");
            } else {
                // ... and all the others here:
                IndexInfo imkt(name, market_);
                for (const auto& [d, prob] : fixings) {
                    fixings_[i.name()].insert((prob ? imkt : i).index()->fixingCalendar().adjust(d, Preceding));
                }
                DLOG("added " << fixings.size() << " fixings for '" << i.name() << "' (from eval op, prob fcts)");
            }
        }
    }

    // add fixings from FWDCOMP(), FWDAVG()
    for (auto const& f : staticAnalyser_->fwdCompAvgFixingDates()) {
        QL_REQUIRE(IndexInfo(f.first).isIr(),
                   "FWD[COMP|AVG]() only supports IR ON indices, got '" << f.first << "' during fixing map population");
        fixings_[f.first].insert(f.second.begin(), f.second.end());
        DLOG("added " << f.second.size() << " fixings for '" << f.first << "' (from FWD[COMP|AVG]())");
    }
}

void ScriptedTradeEngineBuilder::extractPayCcys() {
    DLOG("Extract pay ccys and determine the model's base ccy");
    for (auto const& c : staticAnalyser_->payObsDates()) {
        payCcys_.insert(c.first);
        DLOG("got pay currency " << c.first);
    }
}

void ScriptedTradeEngineBuilder::determineBaseCcy() {
    std::set<std::string> baseCcyCandidates;

    // candidates are target currencies from the fx indices
    for (auto const& i : fxIndices_) {
        std::string ccy = i.fx()->targetCurrency().code();
        baseCcyCandidates.insert(ccy);
        DLOG("add base ccy candidate " << ccy << " from " << i);
    }

    // add pay currencies as base ccy canditate only if there are no candidates from the fx indices
    if (baseCcyCandidates.empty()) {
        for (auto const& p : payCcys_) {
            baseCcyCandidates.insert(p);
            DLOG("add base ccy candidate " << p << " from pay ccys");
        }
    }

    // if there is only one candidate and we do not enforce the base ccy from the model parameters we take that,
    // otherweise the base ccy from the model parameters

    if (baseCcyCandidates.size() == 1 && !enforceBaseCcy_) {
        baseCcy_ = *baseCcyCandidates.begin();
    } else {
        baseCcy_ = baseCcyParam_;
    }

    DLOG("base ccy is " << baseCcy_
                        << (amcCam_ != nullptr ? "(this choice might be overwritten below for AMC builders)" : ""));
}

std::string ScriptedTradeEngineBuilder::getEqCcy(const IndexInfo& e) {
    QL_REQUIRE(e.isEq(), "ScriptedTradeEngineBuilder::getEqCcy(): expected eq index, got " << e.name());
    // the eq currency can only be retrieved from the market
    Currency tmp = market_->equityCurve(e.eq()->name(), configuration(MarketContext::pricing))->currency();
    QL_REQUIRE(!tmp.empty(), "ScriptedTradeEngineBuilder: Cannot find currency for equity '"
                                 << e.eq()->name() << "'. Check if equity is present in curveconfig.");
    return tmp.code();
}

std::string ScriptedTradeEngineBuilder::getCommCcy(const IndexInfo& e) {
    QL_REQUIRE(e.isComm(), "ScriptedTradeEngineBuilder::getCommCcy(): expected comm index, got " << e.name());
    // the comm currency can only be retrieved from the market
    Currency tmp = market_->commodityPriceCurve(e.commName(), configuration(MarketContext::pricing))->currency();
    QL_REQUIRE(!tmp.empty(), "ScriptedTradeEngineBuilder: Cannot find currency for commodity '"
                                 << e.commName() << "'. Check if Commodity is present in curveconfig.");
    return tmp.code();
}

void ScriptedTradeEngineBuilder::compileModelCcyList() {
    std::set<std::string> tmpCcys;
    tmpCcys.insert(baseCcy_);

    DLOG("Compile the model currencies list");

    for (auto const& c : payCcys_) {
        tmpCcys.insert(c);
    }

    for (auto const& i : fxIndices_) {
        std::string f = i.fx()->sourceCurrency().code();
        std::string d = i.fx()->targetCurrency().code();
        tmpCcys.insert(f);
        tmpCcys.insert(d);
    }

    // ir index currencies are only added for the cam model, for bs or local vol they are not needed
    // inf index currencies are not needed for the dk in the cam model, but for jy they are
    if (modelParam_ == "GaussianCam") {
        for (auto const& i : irIndices_)
            tmpCcys.insert(i.ir()->currency().code());
        if (infModelType_ == "DK") {
            for (auto const& i : infIndices_)
                tmpCcys.insert(i.inf()->currency().code());
        }
    }

    // we only add eqCurrencies / comCurrencies to the modelCcys if we
    // - build the GaussianCam model which requires all relevant currencies to be present
    // - or require a dynamic FX process for each currency
    // In case we build a GaussianCam and fullDynamicIr_ = false, there will be a zero vol process set up
    // for the IR component though, if there is no requirement for the currency from an IR index.
    // If fullDynamicFx_ = false the FX components for that currency will be zero vol, too, if there is no
    // FX index requiring the ccy. See buildGaussianCam().
    if (fullDynamicFx_ || modelParam_ == "GaussianCam") {
        for (auto const& e : eqIndices_) {
            tmpCcys.insert(getEqCcy(e));
        }
        for (auto const& c : commIndices_) {
            tmpCcys.insert(getCommCcy(c));
        }
    }

    // if we build an AMC builder, we set the base ccy to the amc model base ccy, otherwise we won't have the
    // required FX spot processes in the projected model we use for the scripted trade; the only exception is
    // if we have only one ccy in the final scripted trade model anyway (i.e. only one IR process), in which
    // case we can go with that one currency and don't need a more complicated model
    if (amcCam_ != nullptr) {
        std::string newBaseCcy_ = amcCam_->ir(0)->currency().code();
        if (newBaseCcy_ == baseCcy_) {
            DLOG("base ccy and AMC model base ccy are identical (" << baseCcy_ << ")");
        } else {
            if (tmpCcys.size() > 1) {
                DLOG("base ccy " << baseCcy_ << " is overwritten with AMC model base ccy " << newBaseCcy_
                                 << ", since more than one ccy is needed in the final model.");
                baseCcy_ = newBaseCcy_;
            } else {
                DLOG("base ccy " << baseCcy_ << " is kept although AMC model base ccy is different (" << newBaseCcy_
                                 << "), because it is a single currency model");
            }
        }
    }

    // build currency vector with the base ccy at the front
    modelCcys_ = std::vector<std::string>(1, baseCcy_);
    for (auto const& c : tmpCcys)
        if (c != baseCcy_)
            modelCcys_.push_back(c);

    // log ccys
    for (auto const& c : modelCcys_)
        DLOG("model ccy " << c << " added");
}

void ScriptedTradeEngineBuilder::compileModelIndexLists() {
    for (auto const& i : eqIndices_) {
        modelIndices_.push_back(i.name());
        modelIndicesCurrencies_.push_back(getEqCcy(i));
        DLOG("added model index " << modelIndices_.back());
    }

    for (auto const& i : commIndices_) {
        modelIndices_.push_back(i.name());
        modelIndicesCurrencies_.push_back(getCommCcy(i));
        DLOG("added model index " << modelIndices_.back());
    }

    // cover the ccys from the actual fx indices
    std::set<std::string> coveredCcys;
    coveredCcys.insert(baseCcy_);
    for (auto const& i : fxIndices_) {
        std::string targetCcy = i.fx()->targetCurrency().code();
        std::string sourceCcy = i.fx()->sourceCurrency().code();
        if (sourceCcy != baseCcy_ &&
            std::find(coveredCcys.begin(), coveredCcys.end(), sourceCcy) == coveredCcys.end()) {
            modelIndices_.push_back("FX-GENERIC-" + sourceCcy + "-" + baseCcy_);
            modelIndicesCurrencies_.push_back(sourceCcy);
            coveredCcys.insert(sourceCcy);
            DLOG("added model index " << modelIndices_.back());
        }
        if (targetCcy != baseCcy_ &&
            std::find(coveredCcys.begin(), coveredCcys.end(), targetCcy) == coveredCcys.end()) {
            modelIndices_.push_back("FX-GENERIC-" + targetCcy + "-" + baseCcy_);
            modelIndicesCurrencies_.push_back(targetCcy);
            coveredCcys.insert(targetCcy);
            DLOG("added model index " << modelIndices_.back());
        }
    }

    // cover the remaining model currencies, if we require this via the fullDynamicFx parameter
    if (fullDynamicFx_) {
        for (Size i = 1; i < modelCcys_.size(); ++i) {
            if (std::find(coveredCcys.begin(), coveredCcys.end(), modelCcys_[i]) == coveredCcys.end()) {
                modelIndices_.push_back("FX-GENERIC-" + modelCcys_[i] + "-" + baseCcy_);
                modelIndicesCurrencies_.push_back(modelCcys_[i]);
                coveredCcys.insert(modelCcys_[i]);
                DLOG("added model index " << modelIndices_.back() << " (since fullDynamicFx = true)");
            }
        }
    }

    for (auto const& i : irIndices_) {
        if (i.irSwap())
            modelIrIndices_.push_back(
                std::make_pair(i.name(), *market_->swapIndex(i.name(), configuration(MarketContext::pricing))));
        else
            modelIrIndices_.push_back(
                std::make_pair(i.name(), *market_->iborIndex(i.name(), configuration(MarketContext::pricing))));
        DLOG("added model ir index " << i.name());
    }

    for (auto const& i : infIndices_) {
        modelInfIndices_.push_back(
            std::make_pair(i.name(), *market_->zeroInflationIndex(i.infName(), configuration(MarketContext::pricing))));
        DLOG("added model inf index " << i.name());
    }
}

void ScriptedTradeEngineBuilder::setupCorrelations() {

    if (zeroVolatility_) {
        DLOG("skipping correlation setup because we are using zero volatility");
        return;
    }

    // collect pairs of model index names and correlation curve lookup names
    std::set<std::pair<std::string, std::string>> tmp;

    // EQ, FX, COMM indices
    for (auto const& m : modelIndices_) {
        IndexInfo ind(m);
        if (ind.isComm()) {
            // for COMM indices we expect the correlation on the COMM name level (not on single futures)
            // notice we might have different COMM indices on the same name (via spot, future, dynamic future
            // reference) - for those the correlationCurve() call below will return a constant 1.0 correlation
            tmp.insert(std::make_pair(m, "COMM-" + ind.commName()));
        } else {
            // for EQ, FX the lookup name is the same as the model index name
            tmp.insert(std::make_pair(m, m));
        }
    }

    // need the ir, inf indices only for GaussianCam
    if (modelParam_ == "GaussianCam") {
        for (auto const& irIdx : modelIrIndices_) {
            // for IR the lookup name is the same as the model index name
            tmp.insert(std::make_pair(irIdx.first, irIdx.first));
        }
        for (auto const& infIdx : modelInfIndices_) {
            // for INF the lookup name is without the #L, #F suffix
            IndexInfo ind(infIdx.first);
            tmp.insert(std::make_pair(infIdx.first, ind.infName()));
        }
    }

    DLOG("adding correlations for indices:");
    for (auto const& n : tmp)
        DLOG("model index '" << n.first << "' lookup name '" << n.second << "'");

    std::vector<std::pair<std::string, std::string>> corrModelIndices(tmp.begin(), tmp.end());

    for (Size i = 0; i < corrModelIndices.size(); ++i) {
        for (Size j = 0; j < i; ++j) {
            try {
                correlations_[std::make_pair(corrModelIndices[i].first, corrModelIndices[j].first)] =
                    correlationCurve(corrModelIndices[i].second, corrModelIndices[j].second);
                DLOG("added correlation for " << corrModelIndices[j].second << " ~ " << corrModelIndices[i].second);
            } catch (const std::exception& e) {
                WLOG("no correlation provided for " << corrModelIndices[j].second << " ~ " << corrModelIndices[i].second
                                                    << "(" << e.what() << ")");
            }
        }
    }
}

void ScriptedTradeEngineBuilder::setLastRelevantDate() {
    lastRelevantDate_ = Date::minDate();
    for (auto const& s : staticAnalyser_->indexEvalDates())
        for (auto const& d : s.second)
            lastRelevantDate_ = std::max(lastRelevantDate_, d);
    for (auto const& d : staticAnalyser_->regressionDates())
        lastRelevantDate_ = std::max(lastRelevantDate_, d);
    for (auto const& s : staticAnalyser_->payObsDates())
        for (auto const& d : s.second)
            lastRelevantDate_ = std::max(lastRelevantDate_, d);
    for (auto const& s : staticAnalyser_->payPayDates())
        for (auto const& d : s.second)
            lastRelevantDate_ = std::max(lastRelevantDate_, d);
    for (auto const& s : staticAnalyser_->discountObsDates())
        for (auto const& d : s.second)
            lastRelevantDate_ = std::max(lastRelevantDate_, d);
    for (auto const& s : staticAnalyser_->discountPayDates())
        for (auto const& d : s.second)
            lastRelevantDate_ = std::max(lastRelevantDate_, d);
    DLOG("last relevant date: " << lastRelevantDate_);
}

void ScriptedTradeEngineBuilder::setupBlackScholesProcesses() {
    Handle<BlackVolTermStructure> vol;
    if (zeroVolatility_) {
        vol = Handle<BlackVolTermStructure>(
            QuantLib::ext::make_shared<BlackConstantVol>(0, NullCalendar(), 0.0, ActualActual(ActualActual::ISDA)));
        DLOG("using zero volatility processes");
    }
    for (Size i = 0; i < modelIndices_.size(); ++i) {
        IndexInfo ind(modelIndices_[i]);
        if (ind.isEq()) {
            std::string name = ind.eq()->name();
            auto spot = market_->equitySpot(name, configuration(MarketContext::pricing));
            auto div = market_->equityDividendCurve(name, configuration(MarketContext::pricing));
            auto fc = market_->equityForecastCurve(name, configuration(MarketContext::pricing));
            if (!zeroVolatility_)
                vol = market_->equityVol(name, configuration(MarketContext::pricing));
            processes_.push_back(QuantLib::ext::make_shared<GeneralizedBlackScholesProcess>(spot, div, fc, vol));
            DLOG("added process for equity " << name);
        } else if (ind.isComm()) {
            std::string name = ind.commName();
            auto spot = Handle<Quote>(QuantLib::ext::make_shared<DerivedPriceQuote>(
                market_->commodityPriceCurve(name, configuration(MarketContext::pricing))));
            auto priceCurve = market_->commodityPriceCurve(name, configuration(MarketContext::pricing));
            auto fc = market_->discountCurve(modelIndicesCurrencies_[i], configuration(MarketContext::pricing));
            auto div = Handle<YieldTermStructure>(QuantLib::ext::make_shared<PriceTermStructureAdapter>(*priceCurve, *fc));
            div->enableExtrapolation();
            if (!zeroVolatility_)
                vol = market_->commodityVolatility(name, configuration(MarketContext::pricing));
            processes_.push_back(QuantLib::ext::make_shared<GeneralizedBlackScholesProcess>(spot, div, fc, vol));
            DLOG("added process for commodity " << name);
        } else if (ind.isFx()) {
            std::string targetCcy = ind.fx()->targetCurrency().code();
            std::string sourceCcy = ind.fx()->sourceCurrency().code();
            auto spot = market_->fxSpot(sourceCcy + targetCcy, configuration(MarketContext::pricing));
            auto div = market_->discountCurve(sourceCcy, configuration(MarketContext::pricing));
            auto fc = market_->discountCurve(targetCcy, configuration(MarketContext::pricing));
            if (!zeroVolatility_)
                vol = market_->fxVol(sourceCcy + targetCcy, configuration(MarketContext::pricing));
            processes_.push_back(QuantLib::ext::make_shared<GeneralizedBlackScholesProcess>(spot, div, fc, vol));
            DLOG("added process for fx " << sourceCcy << "-" << targetCcy);
        } else {
            QL_FAIL("unexpected model index " << ind);
        }
    }
}

void ScriptedTradeEngineBuilder::setupIrReversions() {
    if (zeroVolatility_) {
        DLOG("skipping IR reversion setup because we are using zero volatility");
        return;
    }
    // get reversions for ir index currencies ...
    std::set<std::string> irCcys;
    for (auto const& i : irIndices_)
        irCcys.insert(i.ir()->currency().code());
    // ... or all currencies if we require dynamic processes for all
    if (fullDynamicIr_) {
        irCcys.insert(modelCcys_.begin(), modelCcys_.end());
    }
    for (auto const& ccy : irCcys) {
        string revStr = modelParameter("IrReversion_" + ccy, {resolvedProductTag_}, false, "");
        if (revStr.empty())
            revStr = modelParameter("IrReversion", {resolvedProductTag_}, false, "");
        QL_REQUIRE(!revStr.empty(), "Did not find reversion for "
                                        << ccy
                                        << ", need IrReversion_CCY or IrReversion parameter in pricing engine config.");
        irReversions_[ccy] = parseReal(revStr);
        DLOG("got Hull White reversion " << irReversions_[ccy] << " for " << ccy);
    }
}

namespace {
QuantLib::ext::shared_ptr<ZeroInflationIndex>
getInfMarketIndex(const std::string& name,
                  const std::vector<std::pair<std::string, QuantLib::ext::shared_ptr<ZeroInflationIndex>>>& indices) {
    for (auto const& i : indices) {
        if (i.first == name)
            return i.second;
    }
    QL_FAIL("ScriptedTradeEngineBuilder::compileSimulationAndAddDates(): did not find zero inflation index '"
            << name << "' in model indices, this is unexpected");
}
} // namespace

void ScriptedTradeEngineBuilder::compileSimulationAndAddDates() {
    DLOG("compile simulation and additional dates...");

    for (auto const& s : staticAnalyser_->indexEvalDates()) {
        IndexInfo info(s.first);
        // skip generic indices, for them we do not to add the obs date to sim or add dates
        if (info.isGeneric())
            continue;
        // need ir / inf index observation dates only for GaussianCam as simulation dates, for LocalVol, BS
        // we don't need to add them at all
        if ((!info.isIr() && !info.isInf()) || modelParam_ == "GaussianCam") {
            if (info.isInf()) {
                // inf needs special considerations
                QuantLib::ext::shared_ptr<ZeroInflationIndex> marketIndex = getInfMarketIndex(info.name(), modelInfIndices_);
                Size lag = getInflationSimulationLag(marketIndex);
                for (auto const& d : s.second) {
                    auto lim = inflationPeriod(d, info.inf()->frequency());
                    simulationDates_.insert(lim.first + lag);
                    QL_DEPRECATED_DISABLE_WARNING
                    // This will be removed in a later release and all inf indices are then flat
                    if (info.inf()->interpolated())
                        simulationDates_.insert(d + lag);
                    QL_DEPRECATED_ENABLE_WARNING
                }
            } else {
                // for all other indices we just take the original dates
                simulationDates_.insert(s.second.begin(), s.second.end());
            }
            DLOG("added " << s.second.size() << " simulation dates for '" << s.first << "' (from eval op obs dates)");
        }
    }

    for (auto const& s : staticAnalyser_->indexFwdDates()) {
        IndexInfo info(s.first);
        // do not need ir / inf index fwd dates (not for LocalVol, BS, but also not for GaussianCam)
        if (!info.isIr() && !info.isInf()) {
            addDates_.insert(s.second.begin(), s.second.end());
            DLOG("added " << s.second.size() << " additional dates for '" << s.first << "' (from eval op fwd dates)");
        }
    }

    for (auto const& s : staticAnalyser_->payObsDates()) {
        // need pay obs dates as simulation dates only for GaussianCam, for Local Vol, BS
        // add them as addDaes except the pay ccy is not base and there is an fx index with
        // the pay ccy as for ccy (then the simulated fx index will be used for ccy conversion)
        std::string payCcy = s.first;
        if (modelParam_ == "GaussianCam" ||
            (baseCcy_ != payCcy &&
             std::find_if(modelIndices_.begin(), modelIndices_.end(), [&payCcy](const std::string& s) {
                 IndexInfo ind(s);
                 return ind.isFx() && ind.fx()->sourceCurrency().code() == payCcy;
             }) != modelIndices_.end())) {
            simulationDates_.insert(s.second.begin(), s.second.end());
            DLOG("added " << s.second.size() << " simulation dates for '" << payCcy << "' (from pay() obs dates)");
        } else {
            addDates_.insert(s.second.begin(), s.second.end());
            DLOG("added " << s.second.size() << " additional dates for '" << payCcy << "' (from pay() obs dates)");
        }
    }

    simulationDates_.insert(staticAnalyser_->regressionDates().begin(), staticAnalyser_->regressionDates().end());
    DLOG("added " << staticAnalyser_->regressionDates().size() << " simulation dates (from npv() regression dates)");

    for (auto const& s : staticAnalyser_->payPayDates()) {
        addDates_.insert(s.second.begin(), s.second.end());
        DLOG("added " << s.second.size() << " additional dates for '" << s.first << "' (from pay() pay dates)");
    }

    for (auto const& s : staticAnalyser_->discountObsDates()) {
        // need disocunt obs dates only for GaussianCam as simulation dates, for Local Vol, BS
        // add them as addDates
        if (modelParam_ == "GaussianCam") {
            simulationDates_.insert(s.second.begin(), s.second.end());
            DLOG("added " << s.second.size() << " simulation dates for '" << s.first
                          << "' (from discount() obs dates)");
        } else {
            addDates_.insert(s.second.begin(), s.second.end());
            DLOG("added " << s.second.size() << " additional dates for '" << s.first
                          << "' (from discount() obs dates)");
        }
        DLOG("added " << s.second.size() << " additional dates for '" << s.first << "' (from discount() obs dates)");
    }

    for (auto const& s : staticAnalyser_->discountPayDates()) {
        addDates_.insert(s.second.begin(), s.second.end());
        DLOG("added " << s.second.size() << " additional dates for '" << s.first << "' (from discount() pay dates)");
    }

    for (auto const& s : staticAnalyser_->fwdCompAvgEvalDates()) {
        // need fwd comp eval dates only for GaussianCam as simulation dates, for Local Vol, BS
        // add them as addDates
        if (modelParam_ == "GaussianCam") {
            simulationDates_.insert(s.second.begin(), s.second.end());
            DLOG("added " << s.second.size() << " simulation dates for '" << s.first
                          << "' (from fwd[Comp|Avg]() obs dates)");
        } else {
            addDates_.insert(s.second.begin(), s.second.end());
            DLOG("added " << s.second.size() << " additional dates for '" << s.first
                          << "' (from fwd[Comp|Avg]() obs dates)");
        }
    }

    for (auto const& s : staticAnalyser_->fwdCompAvgStartEndDates()) {
        addDates_.insert(s.second.begin(), s.second.end());
        DLOG("added " << s.second.size() << " additional dates for '" << s.first
                      << "' (from fwd[Comp|Avg]() start/end dates)");
    }
}

namespace {

// filter out "dummy" strikes, such as up and out barriers set to 1E6 to indicate +inf
std::map<std::string, std::vector<Real>> filterBlackScholesCalibrationStrikes(
    const std::map<std::string, std::vector<Real>>& strikes, const std::vector<std::string>& modelIndices,
    const std::vector<QuantLib::ext::shared_ptr<GeneralizedBlackScholesProcess>>& processes, const Real T) {
    QL_REQUIRE(modelIndices.size() == processes.size(), "filterBlackScholesCalibrationStrikes: processes size ("
                                                            << processes.size() << ") must match modelIndices size ("
                                                            << modelIndices.size() << ")");
    std::map<std::string, std::vector<Real>> result;
    if (T < 0.0 || close_enough(T, 0.0)) {
        DLOG("excluding all calibration strikes, because last relevant time is not positive (" << T << ")");
        return result;
    }
    const Real normInvEps = 2.0 * InverseCumulativeNormal()(1 - 1E-6); // hardcoded epsilon
    for (auto const& ks : strikes) {
        auto m = std::find(modelIndices.begin(), modelIndices.end(), ks.first);
        if (m != modelIndices.end()) {
            Size index = std::distance(modelIndices.begin(), m);
            Real atmf = processes[index]->x0() / processes[index]->riskFreeRate()->discount(T) *
                        processes[index]->dividendYield()->discount(T);
            Real sigmaSqrtT =
                std::max(processes[index]->blackVolatility()->blackVol(T, atmf), 0.1) * std::sqrt(std::max(T, 1.0));
            Real xmin = std::exp(std::log(atmf) - normInvEps * sigmaSqrtT);
            Real xmax = std::exp(std::log(atmf) + normInvEps * sigmaSqrtT);
            for (auto const k : ks.second) {
                if (k < xmin || k > xmax) {
                    DLOG("excluding calibration strike (" << k << ") for index '" << modelIndices[index]
                                                          << "', bounds = [" << xmin << "," << xmax << "]");
                } else {
                    result[ks.first].push_back(k);
                }
            }
        } else {
            result[ks.first] = ks.second;
        }
    }
    return result;
}

// build vector of calibration strikes per model index from map
std::vector<std::vector<Real>> getCalibrationStrikesVector(const std::map<std::string, std::vector<Real>>& strikes,
                                                           const std::vector<std::string>& modelIndices) {
    std::vector<std::vector<Real>> result;
    for (auto const& m : modelIndices) {
        auto s = strikes.find(m);
        if (s != strikes.end())
            result.push_back(s->second);
        else
            result.push_back({});
    }
    return result;
}

} // namespace

void ScriptedTradeEngineBuilder::buildBlackScholes(const std::string& id,
                                                   const IborFallbackConfig& iborFallbackConfig) {
    Real T = modelCurves_.front()->timeFromReference(lastRelevantDate_);
    auto filteredStrikes = filterBlackScholesCalibrationStrikes(calibrationStrikes_, modelIndices_, processes_, T);
    // ignore timeStepsPerYear if we have no correlations, i.e. we can take large timesteps without changing anything
    auto builder = QuantLib::ext::make_shared<BlackScholesModelBuilder>(
        modelCurves_, processes_, simulationDates_, addDates_, correlations_.empty() ? 0 : timeStepsPerYear_,
        calibration_, getCalibrationStrikesVector(filteredStrikes, modelIndices_));
    if (useCg_) {
        modelCG_ = QuantLib::ext::make_shared<BlackScholesCG>(
            modelSize_, modelCcys_, modelCurves_, modelFxSpots_, modelIrIndices_, modelInfIndices_, modelIndices_,
            modelIndicesCurrencies_, builder->model(), correlations_, simulationDates_, iborFallbackConfig,
            calibration_, filteredStrikes);
    } else {
        model_ = QuantLib::ext::make_shared<BlackScholes>(modelSize_, modelCcys_, modelCurves_, modelFxSpots_, modelIrIndices_,
                                                  modelInfIndices_, modelIndices_, modelIndicesCurrencies_,
                                                  builder->model(), correlations_, mcParams_, simulationDates_,
                                                  iborFallbackConfig, calibration_, filteredStrikes);
    }
    modelBuilders_.insert(std::make_pair(id, builder));
}

void ScriptedTradeEngineBuilder::buildFdBlackScholes(const std::string& id,
                                                     const IborFallbackConfig& iborFallbackConfig) {
    Real T = modelCurves_.front()->timeFromReference(lastRelevantDate_);
    auto filteredStrikes = filterBlackScholesCalibrationStrikes(calibrationStrikes_, modelIndices_, processes_, T);
    auto builder = QuantLib::ext::make_shared<BlackScholesModelBuilder>(
        modelCurves_, processes_, simulationDates_, addDates_, timeStepsPerYear_, calibration_,
        getCalibrationStrikesVector(filteredStrikes, modelIndices_));
    model_ = QuantLib::ext::make_shared<FdBlackScholesBase>(
        modelSize_, modelCcys_, modelCurves_, modelFxSpots_, modelIrIndices_, modelInfIndices_, modelIndices_,
        modelIndicesCurrencies_, payCcys_, builder->model(), correlations_, simulationDates_, iborFallbackConfig,
        calibration_, filteredStrikes, mesherEpsilon_, mesherScaling_, mesherConcentration_,
        mesherMaxConcentratingPoints_, mesherIsStatic_);
    modelBuilders_.insert(std::make_pair(id, builder));
}

void ScriptedTradeEngineBuilder::buildLocalVol(const std::string& id, const IborFallbackConfig& iborFallbackConfig) {
    LocalVolModelBuilder::Type lvType;
    if (modelParam_ == "LocalVolDupire")
        lvType = LocalVolModelBuilder::Type::Dupire;
    else if (modelParam_ == "LocalVolAndreasenHuge")
        lvType = LocalVolModelBuilder::Type::AndreasenHuge;
    else {
        QL_FAIL("local vol model type " << modelParam_ << " not recognised.");
    }
    auto builder = QuantLib::ext::make_shared<LocalVolModelBuilder>(modelCurves_, processes_, simulationDates_, addDates_,
                                                            timeStepsPerYear_, lvType, calibrationMoneyness_,
                                                            !calibrate_ || zeroVolatility_);
    model_ = QuantLib::ext::make_shared<LocalVol>(modelSize_, modelCcys_, modelCurves_, modelFxSpots_, modelIrIndices_,
                                          modelInfIndices_, modelIndices_, modelIndicesCurrencies_, builder->model(),
                                          correlations_, mcParams_, simulationDates_, iborFallbackConfig);
    modelBuilders_.insert(std::make_pair(id, builder));
}

namespace {
// return first ir ibor index in given set whose currency matches the parameter ccy, or ccy if no such index exists
std::string getFirstIrIndexOrCcy(const std::string& ccy, const std::set<IndexInfo> irIndices) {
    for (auto const& index : irIndices) {
        if (index.isIrSwap() && index.irSwap()->iborIndex()->currency().code() == ccy)
            return IndexNameTranslator::instance().oreName(index.irSwap()->iborIndex()->name());
        if (index.isIrIbor() && index.irIbor()->currency().code() == ccy)
            return index.name();
    }
    return ccy;
}
} // namespace

void ScriptedTradeEngineBuilder::buildGaussianCam(const std::string& id, const IborFallbackConfig& iborFallbackConfig,
                                                  const std::vector<std::string>& conditionalExpectationModelStates) {
    // compile cam correlation matrix
    // - we want to use the maximum tenor of an ir index in a correlation pair if several are given (to have
    //   a well defined rule how to derive the LGM IR correlations); to get there we store the correlations
    //   together with the index tenors (or null if not applicatble), so that we can decide if we overwrite
    //   an existing correlation with another candidate or not
    // - correlations are for index pair names and must be constant; if not given for a pair, we assume zero
    //   correlation;
    // - correlations for IR processes are taken from IR index correlations, if several indices exist
    //   for one ccy, the index with the longest tenor T is selected; we do not apply an LGM adjustment for this
    //   value due to time dependent volatility, since this is usually negligible
    // - for inf we do not apply an adjustment either => TODO is that suitable for both DK and JY approximately?
    // - for inf JY we have two driving factors (f1,f2) where f1 drives the real rate process and f2 drives the
    //   inflation index ("fx") process; we assume the correlation between f1 and any other factor (including f2)
    //   to be zero and set the correlation between f2 and any other factor to the correlation read from the
    //   market data for the inflation index, TODO is that assumption reasonable?
    std::map<std::pair<std::string, std::string>,
             std::tuple<Handle<QuantExt::CorrelationTermStructure>, Period, Period>>
        tmpCorrelations;
    for (auto const& c : correlations_) {
        std::pair<std::string, Period> firstEntry = convertIndexToCamCorrelationEntry(c.first.first);
        std::pair<std::string, Period> secondEntry = convertIndexToCamCorrelationEntry(c.first.second);
        // if we have identical CAM entries (e.g. IR:EUR, IR:EUR) we skip this pair, since we can't specify a
        // correlation in this case
        if (firstEntry.first == secondEntry.first)
            continue;
        auto e = tmpCorrelations.find(std::make_pair(firstEntry.first, secondEntry.first));
        if (e == tmpCorrelations.end() ||
            (firstEntry.second > std::get<1>(e->second) && secondEntry.second > std::get<2>(e->second))) {
            tmpCorrelations[std::make_pair(firstEntry.first, secondEntry.first)] =
                std::make_tuple(c.second, firstEntry.second, secondEntry.second);
        }
    }

    map<CorrelationKey, Handle<Quote>> camCorrelations;
    for (auto const& c : tmpCorrelations) {
        CorrelationFactor f_1 = parseCorrelationFactor(c.first.first);
        CorrelationFactor f_2 = parseCorrelationFactor(c.first.second);
        // update index for JY from 0 to 1 (i.e. to the factor driving the inf index ("fx") process)
        // in all other cases the index 0 is fine, since there is only one driving factor always
        if (infModelType_ == "JY") {
            if (f_1.type == CrossAssetModel::AssetType::INF)
                f_1.index = 1;
            if (f_2.type == CrossAssetModel::AssetType::INF)
                f_2.index = 1;
        }
        auto q = Handle<Quote>(QuantLib::ext::make_shared<CorrelationValue>(std::get<0>(c.second), 0.0));
        camCorrelations[std::make_pair(f_1, f_2)] = q;
        DLOG("added correlation for " << c.first.first << "/" << c.first.second << ": " << q->value());
    }

    // correlation overwrite from pricing engine parameters

    std::set<CorrelationFactor> allCorrRiskFactors;

    for (auto const& m : modelIndices_)
        allCorrRiskFactors.insert(parseCorrelationFactor(convertIndexToCamCorrelationEntry(m).first));
    for (auto const& m : modelIrIndices_)
        allCorrRiskFactors.insert(parseCorrelationFactor(convertIndexToCamCorrelationEntry(m.first).first));
    for (auto const& m : modelInfIndices_)
        allCorrRiskFactors.insert(parseCorrelationFactor(convertIndexToCamCorrelationEntry(m.first).first));
    for (auto const& ccy : modelCcys_)
        allCorrRiskFactors.insert({CrossAssetModel::AssetType::IR, ccy, 0});

    for (auto const& c1 : allCorrRiskFactors) {
        for (auto const& c2 : allCorrRiskFactors) {
            // determine the number of driving factors for f_1 and f_2
            Size nf_1 = c1.type == CrossAssetModel::AssetType::INF && infModelType_ == "JY" ? 2 : 1;
            Size nf_2 = c2.type == CrossAssetModel::AssetType::INF && infModelType_ == "JY" ? 2 : 1;
            for (Size k = 0; k < nf_1; ++k) {
                for (Size l = 0; l < nf_2; ++l) {
                    auto f_1 = c1;
                    auto f_2 = c2;
                    f_1.index = k;
                    f_2.index = l;
                    if (f_1 == f_2)
                        continue;
                    // lookup names are IR:GBP:0 and IR:GBP whenever the index is zero
                    auto s_1 = ore::data::to_string(f_1);
                    auto s_2 = ore::data::to_string(f_2);
                    std::set<std::string> lookupnames1, lookupnames2;
                    lookupnames1.insert(s_1);
                    lookupnames2.insert(s_2);
                    if (k == 0)
                        lookupnames1.insert(s_1.substr(0, s_1.size() - 2));
                    if (l == 0)
                        lookupnames2.insert(s_2.substr(0, s_2.size() - 2));
                    for (auto const& l1 : lookupnames1) {
                        for (auto const& l2 : lookupnames2) {
                            if (auto overwrite = modelParameter(
                                    "Correlation",
                                    {resolvedProductTag_ + "_" + l1 + "_" + l2, l1 + "_" + l2, resolvedProductTag_},
                                    false);
                                !overwrite.empty()) {
                                camCorrelations[std::make_pair(f_1, f_2)] =
<<<<<<< HEAD
                                    Handle<Quote>(boost::make_shared<SimpleQuote>(parseReal(overwrite)));
=======
                                    Handle<Quote>(QuantLib::ext::make_shared<SimpleQuote>(parseReal(overwrite)));
>>>>>>> 29782b33
                            }
                        }
                    }
                }
            }
        }
    }

    // set up the cam and calibrate it using the cam builder
    // if for a non-base currency no fx index is given, we set up a zero vol FX process for this
    // if fullDynamicIr is false, we set up a zero vol IR process for currencies that are not irIndex currencies

    std::vector<QuantLib::ext::shared_ptr<IrModelData>> irConfigs;
    std::vector<QuantLib::ext::shared_ptr<InflationModelData>> infConfigs;
    std::vector<QuantLib::ext::shared_ptr<FxBsData>> fxConfigs;
    std::vector<QuantLib::ext::shared_ptr<EqBsData>> eqConfigs;
    std::vector<QuantLib::ext::shared_ptr<CommoditySchwartzData>> comConfigs;
    // TODO: populate comConfigs

    // calibration expiries and terms for IR, INF, FX, EQ parametrisations (this will only work for a fixed reference
    // date, due to the way the cam builder and nested builders work, see ticket #940)
    Date referenceDate = modelCurves_.front()->referenceDate();
    std::vector<Date> calibrationDates;
    std::vector<std::string> calibrationExpiries, calibrationTerms;

    for (auto const& d : simulationDates_) {
        if (d > referenceDate) {
            calibrationDates.push_back(d);
            calibrationExpiries.push_back(ore::data::to_string(d));
            // make sure the underlying swap has at least 1M to run, QL will throw otherwise during calibration
            calibrationTerms.push_back(ore::data::to_string(std::max(d + 1 * Months, lastRelevantDate_)));
        }
    }

    // calibration times (need one less than calibration dates)
    std::vector<Real> calibrationTimes;
    for (Size i = 0; i + 1 < calibrationDates.size(); ++i) {
        calibrationTimes.push_back(modelCurves_.front()->timeFromReference(calibrationDates[i]));
    }

    // IR configs
    for (Size i = 0; i < modelCcys_.size(); ++i) {
        auto config = QuantLib::ext::make_shared<IrLgmData>();
        config->qualifier() = getFirstIrIndexOrCcy(modelCcys_[i], irIndices_);
        config->reversionType() = LgmData::ReversionType::HullWhite;
        config->volatilityType() = LgmData::VolatilityType::Hagan;
        config->calibrateH() = false;
        config->hParamType() = ParamType::Constant;
        config->hTimes() = std::vector<Real>();
        config->shiftHorizon() =
            modelCurves_.front()->timeFromReference(lastRelevantDate_) * 0.5; // TODO hardcode 0.5 here?
        config->scaling() = 1.0;
        std::string ccy = modelCcys_[i];
        // if we don't require fullDynamicIr and there is no model index in the currency, we set up a zero
        // vol IR component for this ccy; we also do this if zero vol is specified in the model params
        if (calibrationExpiries.empty() || zeroVolatility_ ||
            (!fullDynamicIr_ &&
             std::find_if(modelIrIndices_.begin(), modelIrIndices_.end(),
                          [&ccy](const std::pair<std::string, QuantLib::ext::shared_ptr<InterestRateIndex>>& index) {
                              return index.second->currency().code() == ccy;
                          }) == modelIrIndices_.end())) {

            DLOG("set up zero vol IrLgmData for currency '" << modelCcys_[i] << "'");
            // zero vol
            config->calibrationType() = CalibrationType::None;
            config->hValues() = {0.0};
            config->calibrateA() = false;
            config->aParamType() = ParamType::Constant;
            config->aTimes() = std::vector<Real>();
            config->aValues() = {0.0};
        } else {
            DLOG("set up IrLgmData for currency '" << modelCcys_[i] << "'");
            // bootstrapped on atm swaption vols
            auto rev = irReversions_.find(modelCcys_[i]);
            QL_REQUIRE(rev != irReversions_.end(), "reversion for ccy " << modelCcys_[i] << " not found");
            config->calibrationType() = CalibrationType::Bootstrap;
            config->hValues() = {rev->second};
            config->calibrateA() = true;
            config->aParamType() = ParamType::Piecewise;
            config->aTimes() = calibrationTimes;
            config->aValues() = std::vector<Real>(calibrationTimes.size() + 1, 0.0030); // start value for optimiser
            config->optionExpiries() = calibrationExpiries;
            config->optionTerms() = calibrationTerms;
            config->optionStrikes() =
                std::vector<std::string>(calibrationExpiries.size(), "ATM"); // hardcoded ATM calibration strike
        }
        irConfigs.push_back(config);
    }

    // INF configs
    for (Size i = 0; i < modelInfIndices_.size(); ++i) {
        QuantLib::ext::shared_ptr<InflationModelData> config;
        if (zeroVolatility_) {
            // for both DK and JY we can just use a zero vol dk component
            config = QuantLib::ext::make_shared<InfDkData>(
                CalibrationType::None, std::vector<CalibrationBasket>(), modelInfIndices_[i].second->currency().code(),
                IndexInfo(modelInfIndices_[i].first).infName(),
                ReversionParameter(LgmData::ReversionType::Hagan, true, ParamType::Constant, {}, {0.60}),
                VolatilityParameter(LgmData::VolatilityType::Hagan, false, ParamType::Constant, {}, {0.00}),
                LgmReversionTransformation(), true);
        } else {
            // build calibration basket (CPI Floors at calibration strike or if that is not given, ATM strike)
<<<<<<< HEAD
            boost::shared_ptr<BaseStrike> calibrationStrike;
            if (auto k = calibrationStrikes_.find(modelInfIndices_[i].first);
                k != calibrationStrikes_.end() && !k->second.empty()) {
                calibrationStrike = boost::make_shared<AbsoluteStrike>(k->second.front());
            } else {
                calibrationStrike = boost::make_shared<AtmStrike>(QuantLib::DeltaVolQuote::AtmType::AtmFwd);
            }
            std::vector<boost::shared_ptr<CalibrationInstrument>> calInstr;
            for (auto const& d : calibrationDates)
                calInstr.push_back(
                    boost::make_shared<CpiCapFloor>(QuantLib::CapFloor::Type::Floor, d, calibrationStrike));
=======
            QuantLib::ext::shared_ptr<BaseStrike> calibrationStrike;
            if (auto k = calibrationStrikes_.find(modelInfIndices_[i].first);
                k != calibrationStrikes_.end() && !k->second.empty()) {
                calibrationStrike = QuantLib::ext::make_shared<AbsoluteStrike>(k->second.front());
            } else {
                calibrationStrike = QuantLib::ext::make_shared<AtmStrike>(QuantLib::DeltaVolQuote::AtmType::AtmFwd);
            }
            std::vector<QuantLib::ext::shared_ptr<CalibrationInstrument>> calInstr;
            for (auto const& d : calibrationDates)
                calInstr.push_back(
                    QuantLib::ext::make_shared<CpiCapFloor>(QuantLib::CapFloor::Type::Floor, d, calibrationStrike));
>>>>>>> 29782b33
            std::vector<CalibrationBasket> calBaskets(1, CalibrationBasket(calInstr));
            if (infModelType_ == "DK") {
                // build DK config
                config = QuantLib::ext::make_shared<InfDkData>(
                    CalibrationType::Bootstrap, calBaskets, modelInfIndices_[i].second->currency().code(),
                    IndexInfo(modelInfIndices_[i].first).infName(),
                    ReversionParameter(LgmData::ReversionType::Hagan, true, ParamType::Piecewise, {}, {0.60}),
                    VolatilityParameter(LgmData::VolatilityType::Hagan, false, ParamType::Piecewise, {}, {0.0050}),
                    LgmReversionTransformation(),
                    // ignore duplicate expiry times among calibration instruments
                    true);
            } else if (infModelType_ == "JY") {
                // build JY config
                // we calibrate the index ("fx") process to CPI cap/floors and set the real rate process reversion equal to
                // the nominal process reversion. The real rate vol is set to a fixed multiple of nominal rate vol, the
                // multiplier is taken from the pe config model parameter "InfJyRealToNominalVolRatio"
                std::string infName = IndexInfo(modelInfIndices_[i].first).infName();
                Size ccyIndex =
                    std::distance(modelCcys_.begin(), std::find(modelCcys_.begin(), modelCcys_.end(),
                                                                modelInfIndices_[i].second->currency().code()));
<<<<<<< HEAD
                ReversionParameter realRateRev = boost::static_pointer_cast<LgmData>(irConfigs[ccyIndex])->reversionParameter();
                VolatilityParameter realRateVol = boost::static_pointer_cast<LgmData>(irConfigs[ccyIndex])->volatilityParameter();
=======
                ReversionParameter realRateRev = QuantLib::ext::static_pointer_cast<LgmData>(irConfigs[ccyIndex])->reversionParameter();
                VolatilityParameter realRateVol = QuantLib::ext::static_pointer_cast<LgmData>(irConfigs[ccyIndex])->volatilityParameter();
>>>>>>> 29782b33
                realRateRev.setCalibrate(false);
                realRateVol.setCalibrate(false);
                Real realRateToNominalRateRatio = parseReal(
                    modelParameter("InfJyRealToNominalVolRatio",
                                   {resolvedProductTag_ + "_" + infName, infName, resolvedProductTag_}, false, "1.0"));
                QL_REQUIRE(ccyIndex < modelCcys_.size(),
                           "ScriptedTrade::buildGaussianCam(): internal error, inflation index currency "
                               << modelInfIndices_[i].second->currency().code() << " not found in model ccy list.");
                realRateVol.mult(realRateToNominalRateRatio);
<<<<<<< HEAD
                config = boost::make_shared<InfJyData>(
=======
                config = QuantLib::ext::make_shared<InfJyData>(
>>>>>>> 29782b33
                    CalibrationType::Bootstrap, calBaskets, modelInfIndices_[i].second->currency().code(), infName,
                    // real rate reversion and vol
                    realRateRev, realRateVol,
                    // index ("fx") vol, start value 0.10 for calibration
                    VolatilityParameter(true, ParamType::Piecewise, {}, {0.10}),
                    // no parameter trafo, no optimisation constraints (TODO do we need boundaries?)
                    LgmReversionTransformation(), CalibrationConfiguration(),
                    // ignore duplicate expiry times among calibration instruments
                    true,
                    // link real to nominal rate params
                    true,
                    // real rate to nominal rate ratio
                    realRateToNominalRateRatio);
            } else {
                QL_FAIL("invalid infModelType '" << infModelType_ << "', expected DK or JY");
            }
        }
        infConfigs.push_back(config);
    }

    // FX configs
    for (Size i = 1; i < modelCcys_.size(); ++i) {
        auto config = QuantLib::ext::make_shared<FxBsData>();
        config->foreignCcy() = modelCcys_[i];
        config->domesticCcy() = modelCcys_[0];
        // if we do not have a FX index for the currency, we set up a zero vol process (FX indices are added above
        // for all non-base ccys if fullDynamicFx is specified)
        bool haveFxIndex = false;
        for (Size j = 0; j < modelIndices_.size(); ++j) {
            if (IndexInfo(modelIndices_[j]).isFx() && modelIndicesCurrencies_[j] == modelCcys_[i])
                haveFxIndex = true;
        }
        if (calibrationExpiries.empty() || !haveFxIndex || zeroVolatility_) {
            DLOG("set up zero vol FxBsData for currency '" << modelCcys_[i] << "'");
            // zero vols
            config->calibrationType() = CalibrationType::None;
            config->calibrateSigma() = false;
            config->sigmaParamType() = ParamType::Constant;
            config->sigmaTimes() = std::vector<Real>();
            config->sigmaValues() = {0.0};
        } else {
            DLOG("set up FxBsData for currency '" << modelCcys_[i] << "'");
            // bootstrapped on atm fx vols
            config->calibrationType() = CalibrationType::Bootstrap;
            config->calibrateSigma() = true;
            config->sigmaParamType() = ParamType::Piecewise;
            config->sigmaTimes() = calibrationTimes;
            config->sigmaValues() = std::vector<Real>(calibrationTimes.size() + 1, 0.10); // start value for optimiser
            config->optionExpiries() = calibrationExpiries;
            config->optionStrikes() =
                std::vector<std::string>(calibrationExpiries.size(), "ATMF"); // hardcoded ATMF calibration strike
        }
        fxConfigs.push_back(config);
    }

    // EQ configs
    for (auto const& eq : eqIndices_) {
        auto config = QuantLib::ext::make_shared<EqBsData>();
        config->currency() = getEqCcy(eq);
        config->eqName() = eq.eq()->name();
        if (calibrationExpiries.empty() || zeroVolatility_) {
            DLOG("set up zero vol EqBsData for underlying " << eq.eq()->name());
            // zero vols
            config->calibrationType() = CalibrationType::None;
            config->calibrateSigma() = false;
            config->sigmaParamType() = ParamType::Constant;
            config->sigmaTimes() = std::vector<Real>();
            config->sigmaValues() = {0.0};
        } else {
            DLOG("set up EqBsData for underlying '" << eq.eq()->name() << "'");
            // bootstrapped on atm eq vols
            config->calibrationType() = CalibrationType::Bootstrap;
            config->calibrateSigma() = true;
            config->sigmaParamType() = ParamType::Piecewise;
            config->sigmaTimes() = calibrationTimes;
            config->sigmaValues() = std::vector<Real>(calibrationTimes.size() + 1, 0.10); // start value for optimiser
            config->optionExpiries() = calibrationExpiries;
            config->optionStrikes() =
                std::vector<std::string>(calibrationExpiries.size(), "ATMF"); // hardcoded ATMF calibration strike
        }
        eqConfigs.push_back(config);
    }

    // TODO
    std::vector<QuantLib::ext::shared_ptr<CrLgmData>> crLgmConfigs;
    std::vector<QuantLib::ext::shared_ptr<CrCirData>> crCirConfigs;

    // COMM configs, not supported at this point
    QL_REQUIRE(commIndices_.empty(), "GaussianCam model does not support commodity underlyings currently");

    std::string configurationInCcy = configuration(MarketContext::irCalibration);
    std::string configurationXois = configuration(MarketContext::pricing);
    auto discretization = useCg_ ? CrossAssetModel::Discretization::Euler : CrossAssetModel::Discretization::Exact;
    auto camBuilder = QuantLib::ext::make_shared<CrossAssetModelBuilder>(
        market_,
        QuantLib::ext::make_shared<CrossAssetModelData>(irConfigs, fxConfigs, eqConfigs, infConfigs, crLgmConfigs, crCirConfigs,
                                                comConfigs, 0, camCorrelations, bootstrapTolerance_, "LGM",
                                                discretization),
        configurationInCcy, configurationXois, configurationXois, configurationInCcy, configurationInCcy,
        configurationXois, !calibrate_ || zeroVolatility_, continueOnCalibrationError_, referenceCalibrationGrid_,
        SalvagingAlgorithm::Spectral, id);

    // effective time steps per year: zero for exact evolution, otherwise the pricing engine parameter
    if (useCg_) {
        modelCG_ = QuantLib::ext::make_shared<GaussianCamCG>(
            camBuilder->model(), modelSize_, modelCcys_, modelCurves_, modelFxSpots_, modelIrIndices_, modelInfIndices_,
            modelIndices_, modelIndicesCurrencies_, simulationDates_,
            camBuilder->model()->discretization() == CrossAssetModel::Discretization::Exact ? 0 : timeStepsPerYear_,
            iborFallbackConfig, std::vector<Size>(), conditionalExpectationModelStates);
    } else {
        model_ = QuantLib::ext::make_shared<GaussianCam>(
            camBuilder->model(), modelSize_, modelCcys_, modelCurves_, modelFxSpots_, modelIrIndices_, modelInfIndices_,
            modelIndices_, modelIndicesCurrencies_, simulationDates_, mcParams_,
            camBuilder->model()->discretization() == CrossAssetModel::Discretization::Exact ? 0 : timeStepsPerYear_,
            iborFallbackConfig, std::vector<Size>(), conditionalExpectationModelStates);
    }

    modelBuilders_.insert(std::make_pair(id, camBuilder));
}

void ScriptedTradeEngineBuilder::buildFdGaussianCam(const std::string& id,
                                                    const IborFallbackConfig& iborFallbackConfig) {

    Date referenceDate = modelCurves_.front()->referenceDate();
    std::vector<Date> calibrationDates;
    std::vector<std::string> calibrationExpiries, calibrationTerms;

    for (auto const& d : simulationDates_) {
        if (d > referenceDate) {
            calibrationDates.push_back(d);
            calibrationExpiries.push_back(ore::data::to_string(d));
            // make sure the underlying swap has at least 1M to run, QL will throw otherwise during calibration
            calibrationTerms.push_back(ore::data::to_string(std::max(d + 1 * Months, lastRelevantDate_)));
        }
    }

    // calibration times (need one less than calibration dates)
    std::vector<Real> calibrationTimes;
    for (Size i = 0; i + 1 < calibrationDates.size(); ++i) {
        calibrationTimes.push_back(modelCurves_.front()->timeFromReference(calibrationDates[i]));
    }

    // determine calibration strike
    std::string calibrationStrike = "ATM";
    if(calibration_ == "Deal") {
        // first model index found in calibration strike spec and first specified strike therein is used
        for (auto const& m : modelIrIndices_) {
            if (auto f = calibrationStrikes_.find(m.first); f != calibrationStrikes_.end()) {
                if(!f->second.empty()) {
                    calibrationStrike = boost::lexical_cast<std::string>(f->second.front());
                }
            }
        }
    }

    // IR config
    QL_REQUIRE(modelCcys_.size() == 1,
               "ScriptedTradeEngineBuilder::buildFdGaussianCam(): only one ccy is supported, got "
                   << modelCcys_.size());

    auto config = QuantLib::ext::make_shared<IrLgmData>();
    config->qualifier() = getFirstIrIndexOrCcy(modelCcys_.front(), irIndices_);
    config->reversionType() = LgmData::ReversionType::HullWhite;
    config->volatilityType() = LgmData::VolatilityType::Hagan;
    config->calibrateH() = false;
    config->hParamType() = ParamType::Constant;
    config->hTimes() = std::vector<Real>();
    config->shiftHorizon() =
        modelCurves_.front()->timeFromReference(lastRelevantDate_) * 0.5; // TODO hardcode 0.5 here?
    config->scaling() = 1.0;
    std::string ccy = modelCcys_.front();
    if (zeroVolatility_ ) {
        DLOG("set up zero vol IrLgmData for currency '" << modelCcys_.front() << "'");
        // zero vol
        config->calibrationType() = CalibrationType::None;
        config->hValues() = {0.0};
        config->calibrateA() = false;
        config->aParamType() = ParamType::Constant;
        config->aTimes() = std::vector<Real>();
        config->aValues() = {0.0};
    } else {
        DLOG("set up IrLgmData for currency '" << modelCcys_.front() << "'");
        auto rev = irReversions_.find(modelCcys_.front());
        QL_REQUIRE(rev != irReversions_.end(), "reversion for ccy " << modelCcys_.front() << " not found");
        config->calibrationType() = CalibrationType::Bootstrap;
        config->hValues() = {rev->second};
        config->calibrateA() = true;
        config->aParamType() = ParamType::Piecewise;
        config->aTimes() = calibrationTimes;
        config->aValues() = std::vector<Real>(calibrationTimes.size() + 1, 0.0030); // start value for optimiser
        config->optionExpiries() = calibrationExpiries;
        config->optionTerms() = calibrationTerms;
        config->optionStrikes() = std::vector<std::string>(calibrationExpiries.size(), calibrationStrike);
    }

    std::string configurationInCcy = configuration(MarketContext::irCalibration);
    std::string configurationXois = configuration(MarketContext::pricing);

    auto camBuilder = QuantLib::ext::make_shared<CrossAssetModelBuilder>(
        market_,
        QuantLib::ext::make_shared<CrossAssetModelData>(
            std::vector<QuantLib::ext::shared_ptr<IrModelData>>{config}, std::vector<QuantLib::ext::shared_ptr<FxBsData>>{},
            std::vector<QuantLib::ext::shared_ptr<EqBsData>>{}, std::vector<QuantLib::ext::shared_ptr<InflationModelData>>{},
            std::vector<QuantLib::ext::shared_ptr<CrLgmData>>{}, std::vector<QuantLib::ext::shared_ptr<CrCirData>>{},
            std::vector<QuantLib::ext::shared_ptr<CommoditySchwartzData>>{}, 0,
            std::map<CorrelationKey, QuantLib::Handle<QuantLib::Quote>>{}, bootstrapTolerance_, "LGM",
            CrossAssetModel::Discretization::Exact),
        configurationInCcy, configurationXois, configurationXois, configurationInCcy, configurationInCcy,
        configurationXois, !calibrate_ || zeroVolatility_, continueOnCalibrationError_, referenceCalibrationGrid_,
        SalvagingAlgorithm::Spectral, id);

    model_ = QuantLib::ext::make_shared<FdGaussianCam>(camBuilder->model(), modelCcys_.front(), modelCurves_.front(),
                                               modelIrIndices_, simulationDates_, modelSize_, timeStepsPerYear_,
                                               mesherEpsilon_, iborFallbackConfig);

    modelBuilders_.insert(std::make_pair(id, camBuilder));
}

void ScriptedTradeEngineBuilder::buildAMCCGModel(const std::string& id, const IborFallbackConfig& iborFallbackConfig,
                                                 const std::vector<std::string>& conditionalExpectationModelStates) {
    // nothing to build really, the resulting model is exactly the input model
    QL_REQUIRE(useCg_, "building gaussian cam from external amc cg model, useCg must be set to true in this case.");
    modelCG_ = amcCgModel_;
}

void ScriptedTradeEngineBuilder::buildGaussianCamAMC(
    const std::string& id, const IborFallbackConfig& iborFallbackConfig,
    const std::vector<std::string>& conditionalExpectationModelStates) {

    QL_REQUIRE(!useCg_, "building gaussian cam from external amc cam, useCg must be set to false in this case.");

    std::vector<std::pair<CrossAssetModel::AssetType, Size>> selectedComponents;

    // IR configs
    for (Size i = 0; i < modelCcys_.size(); ++i) {
        selectedComponents.push_back(
            std::make_pair(CrossAssetModel::AssetType::IR, amcCam_->ccyIndex(parseCurrency(modelCcys_[i]))));
    }

    // INF configs
    for (Size i = 0; i < modelInfIndices_.size(); ++i) {
        selectedComponents.push_back(std::make_pair(CrossAssetModel::AssetType::INF,
                                                    amcCam_->infIndex(IndexInfo(modelInfIndices_[i].first).infName())));
    }

    // FX configs
    for (Size i = 1; i < modelCcys_.size(); ++i) {
        selectedComponents.push_back(
            std::make_pair(CrossAssetModel::AssetType::FX, amcCam_->ccyIndex(parseCurrency(modelCcys_[i])) - 1));
    }

    // EQ configs
    for (auto const& eq : eqIndices_) {
        selectedComponents.push_back(std::make_pair(CrossAssetModel::AssetType::EQ, amcCam_->eqIndex(eq.eq()->name())));
    }

    // COMM configs, not supported at this point
    QL_REQUIRE(commIndices_.empty(), "GaussianCam model does not support commodity underlyings currently");

    std::vector<Size> projectedStateProcessIndices;
    Handle<CrossAssetModel> projectedModel(
        getProjectedCrossAssetModel(amcCam_, selectedComponents, projectedStateProcessIndices));

    // effective time steps per year: zero for exact evolution, otherwise the pricing engine parameter
    if (useCg_) {
        modelCG_ = QuantLib::ext::make_shared<GaussianCamCG>(
            projectedModel, modelSize_, modelCcys_, modelCurves_, modelFxSpots_, modelIrIndices_, modelInfIndices_,
            modelIndices_, modelIndicesCurrencies_, simulationDates_,
            projectedModel->discretization() == CrossAssetModel::Discretization::Exact ? 0 : timeStepsPerYear_,
            iborFallbackConfig, projectedStateProcessIndices, conditionalExpectationModelStates);
    } else {
        model_ = QuantLib::ext::make_shared<GaussianCam>(
            projectedModel, modelSize_, modelCcys_, modelCurves_, modelFxSpots_, modelIrIndices_, modelInfIndices_,
            modelIndices_, modelIndicesCurrencies_, simulationDates_, mcParams_,
            projectedModel->discretization() == CrossAssetModel::Discretization::Exact ? 0 : timeStepsPerYear_,
            iborFallbackConfig, projectedStateProcessIndices, conditionalExpectationModelStates);
    }

    DLOG("built GuassianCam model as projection of xva evolution model");
    for (auto const& p : projectedStateProcessIndices)
        DLOG("  got projected state process index: " << p);
}

void ScriptedTradeEngineBuilder::addAmcGridToContext(QuantLib::ext::shared_ptr<Context>& context) const {
    // the amc grid might be empty, but we add the _AMC_SimDates variable to the context anyway, since
    // a script might rely on its existence
    DLOG("adding amc date grid (" << amcGrid_.size() << ") to context as _AMC_SimDates");
    std::vector<ValueType> tmp;
    for (auto const& d : amcGrid_)
        tmp.push_back(EventVec{modelSize_, d});
    context->arrays["_AMC_SimDates"] = tmp;
}

void ScriptedTradeEngineBuilder::setupCalibrationStrikes(const ScriptedTradeScriptData& script,
                                                         const QuantLib::ext::shared_ptr<Context>& context) {
    calibrationStrikes_ = getCalibrationStrikes(script.calibrationSpec(), context);
}

} // namespace data
} // namespace ore<|MERGE_RESOLUTION|>--- conflicted
+++ resolved
@@ -185,11 +185,7 @@
                 ? market_->discountCurve(c, configuration(MarketContext::pricing))
                 : indexOrYieldCurve(market_, externalDiscountCurve, configuration(MarketContext::pricing));
         if (!externalSecuritySpread.empty() && c == baseCcy_)
-<<<<<<< HEAD
-            yts = Handle<YieldTermStructure>(boost::make_shared<ZeroSpreadedTermStructure>(
-=======
             yts = Handle<YieldTermStructure>(QuantLib::ext::make_shared<ZeroSpreadedTermStructure>(
->>>>>>> 29782b33
                 yts, market_->securitySpread(externalSecuritySpread, configuration(MarketContext::pricing))));
         modelCurves_.push_back(yts);
         DLOG("curve for " << c << " added.");
@@ -332,12 +328,8 @@
         bool useExternalDev = useExternalComputeDevice_ && !generateAdditionalResults && !useCachedSensis;
         engine = QuantLib::ext::make_shared<ScriptedInstrumentPricingEngineCG>(
             script.npv(), script.results(), modelCG_, ast_, context, mcParams_, script.code(), interactive_,
-<<<<<<< HEAD
-            generateAdditionalResults, includePastCashflows_, useCachedSensis, useExternalDev);
-=======
             generateAdditionalResults, includePastCashflows_, useCachedSensis, useExternalDev,
             useDoublePrecisionForExternalCalculation_);
->>>>>>> 29782b33
         if (useExternalDev) {
             ComputeEnvironment::instance().selectContext(externalComputeDevice_);
         }
@@ -1354,11 +1346,7 @@
                                     false);
                                 !overwrite.empty()) {
                                 camCorrelations[std::make_pair(f_1, f_2)] =
-<<<<<<< HEAD
-                                    Handle<Quote>(boost::make_shared<SimpleQuote>(parseReal(overwrite)));
-=======
                                     Handle<Quote>(QuantLib::ext::make_shared<SimpleQuote>(parseReal(overwrite)));
->>>>>>> 29782b33
                             }
                         }
                     }
@@ -1461,19 +1449,6 @@
                 LgmReversionTransformation(), true);
         } else {
             // build calibration basket (CPI Floors at calibration strike or if that is not given, ATM strike)
-<<<<<<< HEAD
-            boost::shared_ptr<BaseStrike> calibrationStrike;
-            if (auto k = calibrationStrikes_.find(modelInfIndices_[i].first);
-                k != calibrationStrikes_.end() && !k->second.empty()) {
-                calibrationStrike = boost::make_shared<AbsoluteStrike>(k->second.front());
-            } else {
-                calibrationStrike = boost::make_shared<AtmStrike>(QuantLib::DeltaVolQuote::AtmType::AtmFwd);
-            }
-            std::vector<boost::shared_ptr<CalibrationInstrument>> calInstr;
-            for (auto const& d : calibrationDates)
-                calInstr.push_back(
-                    boost::make_shared<CpiCapFloor>(QuantLib::CapFloor::Type::Floor, d, calibrationStrike));
-=======
             QuantLib::ext::shared_ptr<BaseStrike> calibrationStrike;
             if (auto k = calibrationStrikes_.find(modelInfIndices_[i].first);
                 k != calibrationStrikes_.end() && !k->second.empty()) {
@@ -1485,7 +1460,6 @@
             for (auto const& d : calibrationDates)
                 calInstr.push_back(
                     QuantLib::ext::make_shared<CpiCapFloor>(QuantLib::CapFloor::Type::Floor, d, calibrationStrike));
->>>>>>> 29782b33
             std::vector<CalibrationBasket> calBaskets(1, CalibrationBasket(calInstr));
             if (infModelType_ == "DK") {
                 // build DK config
@@ -1506,13 +1480,8 @@
                 Size ccyIndex =
                     std::distance(modelCcys_.begin(), std::find(modelCcys_.begin(), modelCcys_.end(),
                                                                 modelInfIndices_[i].second->currency().code()));
-<<<<<<< HEAD
-                ReversionParameter realRateRev = boost::static_pointer_cast<LgmData>(irConfigs[ccyIndex])->reversionParameter();
-                VolatilityParameter realRateVol = boost::static_pointer_cast<LgmData>(irConfigs[ccyIndex])->volatilityParameter();
-=======
                 ReversionParameter realRateRev = QuantLib::ext::static_pointer_cast<LgmData>(irConfigs[ccyIndex])->reversionParameter();
                 VolatilityParameter realRateVol = QuantLib::ext::static_pointer_cast<LgmData>(irConfigs[ccyIndex])->volatilityParameter();
->>>>>>> 29782b33
                 realRateRev.setCalibrate(false);
                 realRateVol.setCalibrate(false);
                 Real realRateToNominalRateRatio = parseReal(
@@ -1522,11 +1491,7 @@
                            "ScriptedTrade::buildGaussianCam(): internal error, inflation index currency "
                                << modelInfIndices_[i].second->currency().code() << " not found in model ccy list.");
                 realRateVol.mult(realRateToNominalRateRatio);
-<<<<<<< HEAD
-                config = boost::make_shared<InfJyData>(
-=======
                 config = QuantLib::ext::make_shared<InfJyData>(
->>>>>>> 29782b33
                     CalibrationType::Bootstrap, calBaskets, modelInfIndices_[i].second->currency().code(), infName,
                     // real rate reversion and vol
                     realRateRev, realRateVol,
