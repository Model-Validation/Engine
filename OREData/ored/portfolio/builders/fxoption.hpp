/*
 Copyright (C) 2016 Quaternion Risk Management Ltd
 All rights reserved.

 This file is part of ORE, a free-software/open-source library
 for transparent pricing and risk analysis - http://opensourcerisk.org

 ORE is free software: you can redistribute it and/or modify it
 under the terms of the Modified BSD License.  You should have received a
 copy of the license along with this program.
 The license is also available online at <http://opensourcerisk.org>

 This program is distributed on the basis that it will form a useful
 contribution to risk analytics and model standardisation, but WITHOUT
 ANY WARRANTY; without even the implied warranty of MERCHANTABILITY or
 FITNESS FOR A PARTICULAR PURPOSE. See the license for more details.
*/

/*! \file portfolio/builders/fxoption.hpp
    \brief
    \ingroup builders
*/

#pragma once

#include <ored/portfolio/builders/vanillaoption.hpp>

namespace ore {
namespace data {

<<<<<<< HEAD
//! Engine Builder base class for European FX Options
=======
//! Engine Builder for European Fx Option Options
/*! Pricing engines are cached by currency pair/currency

    \ingroup builders
 */
class FxEuropeanOptionEngineBuilder : public EuropeanOptionEngineBuilder {
public:
    FxEuropeanOptionEngineBuilder()
        : EuropeanOptionEngineBuilder("GarmanKohlhagen", {"FxOption"}, AssetClass::FX) {}
};

//! Engine Builder for American Fx Options using Finite Difference Method
/*! Pricing engines are cached by currency pair

    \ingroup builders
 */
class FxAmericanOptionFDEngineBuilder : public AmericanOptionFDEngineBuilder {
public:
    FxAmericanOptionFDEngineBuilder()
        : AmericanOptionFDEngineBuilder("GarmanKohlhagen", {"FxOptionAmerican"},
                                        AssetClass::FX, expiryDate_) {}
};

//! Engine Builder for American Fx Options using Barone Adesi Whaley Approximation
>>>>>>> d77c2ee3
/*! Pricing engines are cached by currency pair

    \ingroup builders
 */
<<<<<<< HEAD
class FxOptionEngineBuilderBase : public CachingPricingEngineBuilder<string, const Currency&, const Currency&> {
public:
    FxOptionEngineBuilderBase(const std::string& model, const std::string& engine)
        : CachingEngineBuilder(model, engine, {"FxOption"}) {}

protected:
    virtual string keyImpl(const Currency& forCcy, const Currency& domCcy) override {
        return forCcy.code() + domCcy.code();
    }
};

//! Garman-Kohlhagen Engine Builder for European FX Options
class FxOptionEngineBuilder : public FxOptionEngineBuilderBase {
public:
    FxOptionEngineBuilder() : FxOptionEngineBuilderBase("GarmanKohlhagen", "AnalyticEuropeanEngine") {}

protected:
    virtual string keyImpl(const Currency& forCcy, const Currency& domCcy) override {
        return forCcy.code() + domCcy.code();
    }

    virtual boost::shared_ptr<PricingEngine> engineImpl(const Currency& forCcy, const Currency& domCcy) override {
        string pair = keyImpl(forCcy, domCcy);
        boost::shared_ptr<GeneralizedBlackScholesProcess> gbsp = boost::make_shared<GeneralizedBlackScholesProcess>(
            market_->fxSpot(pair, configuration(MarketContext::pricing)),
            market_->discountCurve(forCcy.code(),
                                   configuration(MarketContext::pricing)), // dividend yield ~ foreign yield
            market_->discountCurve(domCcy.code(), configuration(MarketContext::pricing)),
            market_->fxVol(pair, configuration(MarketContext::pricing)));
        return boost::make_shared<AnalyticEuropeanEngine>(gbsp);
    }
=======
class FxAmericanOptionBAWEngineBuilder : public AmericanOptionBAWEngineBuilder {
public:
    FxAmericanOptionBAWEngineBuilder()
        : AmericanOptionBAWEngineBuilder("GarmanKohlhagen", {"FxOptionAmerican"}, AssetClass::FX) {}
>>>>>>> d77c2ee3
};

} // namespace data
} // namespace ore<|MERGE_RESOLUTION|>--- conflicted
+++ resolved
@@ -28,9 +28,6 @@
 namespace ore {
 namespace data {
 
-<<<<<<< HEAD
-//! Engine Builder base class for European FX Options
-=======
 //! Engine Builder for European Fx Option Options
 /*! Pricing engines are cached by currency pair/currency
 
@@ -55,49 +52,14 @@
 };
 
 //! Engine Builder for American Fx Options using Barone Adesi Whaley Approximation
->>>>>>> d77c2ee3
 /*! Pricing engines are cached by currency pair
 
     \ingroup builders
  */
-<<<<<<< HEAD
-class FxOptionEngineBuilderBase : public CachingPricingEngineBuilder<string, const Currency&, const Currency&> {
-public:
-    FxOptionEngineBuilderBase(const std::string& model, const std::string& engine)
-        : CachingEngineBuilder(model, engine, {"FxOption"}) {}
-
-protected:
-    virtual string keyImpl(const Currency& forCcy, const Currency& domCcy) override {
-        return forCcy.code() + domCcy.code();
-    }
-};
-
-//! Garman-Kohlhagen Engine Builder for European FX Options
-class FxOptionEngineBuilder : public FxOptionEngineBuilderBase {
-public:
-    FxOptionEngineBuilder() : FxOptionEngineBuilderBase("GarmanKohlhagen", "AnalyticEuropeanEngine") {}
-
-protected:
-    virtual string keyImpl(const Currency& forCcy, const Currency& domCcy) override {
-        return forCcy.code() + domCcy.code();
-    }
-
-    virtual boost::shared_ptr<PricingEngine> engineImpl(const Currency& forCcy, const Currency& domCcy) override {
-        string pair = keyImpl(forCcy, domCcy);
-        boost::shared_ptr<GeneralizedBlackScholesProcess> gbsp = boost::make_shared<GeneralizedBlackScholesProcess>(
-            market_->fxSpot(pair, configuration(MarketContext::pricing)),
-            market_->discountCurve(forCcy.code(),
-                                   configuration(MarketContext::pricing)), // dividend yield ~ foreign yield
-            market_->discountCurve(domCcy.code(), configuration(MarketContext::pricing)),
-            market_->fxVol(pair, configuration(MarketContext::pricing)));
-        return boost::make_shared<AnalyticEuropeanEngine>(gbsp);
-    }
-=======
 class FxAmericanOptionBAWEngineBuilder : public AmericanOptionBAWEngineBuilder {
 public:
     FxAmericanOptionBAWEngineBuilder()
         : AmericanOptionBAWEngineBuilder("GarmanKohlhagen", {"FxOptionAmerican"}, AssetClass::FX) {}
->>>>>>> d77c2ee3
 };
 
 } // namespace data
