--- conflicted
+++ resolved
@@ -16,22 +16,10 @@
  FITNESS FOR A PARTICULAR PURPOSE. See the license for more details.
 */
 
-<<<<<<< HEAD
-#include <ored/portfolio/builders/all.hpp>
-#include <ored/portfolio/enginefactory.hpp>
-#include <ored/utilities/log.hpp>
-
-#include <boost/make_shared.hpp>
-=======
 #include <boost/make_shared.hpp>
 #include <ored/portfolio/builders/all.hpp>
 #include <ored/portfolio/enginefactory.hpp>
 #include <ored/utilities/log.hpp>
->>>>>>> 2d503c0c
-
-#include <tuple>
-
-using std::get;
 
 namespace ore {
 namespace data {
@@ -47,29 +35,20 @@
 void EngineFactory::registerBuilder(const boost::shared_ptr<EngineBuilder>& builder) {
     const string& modelName = builder->model();
     const string& engineName = builder->engine();
-    const set<string>& tradeTypes = builder->tradeTypes();
-    LOG("EngineFactory registering builder for model:" << modelName << " and engine:" << engineName);
-    for (auto const& t : tradeTypes) {
-        LOG("Possible Trade Type: " << t);
-    }
-    builders_[make_tuple(modelName, engineName, tradeTypes)] = builder;
+    LOG("EngineFactory regisering builder for model:" << modelName << " and engine:" << engineName);
+    builders_[make_pair(modelName, engineName)] = builder;
 }
 
 boost::shared_ptr<EngineBuilder> EngineFactory::builder(const string& tradeType) {
     // Check that we have a model/engine for tradetype
-    QL_REQUIRE(engineData_->hasProduct(tradeType),
-               "EngineFactory does not have a model/engine for trade type " << tradeType);
+    QL_REQUIRE(engineData_->hasProduct(tradeType), "EngineFactory does not have a "
+                                                   "model/engine for trade type "
+                                                       << tradeType);
 
-    // Find a builder for the model/engine/tradetype tuple (if there are several, the first is taken)
-    auto key = make_tuple(engineData_->model(tradeType), engineData_->engine(tradeType), tradeType);
-    auto it = std::find_if(builders_.begin(), builders_.end(),
-                           [&key](const pair<tuple<string, string, set<string>>, boost::shared_ptr<EngineBuilder>>& k) {
-                               return get<0>(k.first) == get<0>(key) && get<1>(k.first) == get<1>(key) &&
-                                      (std::find(get<2>(k.first).begin(), get<2>(k.first).end(), get<2>(key)) !=
-                                       get<2>(k.first).end());
-                           });
-    QL_REQUIRE(it != builders_.end(),
-               "No EngineBuilder for " << get<0>(key) << "/" << get<1>(key) << "/" << get<2>(key));
+    // Find a builder for the model/engine pair
+    auto key = make_pair(engineData_->model(tradeType), engineData_->engine(tradeType));
+    auto it = builders_.find(key);
+    QL_REQUIRE(it != builders_.end(), "No EngineBuilder for " << key.first << "/" << key.second);
 
     boost::shared_ptr<EngineBuilder> builder = it->second;
 
