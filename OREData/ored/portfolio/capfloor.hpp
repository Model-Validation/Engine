--- conflicted
+++ resolved
@@ -39,11 +39,7 @@
              const vector<double>& floors)
         : Trade("CapFloor", env), longShort_(longShort), legData_(leg), caps_(caps), floors_(floors) {}
 
-<<<<<<< HEAD
-    virtual void build(const boost::shared_ptr<EngineFactory>&);
-=======
     virtual void build(const boost::shared_ptr<EngineFactory>&) override;
->>>>>>> f081b4ab
     
     //! Return the fixings that will be requested to price the CapFloor given the \p settlementDate.
     std::map<std::string, std::set<QuantLib::Date>> fixings(
