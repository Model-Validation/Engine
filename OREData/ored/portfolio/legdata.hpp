--- conflicted
+++ resolved
@@ -579,15 +579,12 @@
     bool notionalReset_ = false;
     Natural fixingDays_ = 0;
     ScheduleData valuationSchedule_;
-<<<<<<< HEAD
-
-    static LegDataRegister<EquityLegData> reg_;
-=======
     string eqCurrency_ = "";
     string fxIndex_ = "";
     Natural fxIndexFixingDays_ = 2;
     string fxIndexCalendar_ = "";
->>>>>>> 101eaf69
+
+    static LegDataRegister<EquityLegData> reg_;
 };
 
 //! Serializable object holding amortization rules
