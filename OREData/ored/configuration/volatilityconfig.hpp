--- conflicted
+++ resolved
@@ -438,7 +438,6 @@
     std::string maxTenor_;
 };
 
-<<<<<<< HEAD
 class VolatilityConfigBuilder : public XMLSerializable {
 public:
     explicit VolatilityConfigBuilder() {}
@@ -454,8 +453,6 @@
 };
 
 
-=======
-
 /*! Volatility configuration for a 2-D SVI volatility surface
     \ingroup configuration
  */
@@ -491,6 +488,5 @@
     std::vector<std::vector<double>> sviParameters_;
 };
 
->>>>>>> e855e9f1
 } // namespace data
 } // namespace ore