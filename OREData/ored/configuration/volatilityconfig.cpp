--- conflicted
+++ resolved
@@ -496,7 +496,6 @@
     return node;
 }
 
-<<<<<<< HEAD
 void VolatilityConfigBuilder::loadVolatiltyConfigs(XMLNode* node) {
     for (XMLNode* n = XMLUtils::getChildNode(node, "Constant"); n; n = XMLUtils::getNextSibling(n, "Constant")) {
         auto vc = boost::make_shared<ConstantVolatilityConfig>();
@@ -541,6 +540,12 @@
     for (XMLNode* n = XMLUtils::getChildNode(node, "ProxySurface"); n;
          n = XMLUtils::getNextSibling(n, "ProxySurface")) {
         auto vc = boost::make_shared<ProxyVolatilityConfig>();
+        vc->fromXML(n);
+        volatilityConfig_.push_back(vc);
+
+    for (XMLNode* n = XMLUtils::getChildNode(node, "SviSurface"); n;
+         n = XMLUtils::getNextSibling(n, "SviSurface")) {
+        auto vc = boost::make_shared<VolatilitySviSurfaceConfig>();
         vc->fromXML(n);
         volatilityConfig_.push_back(vc);
     }
@@ -567,7 +572,7 @@
 }
 
 XMLNode* VolatilityConfigBuilder::toXML(XMLDocument& doc) { return NULL; }
-=======
+
 VolatilitySviSurfaceConfig::VolatilitySviSurfaceConfig(MarketDatum::QuoteType quoteType,
                                                        QuantLib::Exercise::Type exerciseType)
     : VolatilitySurfaceConfig(quoteType, exerciseType) {}
@@ -603,7 +608,6 @@
 }
 
 vector<pair<string, string>> VolatilitySviSurfaceConfig::quotes() const { return vector<pair<string, string>>(); }
->>>>>>> e855e9f1
 
 } // namespace data
 } // namespace ore