/*
 Copyright (C) 2016 Quaternion Risk Management Ltd
 All rights reserved.

 This file is part of ORE, a free-software/open-source library
 for transparent pricing and risk analysis - http://opensourcerisk.org

 ORE is free software: you can redistribute it and/or modify it
 under the terms of the Modified BSD License.  You should have received a
 copy of the license along with this program.
 The license is also available online at <http://opensourcerisk.org>

 This program is distributed on the basis that it will form a useful
 contribution to risk analytics and model standardisation, but WITHOUT
 ANY WARRANTY; without even the implied warranty of MERCHANTABILITY or
 FITNESS FOR A PARTICULAR PURPOSE. See the license for more details.
*/

#include <boost/algorithm/string.hpp>
#include <ored/configuration/correlationcurveconfig.hpp>
#include <ored/utilities/indexparser.hpp>
#include <ored/utilities/parsers.hpp>
#include <ored/utilities/to_string.hpp>
#include <ql/errors.hpp>
#include <ql/time/calendars/nullcalendar.hpp>
#include <ql/time/daycounters/actualactual.hpp>
namespace ore {
namespace data {

std::ostream& operator<<(std::ostream& out, CorrelationCurveConfig::CorrelationType t) {
    switch (t) {
    case CorrelationCurveConfig::CorrelationType::CMSSpread:
        return out << "CMSSpread";
    case CorrelationCurveConfig::CorrelationType::Generic:
        return out << "Generic";
    default:
        QL_FAIL("unknown QuoteType(" << Integer(t) << ")");
    }
}

std::ostream& operator<<(std::ostream& out, CorrelationCurveConfig::QuoteType t) {
    switch (t) {
    case CorrelationCurveConfig::QuoteType::Rate:
        return out << "RATE";
    case CorrelationCurveConfig::QuoteType::Price:
        return out << "PRICE";
    case CorrelationCurveConfig::QuoteType::Null:
        return out << "NULL";
    default:
        QL_FAIL("unknown QuoteType(" << Integer(t) << ")");
    }
}

CorrelationCurveConfig::CorrelationCurveConfig(const string& curveID, const string& curveDescription,
                                               const Dimension& dimension, const CorrelationType& corrType,
                                               const string& convention, const QuoteType& quoteType,
                                               const bool extrapolate, const vector<Period>& optionTenors,
                                               const DayCounter& dayCounter, const Calendar& calendar,
                                               const BusinessDayConvention& businessDayConvention, const string& index1,
                                               const string& index2, const string& currency, const string& swaptionVol,
                                               const string& discountCurve)
    : CurveConfig(curveID, curveDescription), dimension_(dimension), correlationType_(corrType),
      conventions_(convention), quoteType_(quoteType), extrapolate_(extrapolate), optionTenors_(optionTenors),
      dayCounter_(dayCounter), calendar_(calendar), businessDayConvention_(businessDayConvention), index1_(index1),
      index2_(index2), currency_(currency), swaptionVol_(swaptionVol), discountCurve_(discountCurve) {

    QL_REQUIRE(dimension == Dimension::ATM || dimension == Dimension::Constant, "Invalid dimension");

    if (dimension == Dimension::Constant) {
        QL_REQUIRE(optionTenors.size() == 1,
                   "Only one tenor should be supplied for a constant correlation termstructure");
    }
}

const vector<string>& CorrelationCurveConfig::quotes() {

    if (quotes_.size() == 0) {

        std::stringstream ssBase;
        ssBase << "CORRELATION/" << quoteType_ << "/" << index1_ << "/" << index2_;
        string base = ssBase.str();

        for (auto o : optionTenors_) {
            std::stringstream ss;
            ss << base << "/" << to_string(o) << "/ATM";
            quotes_.push_back(ss.str());
        }
    }
    return quotes_;
}

void CorrelationCurveConfig::fromXML(XMLNode* node) {
    XMLUtils::checkNode(node, "Correlation");

    curveID_ = XMLUtils::getChildValue(node, "CurveId", true);
    curveDescription_ = XMLUtils::getChildValue(node, "CurveDescription", true);

    string corrType = XMLUtils::getChildValue(node, "CorrelationType", true);
    if (corrType == "CMSSpread") {
        correlationType_ = CorrelationType::CMSSpread;
    } else if (corrType == "Generic") {
        correlationType_ = CorrelationType::Generic;
    } else {
        QL_FAIL("Correlation type " << corrType << " not recognized");
    }

    string quoteType = XMLUtils::getChildValue(node, "QuoteType", true);
    if (quoteType == "Rate") {
        quoteType_ = QuoteType::Rate;
    } else if (quoteType == "Price") {
        quoteType_ = QuoteType::Price;
    } else if (quoteType == "Null") {
        quoteType_ = QuoteType::Null;
    } else {
        QL_FAIL("Quote type " << quoteType << " not recognized");
    }

    string cal, dc;
    if (quoteType_ == QuoteType::Null) {

        cal = XMLUtils::getChildValue(node, "Calendar", false);
        cal == "" ? calendar_ = QuantLib::NullCalendar() : calendar_ = parseCalendar(cal);

        dc = XMLUtils::getChildValue(node, "DayCounter", false);
        dc == "" ? dayCounter_ = QuantLib::ActualActual() : dayCounter_ = parseDayCounter(dc);
    } else // Compulsory information for Rate and Price QuoteTypes
    {
        cal = XMLUtils::getChildValue(node, "Calendar", true);
        calendar_ = parseCalendar(cal);

        dc = XMLUtils::getChildValue(node, "DayCounter", true);
        dayCounter_ = parseDayCounter(dc);

        optionTenors_ = XMLUtils::getChildrenValuesAsPeriods(node, "OptionTenors", true);
        QL_REQUIRE(optionTenors_.size() > 0, "no option tenors supplied");

        string dim = XMLUtils::getChildValue(node, "Dimension", true);
        QL_REQUIRE(dim == "ATM" || dim == "Constant", "Dimension " << dim << " not recognised");

        if (optionTenors_.size() == 1) {
            dimension_ = Dimension::Constant;
        } else {
            QL_REQUIRE(dim != "Constant", "Only one tenor should be supplied for a constant correlation termstructure");
            dimension_ = Dimension::ATM;
        }

        if (dimension_ == Dimension::ATM) {
            string bdc = XMLUtils::getChildValue(node, "BusinessDayConvention", true);
            businessDayConvention_ = parseBusinessDayConvention(bdc);
        }

        string extr = XMLUtils::getChildValue(node, "Extrapolation", true);
        extrapolate_ = parseBool(extr);

        if (correlationType_ == CorrelationType::Generic) {
            QL_REQUIRE(quoteType_ == QuoteType::Rate, "For CorrelationType::Generic calibration is not supported!");
        }
        // needed for Rate and Price QuoteTyope to build the quote string
        index1_ = XMLUtils::getChildValue(node, "Index1", true);
        index2_ = XMLUtils::getChildValue(node, "Index2", true);

        swaptionVol_ = "";

        // Index1, Index2, Currency, Conventions, SwaptionVolatility, DiscountCurve are relevant for calibration which
        // is only supported for
        // CMSSpread type corrrelation
        if (correlationType_ == CorrelationType::CMSSpread && quoteType_ == QuoteType::Price) {
            currency_ = XMLUtils::getChildValue(node, "Currency", true);
            conventions_ = XMLUtils::getChildValue(node, "Conventions");
            swaptionVol_ = XMLUtils::getChildValue(node, "SwaptionVolatility", true);
            discountCurve_ = XMLUtils::getChildValue(node, "DiscountCurve", true);
        }
    }
}

XMLNode* CorrelationCurveConfig::toXML(XMLDocument& doc) {
    XMLNode* node = doc.allocNode("Correlation");

    XMLUtils::addChild(doc, node, "CurveId", curveID_);
    XMLUtils::addChild(doc, node, "CurveDescription", curveDescription_);

    if (correlationType_ == CorrelationType::CMSSpread) {
        XMLUtils::addChild(doc, node, "CorrelationType", "CMSSpread");
<<<<<<< HEAD
=======
    } else if (correlationType_ == CorrelationType::Generic) {
        XMLUtils::addChild(doc, node, "CorrelationType", "Generic");
>>>>>>> 0024fc99
    } else {
        QL_FAIL("Unknown CorrelationType in CorrelationCurveConfig::toXML()");
    }

<<<<<<< HEAD
    XMLUtils::addChild(doc, node, "Index1", index1_);
    XMLUtils::addChild(doc, node, "Index2", index2_);
    XMLUtils::addChild(doc, node, "Conventions", conventions_);

    if (quoteType_ == QuoteType::Price) {
        XMLUtils::addChild(doc, node, "SwaptionVolatility", swaptionVol_);
        XMLUtils::addChild(doc, node, "DiscountCurve", discountCurve_);
    }

    XMLUtils::addChild(doc, node, "Currency", currency_);

    if (dimension_ == Dimension::ATM) {
        XMLUtils::addChild(doc, node, "Dimension", "ATM");
    } else if (dimension_ == Dimension::Constant) {
        XMLUtils::addChild(doc, node, "Dimension", "Constant");
    } else {
        QL_FAIL("Unknown Dimension in CorrelationCurveConfig::toXML()");
    }

=======
>>>>>>> 0024fc99
    if (quoteType_ == QuoteType::Rate) {
        XMLUtils::addChild(doc, node, "QuoteType", "Rate");
    } else if (quoteType_ == QuoteType::Price) {
        XMLUtils::addChild(doc, node, "QuoteType", "Price");
    } else if (quoteType_ == QuoteType::Null) {
        XMLUtils::addChild(doc, node, "QuoteType", "Null");
    } else {
        QL_FAIL("Unknown QuoteType in CorrelationCurveConfig::toXML()");
    }
<<<<<<< HEAD
    XMLUtils::addChild(doc, node, "Extrapolation", extrapolate_);
    XMLUtils::addChild(doc, node, "DayCounter", to_string(dayCounter_));
    XMLUtils::addChild(doc, node, "Calendar", to_string(calendar_));
    XMLUtils::addChild(doc, node, "BusinessDayConvention", to_string(businessDayConvention_));
    XMLUtils::addGenericChildAsList(doc, node, "OptionTenors", optionTenors_);

=======

    XMLUtils::addChild(doc, node, "Calendar", to_string(calendar_));
    XMLUtils::addChild(doc, node, "DayCounter", to_string(dayCounter_));

    if (quoteType_ != QuoteType::Null) {

        if (dimension_ == Dimension::ATM) {
            XMLUtils::addChild(doc, node, "Dimension", "ATM");
        } else if (dimension_ == Dimension::Constant) {
            XMLUtils::addChild(doc, node, "Dimension", "Constant");
        } else {
            QL_FAIL("Unknown Dimension in CorrelationCurveConfig::toXML()");
        }

        XMLUtils::addChild(doc, node, "Extrapolation", extrapolate_);

        if (dimension_ == Dimension::ATM)
            XMLUtils::addChild(doc, node, "BusinessDayConvention", to_string(businessDayConvention_));

        XMLUtils::addChild(doc, node, "Index1", index1_);
        XMLUtils::addChild(doc, node, "Index2", index2_);

        XMLUtils::addGenericChildAsList(doc, node, "OptionTenors", optionTenors_);

        if (quoteType_ == QuoteType::Price) {
            XMLUtils::addChild(doc, node, "Currency", currency_);
            XMLUtils::addChild(doc, node, "SwaptionVolatility", swaptionVol_);
            XMLUtils::addChild(doc, node, "DiscountCurve", discountCurve_);
        }
    }
>>>>>>> 0024fc99
    return node;
}
} // namespace data
} // namespace ore<|MERGE_RESOLUTION|>--- conflicted
+++ resolved
@@ -181,16 +181,12 @@
 
     if (correlationType_ == CorrelationType::CMSSpread) {
         XMLUtils::addChild(doc, node, "CorrelationType", "CMSSpread");
-<<<<<<< HEAD
-=======
     } else if (correlationType_ == CorrelationType::Generic) {
         XMLUtils::addChild(doc, node, "CorrelationType", "Generic");
->>>>>>> 0024fc99
     } else {
         QL_FAIL("Unknown CorrelationType in CorrelationCurveConfig::toXML()");
     }
 
-<<<<<<< HEAD
     XMLUtils::addChild(doc, node, "Index1", index1_);
     XMLUtils::addChild(doc, node, "Index2", index2_);
     XMLUtils::addChild(doc, node, "Conventions", conventions_);
@@ -210,8 +206,6 @@
         QL_FAIL("Unknown Dimension in CorrelationCurveConfig::toXML()");
     }
 
-=======
->>>>>>> 0024fc99
     if (quoteType_ == QuoteType::Rate) {
         XMLUtils::addChild(doc, node, "QuoteType", "Rate");
     } else if (quoteType_ == QuoteType::Price) {
@@ -221,45 +215,12 @@
     } else {
         QL_FAIL("Unknown QuoteType in CorrelationCurveConfig::toXML()");
     }
-<<<<<<< HEAD
     XMLUtils::addChild(doc, node, "Extrapolation", extrapolate_);
     XMLUtils::addChild(doc, node, "DayCounter", to_string(dayCounter_));
     XMLUtils::addChild(doc, node, "Calendar", to_string(calendar_));
     XMLUtils::addChild(doc, node, "BusinessDayConvention", to_string(businessDayConvention_));
     XMLUtils::addGenericChildAsList(doc, node, "OptionTenors", optionTenors_);
 
-=======
-
-    XMLUtils::addChild(doc, node, "Calendar", to_string(calendar_));
-    XMLUtils::addChild(doc, node, "DayCounter", to_string(dayCounter_));
-
-    if (quoteType_ != QuoteType::Null) {
-
-        if (dimension_ == Dimension::ATM) {
-            XMLUtils::addChild(doc, node, "Dimension", "ATM");
-        } else if (dimension_ == Dimension::Constant) {
-            XMLUtils::addChild(doc, node, "Dimension", "Constant");
-        } else {
-            QL_FAIL("Unknown Dimension in CorrelationCurveConfig::toXML()");
-        }
-
-        XMLUtils::addChild(doc, node, "Extrapolation", extrapolate_);
-
-        if (dimension_ == Dimension::ATM)
-            XMLUtils::addChild(doc, node, "BusinessDayConvention", to_string(businessDayConvention_));
-
-        XMLUtils::addChild(doc, node, "Index1", index1_);
-        XMLUtils::addChild(doc, node, "Index2", index2_);
-
-        XMLUtils::addGenericChildAsList(doc, node, "OptionTenors", optionTenors_);
-
-        if (quoteType_ == QuoteType::Price) {
-            XMLUtils::addChild(doc, node, "Currency", currency_);
-            XMLUtils::addChild(doc, node, "SwaptionVolatility", swaptionVol_);
-            XMLUtils::addChild(doc, node, "DiscountCurve", discountCurve_);
-        }
-    }
->>>>>>> 0024fc99
     return node;
 }
 } // namespace data
