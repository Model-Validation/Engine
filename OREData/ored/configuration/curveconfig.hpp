/*
 Copyright (C) 2017 Quaternion Risk Management Ltd
 All rights reserved.

 This file is part of ORE, a free-software/open-source library
 for transparent pricing and risk analysis - http://opensourcerisk.org

 ORE is free software: you can redistribute it and/or modify it
 under the terms of the Modified BSD License.  You should have received a
 copy of the license along with this program.
 The license is also available online at <http://opensourcerisk.org>

 This program is distributed on the basis that it will form a useful
 contribution to risk analytics and model standardisation, but WITHOUT
 ANY WARRANTY; without even the implied warranty of MERCHANTABILITY or
 FITNESS FOR A PARTICULAR PURPOSE. See the license for more details.
*/

/*! \file ored/configuration/curveconfig.hpp
    \brief Base curve configuration classes
    \ingroup configuration
*/

#pragma once

#include <ored/utilities/xmlutils.hpp>
using std::string;
using ore::data::XMLSerializable;

namespace ore {
namespace data {

//! Base curve configuration
/*!
  \ingroup configuration
*/
class CurveConfig : public XMLSerializable {
public:
    //! Supported equity curve types
    //! \name Constructors/Destructors
    //@{
    //! Detailed constructor
    CurveConfig(const string& curveID, const string& curveDescription, const vector<string>& quotes = vector<string>())
    : curveID_(curveID), curveDescription_(curveDescription), quotes_(quotes) {}
    //! Default constructor
    CurveConfig() {}
    //! Default destructor
    virtual ~CurveConfig() {}
    //@}

    //! \name Inspectors
    //@{
    const string& curveID() const { return curveID_; }
    const string& curveDescription() const { return curveDescription_; }

    //@}

    //! \name Setters
    //@{
    string& curveID() { return curveID_; }
    string& curveDescription() { return curveDescription_; }
    //@}

    //! Return all the market quotes required for this config
<<<<<<< HEAD
    virtual const vector<string>& quotes() { 
      //  for(Size i=0; i< quotes_.size(); i++)
        //    std::cout<<quotes_[i]<<std::endl;
        return quotes_; 
    }
=======
    // TODO: const vector<string>& quotes() = 0;
>>>>>>> 1d618b84

protected:
    string curveID_;
    string curveDescription_;
    vector<string> quotes_;
};

} // namespace data
} // namespace ore<|MERGE_RESOLUTION|>--- conflicted
+++ resolved
@@ -62,15 +62,7 @@
     //@}
 
     //! Return all the market quotes required for this config
-<<<<<<< HEAD
-    virtual const vector<string>& quotes() { 
-      //  for(Size i=0; i< quotes_.size(); i++)
-        //    std::cout<<quotes_[i]<<std::endl;
-        return quotes_; 
-    }
-=======
-    // TODO: const vector<string>& quotes() = 0;
->>>>>>> 1d618b84
+    virtual const vector<string>& quotes() { return quotes_; }
 
 protected:
     string curveID_;
