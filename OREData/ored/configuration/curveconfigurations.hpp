--- conflicted
+++ resolved
@@ -64,13 +64,7 @@
     boost::shared_ptr<YieldCurveConfig>& yieldCurveConfig(const string& curveID) { return yieldCurveConfigs_[curveID]; }
     const boost::shared_ptr<YieldCurveConfig>& yieldCurveConfig(const string& curveID) const;
 
-<<<<<<< HEAD
-    bool hasFxVolCurveConfig(const std::string& curveID) const {
-        return fxVolCurveConfigs_.find(curveID) != fxVolCurveConfigs_.end();
-    }
-=======
     bool hasFxVolCurveConfig(const std::string& curveID) const;
->>>>>>> e6e65ccf
     boost::shared_ptr<FXVolatilityCurveConfig>& fxVolCurveConfig(const string& curveID) {
         return fxVolCurveConfigs_[curveID];
     }
@@ -106,13 +100,7 @@
     }
     const boost::shared_ptr<BaseCorrelationCurveConfig>& baseCorrelationCurveConfig(const string& curveID) const;
 
-<<<<<<< HEAD
-    bool hasInflationCurveConfig(const std::string& curveID) const {
-        return inflationCurveConfigs_.find(curveID) != inflationCurveConfigs_.end();
-    }
-=======
     bool hasInflationCurveConfig(const std::string& curveID) const;
->>>>>>> e6e65ccf
     boost::shared_ptr<InflationCurveConfig>& inflationCurveConfig(const string& curveID) {
         return inflationCurveConfigs_[curveID];
     };
