--- conflicted
+++ resolved
@@ -38,11 +38,7 @@
     ScriptEngine(const ASTNodePtr root, const QuantLib::ext::shared_ptr<Context> context,
                  const QuantLib::ext::shared_ptr<Model> model = nullptr)
         : root_(root), context_(context), model_(model) {}
-<<<<<<< HEAD
-    void run(const std::string& script = "", bool interactive = false, boost::shared_ptr<PayLog> paylog = nullptr,
-=======
     void run(const std::string& script = "", bool interactive = false, QuantLib::ext::shared_ptr<PayLog> paylog = nullptr,
->>>>>>> 29782b33
              bool includePastCashflows = false);
 
 private:
