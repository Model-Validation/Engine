/*
 Copyright (C) 2021 Quaternion Risk Management Ltd
 All rights reserved.

 This file is part of ORE, a free-software/open-source library
 for transparent pricing and risk analysis - http://opensourcerisk.org

 ORE is free software: you can redistribute it and/or modify it
 under the terms of the Modified BSD License.  You should have received a
 copy of the license along with this program.
 The license is also available online at <http://opensourcerisk.org>

 This program is distributed on the basis that it will form a useful
 contribution to risk analytics and model standardisation, but WITHOUT
 ANY WARRANTY; without even the implied warranty of MERCHANTABILITY or
 FITNESS FOR A PARTICULAR PURPOSE. See the license for more details.
*/

#include <ored/scripting/engines/scriptedinstrumentamccalculator.hpp>
#include <ored/scripting/engines/scriptedinstrumentpricingenginecg.hpp>
#include <ored/scripting/utilities.hpp>

#include <qle/ad/backwardderivatives.hpp>
#include <qle/ad/forwardevaluation.hpp>
#include <qle/ad/ssaform.hpp>
#include <qle/methods/multipathvariategenerator.hpp>

#include <ored/utilities/log.hpp>

#include <qle/instruments/cashflowresults.hpp>
#include <qle/math/computeenvironment.hpp>
#include <qle/math/randomvariable.hpp>

#include <boost/accumulators/accumulators.hpp>
#include <boost/accumulators/statistics/mean.hpp>
#include <boost/accumulators/statistics/stats.hpp>
#include <boost/accumulators/statistics/variance.hpp>

namespace ore {
namespace data {

namespace {

// helper that converts a context value to a ql additional result (i.e. boost::any)

struct anyGetterCg : public boost::static_visitor<boost::any> {
    boost::any operator()(const RandomVariable& x) const { QL_FAIL("unexpected call to anyGetter (RandomVariable)"); }
    boost::any operator()(const EventVec& x) const { return x.value; }
    boost::any operator()(const IndexVec& x) const { return x.value; }
    boost::any operator()(const CurrencyVec& x) const { return x.value; }
    boost::any operator()(const DaycounterVec& x) const { return x.value; }
    boost::any operator()(const Filter& x) const { QL_FAIL("unexpected call to anyGetter (Filter)"); }
};

boost::any valueToAnyCg(const ValueType& v) { return boost::apply_visitor(anyGetterCg(), v); }

double externalAverage(const std::vector<double>& v) {
    boost::accumulators::accumulator_set<double, boost::accumulators::stats<boost::accumulators::tag::mean>> acc;
    for (auto const& x : v) {
        acc(x);
    }
    return boost::accumulators::mean(acc);
}

} // namespace

ScriptedInstrumentPricingEngineCG::ScriptedInstrumentPricingEngineCG(
    const std::string& npv, const std::vector<std::pair<std::string, std::string>>& additionalResults,
<<<<<<< HEAD
    const boost::shared_ptr<ModelCG>& model, const ASTNodePtr ast, const boost::shared_ptr<Context>& context,
    const Model::McParams& mcParams, const std::string& script, const bool interactive,
    const bool generateAdditionalResults, const bool includePastCashflows, const bool useCachedSensis,
    const bool useExternalComputeFramework)
    : npv_(npv), additionalResults_(additionalResults), model_(model), ast_(ast), context_(context),
      mcParams_(mcParams), script_(script), interactive_(interactive),
      generateAdditionalResults_(generateAdditionalResults), includePastCashflows_(includePastCashflows),
      useCachedSensis_(useCachedSensis), useExternalComputeFramework_(useExternalComputeFramework) {
=======
    const QuantLib::ext::shared_ptr<ModelCG>& model, const ASTNodePtr ast,
    const QuantLib::ext::shared_ptr<Context>& context, const Model::McParams& mcParams, const std::string& script,
    const bool interactive, const bool generateAdditionalResults, const bool includePastCashflows,
    const bool useCachedSensis, const bool useExternalComputeFramework,
    const bool useDoublePrecisionForExternalCalculation)
    : npv_(npv), additionalResults_(additionalResults), model_(model), ast_(ast), context_(context),
      mcParams_(mcParams), script_(script), interactive_(interactive),
      generateAdditionalResults_(generateAdditionalResults), includePastCashflows_(includePastCashflows),
      useCachedSensis_(useCachedSensis), useExternalComputeFramework_(useExternalComputeFramework),
      useDoublePrecisionForExternalCalculation_(useDoublePrecisionForExternalCalculation) {
>>>>>>> 29782b33

    // register with model

    registerWith(model_);

    // get ops + labels, grads and op node requirements

    opNodeRequirements_ = getRandomVariableOpNodeRequirements();
    if (useExternalComputeFramework_) {
        opsExternal_ = getExternalRandomVariableOps();
        gradsExternal_ = getExternalRandomVariableGradients();
    } else {
        ops_ = getRandomVariableOps(model_->size(), mcParams_.regressionOrder, mcParams_.polynomType, 0.0,
                                    mcParams_.regressionVarianceCutoff);
        grads_ = getRandomVariableGradients(model_->size(), mcParams_.regressionOrder, mcParams_.polynomType, 0.2,
                                            mcParams_.regressionVarianceCutoff);
    }
}

void ScriptedInstrumentPricingEngineCG::buildComputationGraph() const {

    if (cgVersion_ != model_->cgVersion()) {

        auto g = model_->computationGraph();

        // clear NPVMem() regression coefficients

        model_->resetNPVMem();

        // set up copy of initial context to run the cg builder against

        workingContext_ = QuantLib::ext::make_shared<Context>(*context_);

        // set TODAY in the context

        checkDuplicateName(workingContext_, "TODAY");
        Date referenceDate = model_->referenceDate();
        workingContext_->scalars["TODAY"] = EventVec{model_->size(), referenceDate};
        workingContext_->constants.insert("TODAY");

        // set variables from initial context

        for (auto const& v : workingContext_->scalars) {
            if (v.second.which() == ValueTypeWhich::Number) {
                auto r = QuantLib::ext::get<RandomVariable>(v.second);
                QL_REQUIRE(r.deterministic(), "ScriptedInstrumentPricingEngineCG::calculate(): expected variable '"
                                                  << v.first << "' from initial context to be deterministic, got "
                                                  << r);
                g->setVariable(v.first + "_0", cg_const(*g, r.at(0)));
            }
        }

        for (auto const& a : workingContext_->arrays) {
            for (Size i = 0; i < a.second.size(); ++i) {
                if (a.second[i].which() == ValueTypeWhich::Number) {
                    auto r = QuantLib::ext::get<RandomVariable>(a.second[i]);
                    QL_REQUIRE(r.deterministic(), "ScriptedInstrumentPricingEngineCG::calculate(): expected variable '"
                                                      << a.first << "[" << i
                                                      << "]' from initial context to be deterministic, got " << r);
                    g->setVariable(a.first + "_" + std::to_string(i), cg_const(*g, r.at(0)));
                }
            }
        }

        // build graph

        ComputationGraphBuilder cgBuilder(*g, getRandomVariableOpLabels(), ast_, workingContext_, model_);
        cgBuilder.run(generateAdditionalResults_, includePastCashflows_, script_, interactive_);
        cgVersion_ = model_->cgVersion();
        DLOG("Built computation graph version " << cgVersion_ << " size is " << g->size());
        TLOGGERSTREAM(ssaForm(*g, getRandomVariableOpLabels()));
        keepNodes_ = cgBuilder.keepNodes();
        payLogEntries_ = cgBuilder.payLogEntries();

        // clear stored base model params

        haveBaseValues_ = false;
    }
}

void ScriptedInstrumentPricingEngineCG::calculate() const {

    // TODOs
    QL_REQUIRE(!useExternalComputeFramework_ || !generateAdditionalResults_,
               "ScriptedInstrumentPricingEngineCG: when using external compute framework, generation of additional "
               "results is not supported yet.");
    QL_REQUIRE(!useExternalComputeFramework_ || !useCachedSensis_,
               "ScriptedInstrumentPricingEngineCG: when using external compute framework, usage of cached sensis is "
               "not supported yet");
    QL_REQUIRE(model_->trainingSamples() == Null<Size>(), "ScriptedInstrumentPricingEngineCG: separate training phase "
                                                          "not supported, trainingSamples can not be specified.");

    lastCalculationWasValid_ = false;

    buildComputationGraph();

    if (!haveBaseValues_ || !useCachedSensis_) {

        // calculate NPV and Sensis ("base scenario"), store base npv + sensis + base model params

        auto g = model_->computationGraph();

        bool newExternalCalc = false;
        if (useExternalComputeFramework_) {
            QL_REQUIRE(ComputeEnvironment::instance().hasContext(),
                       "ScriptedInstrumentPricingEngineCG::calculate(): no compute enviroment context selected.");
            ComputeContext::Settings settings;
            settings.debug = false;
            settings.useDoublePrecision = useDoublePrecisionForExternalCalculation_;
            settings.rngSequenceType = mcParams_.sequenceType;
            settings.rngSeed = mcParams_.seed;
            settings.regressionOrder = mcParams_.regressionOrder;
            std::tie(externalCalculationId_, newExternalCalc) =
                ComputeEnvironment::instance().context().initiateCalculation(model_->size(), externalCalculationId_,
                                                                             cgVersion_, settings);
            DLOG("initiated external calculation id " << externalCalculationId_ << ", version " << cgVersion_);
        }

        // populate values

        std::vector<RandomVariable> values(g->size(), RandomVariable(model_->size()));

        std::vector<ExternalRandomVariable> valuesExternal;
        if (useExternalComputeFramework_)
            valuesExternal.resize(g->size());

        // set constants

        for (auto const& c : g->constants()) {
            if (useExternalComputeFramework_) {
                valuesExternal[c.second] = ExternalRandomVariable(c.first);
            } else {
                values[c.second] = RandomVariable(model_->size(), c.first);
            }
        }

        // set model parameters

        baseModelParams_ = model_->modelParameters();
        for (auto const& p : baseModelParams_) {
            TLOG("setting model parameter at node " << p.first << " to value " << std::setprecision(16) << p.second);
            if (useExternalComputeFramework_) {
                valuesExternal[p.first] = ExternalRandomVariable(p.second);
            } else {
                values[p.first] = RandomVariable(model_->size(), p.second);
            }
        }
        DLOG("set " << baseModelParams_.size() << " model parameters");

        // set random variates

        auto const& rv = model_->randomVariates();
        if (!rv.empty()) {
            if (useExternalComputeFramework_) {
                if (newExternalCalc) {
                    auto gen =
                        ComputeEnvironment::instance().context().createInputVariates(rv.size(), rv.front().size());
                    for (Size k = 0; k < rv.size(); ++k) {
                        for (Size j = 0; j < rv.front().size(); ++j)
                            valuesExternal[rv[k][j]] = ExternalRandomVariable(gen[k][j]);
                    }
                }
            } else {
                auto gen =
                    makeMultiPathVariateGenerator(mcParams_.sequenceType, rv.size(), rv.front().size(), mcParams_.seed,
                                                  mcParams_.sobolOrdering, mcParams_.sobolDirectionIntegers);
                for (Size path = 0; path < model_->size(); ++path) {
                    auto p = gen->next();
                    for (Size j = 0; j < rv.front().size(); ++j) {
                        for (Size k = 0; k < rv.size(); ++k) {
                            values[rv[k][j]].set(path, p.value[j][k]);
                        }
                    }
                }
            }
            DLOG("generated random variates for dim = " << rv.size() << ", steps = " << rv.front().size());
        }

        // set flags for nodes we want to keep (model params, npv and additional results)

        std::vector<bool> keepNodes(g->size(), false);

        keepNodes[cg_var(*g, npv_ + "_0")] = true;

        for (auto const& p : baseModelParams_)
            keepNodes[p.first] = true;

        if (generateAdditionalResults_) {
            for (auto const& r : additionalResults_) {
                auto s = workingContext_->scalars.find(r.second);
                if (s != workingContext_->scalars.end() && s->second.which() == ValueTypeWhich::Number) {
                    keepNodes[cg_var(*g, r.second + "_0")] = true;
                }
                auto v = workingContext_->arrays.find(r.second);
                if (v != workingContext_->arrays.end()) {
                    for (Size i = 0; i < v->second.size(); ++i) {
                        keepNodes[cg_var(*g, r.second + "_" + std::to_string(i))] = true;
                    }
                }
            }
            for (auto const& n : keepNodes_)
                keepNodes[n] = true;
        }

        // run the forward evaluation

        std::size_t baseNpvNode = cg_var(*g, npv_ + "_0");

        if (useExternalComputeFramework_) {
            if (newExternalCalc) {
                forwardEvaluation(*g, valuesExternal, opsExternal_, ExternalRandomVariable::deleter, useCachedSensis_,
                                  opNodeRequirements_, keepNodes);
                valuesExternal[baseNpvNode].declareAsOutput();
                externalOutput_ = std::vector<std::vector<double>>(1, std::vector<double>(model_->size()));
                externalOutputPtr_ = std::vector<double*>(1, &externalOutput_.front()[0]);
                DLOG("ran forward evaluation");
            }
        } else {
            forwardEvaluation(*g, values, ops_, RandomVariable::deleter, useCachedSensis_, opNodeRequirements_,
                              keepNodes);
            DLOG("ran forward evaluation");
        }

        TLOGGERSTREAM(ssaForm(*g, getRandomVariableOpLabels(), values));

        // extract npv result and set it

        if (useExternalComputeFramework_) {
            ComputeEnvironment::instance().context().finalizeCalculation(externalOutputPtr_);
            baseNpv_ = results_.value = externalAverage(externalOutput_[0]);
        } else {
            baseNpv_ = results_.value = model_->extractT0Result(values[baseNpvNode]);
        }

        DLOG("got NPV = " << results_.value << " " << model_->baseCcy());

        // extract additional results

        if (generateAdditionalResults_) {

            instrumentAdditionalResults_.clear();

            for (auto const& r : additionalResults_) {

                auto s = workingContext_->scalars.find(r.second);
                bool resultSet = false;
                if (s != workingContext_->scalars.end()) {
                    if (s->second.which() == ValueTypeWhich::Number) {
                        instrumentAdditionalResults_[r.first] =
                            model_->extractT0Result(values[cg_var(*g, r.second + "_0")]);
                    } else {
                        boost::any t = valueToAnyCg(s->second);
                        instrumentAdditionalResults_[r.first] = t;
                    }
                    DLOG("got additional result '" << r.first << "' referencing script variable '" << r.second << "'");
                    resultSet = true;
                }
                auto v = workingContext_->arrays.find(r.second);
                if (v != workingContext_->arrays.end()) {
                    QL_REQUIRE(!resultSet, "result variable '"
                                               << r.first << "' referencing script variable '" << r.second
                                               << "' appears both as a scalar and an array, this is unexpected");
                    QL_REQUIRE(!v->second.empty(), "result variable '" << v->first << "' is an empty array.");
                    std::vector<double> tmpdouble;
                    std::vector<std::string> tmpstring;
                    std::vector<QuantLib::Date> tmpdate;
                    for (Size i = 0; i < v->second.size(); ++i) {
                        if (v->second[i].which() == ValueTypeWhich::Number) {
                            tmpdouble.push_back(
                                model_->extractT0Result(values[cg_var(*g, r.second + "_" + std::to_string(i))]));
                        } else {
                            boost::any t = valueToAnyCg(v->second[i]);
                            if (t.type() == typeid(std::string))
                                tmpstring.push_back(boost::any_cast<std::string>(t));
                            else if (t.type() == typeid(QuantLib::Date))
                                tmpdate.push_back(boost::any_cast<QuantLib::Date>(t));
                            else {
                                QL_FAIL("unexpected result type '" << t.type().name() << "' for result variable '"
                                                                   << r.first << "' referencing script variable '"
                                                                   << r.second << "'");
                            }
                        }
                    }
                    QL_REQUIRE((int)!tmpdouble.empty() + (int)!tmpstring.empty() + (int)!tmpdate.empty() == 1,
                               "expected exactly one result type in result array '" << v->first << "'");
                    DLOG("got additional result '" << r.first << "' referencing script variable '" << r.second
                                                   << "' vector of size "
                                                   << tmpdouble.size() + tmpstring.size() + tmpdate.size());
                    if (!tmpdouble.empty())
                        instrumentAdditionalResults_[r.first] = tmpdouble;
                    else if (!tmpstring.empty())
                        instrumentAdditionalResults_[r.first] = tmpstring;
                    else if (!tmpdate.empty())
                        instrumentAdditionalResults_[r.first] = tmpdate;
                    else {
                        QL_FAIL("got empty result vector for result variable '"
                                << r.first << "' referencing script variable '" << r.second << "', this is unexpected");
                    }
                    resultSet = true;
                }
                QL_REQUIRE(resultSet, "could not set additional result '"
                                          << r.first << "' referencing script variable '" << r.second << "'");
            }

            // set contents from paylog as additional results

            auto paylog = QuantLib::ext::make_shared<PayLog>();
            for (auto const& p : payLogEntries_) {
                paylog->write(values[p.value],
                              !close_enough(values[p.filter], RandomVariable(values[p.filter].size(), 0.0)), p.obs,
                              p.pay, p.ccy, p.legNo, p.cashflowType, p.slot);
            }

            paylog->consolidateAndSort();
            std::vector<CashFlowResults> cashFlowResults(paylog->size());
            for (Size i = 0; i < paylog->size(); ++i) {
                // cashflow is written as expectation of deflated base ccy amount at T0, converted to flow ccy
                // with the T0 FX Spot and compounded back to the pay date on T0 curves
                Real fx = 1.0;
                Real discount = 1.0;
                if (paylog->dates().at(i) > model_->referenceDate()) {
                    fx = model_->getDirectFxSpotT0(paylog->currencies().at(i), model_->baseCcy());
                    discount = model_->getDirectDiscountT0(paylog->dates().at(i), paylog->currencies().at(i));
                }
                cashFlowResults[i].amount = model_->extractT0Result(paylog->amounts().at(i)) / fx / discount;
                cashFlowResults[i].payDate = paylog->dates().at(i);
                cashFlowResults[i].currency = paylog->currencies().at(i);
                cashFlowResults[i].legNumber = paylog->legNos().at(i);
                cashFlowResults[i].type = paylog->cashflowTypes().at(i);
                DLOG("got cashflow " << QuantLib::io::iso_date(cashFlowResults[i].payDate) << " "
                                     << cashFlowResults[i].currency << cashFlowResults[i].amount << " "
                                     << cashFlowResults[i].currency << "-" << model_->baseCcy() << " " << fx
                                     << "discount(" << cashFlowResults[i].currency << ") " << discount);
            }
            instrumentAdditionalResults_["cashFlowResults"] = cashFlowResults;

            // set additional results from the model

            instrumentAdditionalResults_.insert(model_->additionalResults().begin(), model_->additionalResults().end());

        } // if generate additional results

        if (useCachedSensis_) {

            // extract sensis and store them

            std::vector<RandomVariable> derivatives(g->size(), RandomVariable(model_->size(), 0.0));
            derivatives[cg_var(*g, npv_ + "_0")] = RandomVariable(model_->size(), 1.0);
            backwardDerivatives(*g, values, derivatives, grads_, RandomVariable::deleter, keepNodes);

            sensis_.resize(baseModelParams_.size());
            for (Size i = 0; i < baseModelParams_.size(); ++i) {
                sensis_[i] = model_->extractT0Result(derivatives[baseModelParams_[i].first]);
            }
            DLOG("got backward sensitivities");

            // set flag indicating that we can use cached sensis in subsequent calculations

            haveBaseValues_ = true;
        }

    } else {

        // useCachedSensis => calculate npv from stored base npv, sensis, model params

        auto modelParams = model_->modelParameters();

        double npv = baseNpv_;
        DLOG("computing npv using baseNpv " << baseNpv_ << " and sensis.");

        for (Size i = 0; i < baseModelParams_.size(); ++i) {
            QL_REQUIRE(modelParams[i].first == baseModelParams_[i].first, "internal error: modelParams["
                                                                              << i << "] node " << modelParams[i].first
                                                                              << " does not match baseModelParams node "
                                                                              << baseModelParams_[i].first);
            Real tmp = sensis_[i] * (modelParams[i].second - baseModelParams_[i].second);
            npv += tmp;
            DLOG("node " << modelParams[i].first << ": [" << modelParams[i].second << " (current) - "
                         << baseModelParams_[i].second << " (base) ] * " << sensis_[i] << " (delta) => " << tmp);
        }

        results_.value = npv;
    }

    if (generateAdditionalResults_) {
        results_.additionalResults = instrumentAdditionalResults_;
    }

    lastCalculationWasValid_ = true;
}

} // namespace data
} // namespace ore<|MERGE_RESOLUTION|>--- conflicted
+++ resolved
@@ -66,16 +66,6 @@
 
 ScriptedInstrumentPricingEngineCG::ScriptedInstrumentPricingEngineCG(
     const std::string& npv, const std::vector<std::pair<std::string, std::string>>& additionalResults,
-<<<<<<< HEAD
-    const boost::shared_ptr<ModelCG>& model, const ASTNodePtr ast, const boost::shared_ptr<Context>& context,
-    const Model::McParams& mcParams, const std::string& script, const bool interactive,
-    const bool generateAdditionalResults, const bool includePastCashflows, const bool useCachedSensis,
-    const bool useExternalComputeFramework)
-    : npv_(npv), additionalResults_(additionalResults), model_(model), ast_(ast), context_(context),
-      mcParams_(mcParams), script_(script), interactive_(interactive),
-      generateAdditionalResults_(generateAdditionalResults), includePastCashflows_(includePastCashflows),
-      useCachedSensis_(useCachedSensis), useExternalComputeFramework_(useExternalComputeFramework) {
-=======
     const QuantLib::ext::shared_ptr<ModelCG>& model, const ASTNodePtr ast,
     const QuantLib::ext::shared_ptr<Context>& context, const Model::McParams& mcParams, const std::string& script,
     const bool interactive, const bool generateAdditionalResults, const bool includePastCashflows,
@@ -86,7 +76,6 @@
       generateAdditionalResults_(generateAdditionalResults), includePastCashflows_(includePastCashflows),
       useCachedSensis_(useCachedSensis), useExternalComputeFramework_(useExternalComputeFramework),
       useDoublePrecisionForExternalCalculation_(useDoublePrecisionForExternalCalculation) {
->>>>>>> 29782b33
 
     // register with model
 
