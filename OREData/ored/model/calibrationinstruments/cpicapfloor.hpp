/*
 Copyright (C) 2020 Quaternion Risk Management Ltd
 All rights reserved.

 This file is part of ORE, a free-software/open-source library
 for transparent pricing and risk analysis - http://opensourcerisk.org

 ORE is free software: you can redistribute it and/or modify it
 under the terms of the Modified BSD License.  You should have received a
 copy of the license along with this program.
 The license is also available online at <http://opensourcerisk.org>

 This program is distributed on the basis that it will form a useful
 contribution to risk analytics and model standardisation, but WITHOUT
 ANY WARRANTY; without even the implied warranty of MERCHANTABILITY or
 FITNESS FOR A PARTICULAR PURPOSE. See the license for more details.
*/

/*! \file ored/model/calibrationinstruments/cpicapfloor.hpp
    \brief class for holding details of a zero coupon CPI cap floor calibration instrument.
    \ingroup models
*/

#pragma once

#include <ored/marketdata/strike.hpp>
#include <ored/model/calibrationbasket.hpp>
#include <ored/model/calibrationinstrumentfactory.hpp>

#include <ql/instruments/capfloor.hpp>

#include <boost/variant.hpp>

namespace ore {
namespace data {

/*! Class for holding details of a CPI cap floor calibration instrument.
    \ingroup models
*/
class CpiCapFloor : public CalibrationInstrument {
public:
    //! Default constructor
    CpiCapFloor();

    //! Detailed constructor
<<<<<<< HEAD
    CpiCapFloor(QuantLib::CapFloor::Type type,
        const QuantLib::Period& tenor,
        const boost::shared_ptr<BaseStrike>& strike);
=======
    CpiCapFloor(QuantLib::CapFloor::Type type, const boost::variant<QuantLib::Date, QuantLib::Period>& maturity,
                const boost::shared_ptr<BaseStrike>& strike);
>>>>>>> d325db79

    //! \name Inspectors
    //@{
    QuantLib::CapFloor::Type type() const;
<<<<<<< HEAD
    const QuantLib::Period& tenor() const;
=======
    const boost::variant<QuantLib::Date, QuantLib::Period>& maturity() const;
>>>>>>> d325db79
    const boost::shared_ptr<BaseStrike>& strike() const;
    //@}

    //! \name Serialisation
    //@{
    void fromXML(XMLNode* node) override;
    XMLNode* toXML(XMLDocument& doc) override;
    //@}

private:
    QuantLib::CapFloor::Type type_;
<<<<<<< HEAD
    QuantLib::Period tenor_;
=======
    boost::variant<QuantLib::Date, QuantLib::Period> maturity_;
>>>>>>> d325db79
    boost::shared_ptr<BaseStrike> strike_;

    static CalibrationInstrumentRegister<CpiCapFloor> reg_;
};

} // namespace data
} // namespace ore<|MERGE_RESOLUTION|>--- conflicted
+++ resolved
@@ -43,23 +43,14 @@
     CpiCapFloor();
 
     //! Detailed constructor
-<<<<<<< HEAD
     CpiCapFloor(QuantLib::CapFloor::Type type,
-        const QuantLib::Period& tenor,
+        const boost::variant<QuantLib::Date, QuantLib::Period> & maturity,
         const boost::shared_ptr<BaseStrike>& strike);
-=======
-    CpiCapFloor(QuantLib::CapFloor::Type type, const boost::variant<QuantLib::Date, QuantLib::Period>& maturity,
-                const boost::shared_ptr<BaseStrike>& strike);
->>>>>>> d325db79
 
     //! \name Inspectors
     //@{
     QuantLib::CapFloor::Type type() const;
-<<<<<<< HEAD
-    const QuantLib::Period& tenor() const;
-=======
     const boost::variant<QuantLib::Date, QuantLib::Period>& maturity() const;
->>>>>>> d325db79
     const boost::shared_ptr<BaseStrike>& strike() const;
     //@}
 
@@ -71,11 +62,7 @@
 
 private:
     QuantLib::CapFloor::Type type_;
-<<<<<<< HEAD
-    QuantLib::Period tenor_;
-=======
     boost::variant<QuantLib::Date, QuantLib::Period> maturity_;
->>>>>>> d325db79
     boost::shared_ptr<BaseStrike> strike_;
 
     static CalibrationInstrumentRegister<CpiCapFloor> reg_;
