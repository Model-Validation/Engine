/*
 Copyright (C) 2016 Quaternion Risk Management Ltd
 All rights reserved.

 This file is part of ORE, a free-software/open-source library
 for transparent pricing and risk analysis - http://opensourcerisk.org

 ORE is free software: you can redistribute it and/or modify it
 under the terms of the Modified BSD License.  You should have received a
 copy of the license along with this program.
 The license is also available online at <http://opensourcerisk.org>

 This program is distributed on the basis that it will form a useful
 contribution to risk analytics and model standardisation, but WITHOUT
 ANY WARRANTY; without even the implied warranty of MERCHANTABILITY or
 FITNESS FOR A PARTICULAR PURPOSE. See the license for more details.
*/

#include <ored/model/crossassetmodelbuilder.hpp>
#include <ored/model/eqbsbuilder.hpp>
#include <ored/model/fxbsbuilder.hpp>
#include <ored/model/inflation/infdkbuilder.hpp>
#include <ored/model/inflation/infjybuilder.hpp>
#include <ored/model/inflation/infjydata.hpp>
#include <ored/model/lgmbuilder.hpp>
#include <ored/model/structuredmodelerror.hpp>
#include <ored/model/utilities.hpp>
#include <ored/utilities/correlationmatrix.hpp>
#include <ored/utilities/log.hpp>
#include <ored/utilities/parsers.hpp>

#include <qle/models/fxbsconstantparametrization.hpp>
#include <qle/models/fxbspiecewiseconstantparametrization.hpp>
#include <qle/models/fxeqoptionhelper.hpp>
#include <qle/models/irlgm1fconstantparametrization.hpp>
#include <qle/models/irlgm1fpiecewiseconstanthullwhiteadaptor.hpp>
#include <qle/models/irlgm1fpiecewiseconstantparametrization.hpp>
#include <qle/models/irlgm1fpiecewiselinearparametrization.hpp>
#include <qle/pricingengines/analyticcclgmfxoptionengine.hpp>
#include <qle/pricingengines/analyticdkcpicapfloorengine.hpp>
#include <qle/pricingengines/analyticlgmswaptionengine.hpp>
#include <qle/pricingengines/analyticxassetlgmeqoptionengine.hpp>

#include <ql/math/optimization/levenbergmarquardt.hpp>
#include <ql/models/shortrate/calibrationhelpers/swaptionhelper.hpp>
#include <ql/quotes/simplequote.hpp>
#include <ql/utilities/dataformatters.hpp>

#include <boost/algorithm/string/case_conv.hpp>
#include <boost/lexical_cast.hpp>

using QuantExt::InfDkParametrization;
using QuantExt::IrLgm1fParametrization;
using std::vector;

namespace ore {
namespace data {

CrossAssetModelBuilder::CrossAssetModelBuilder(
    const boost::shared_ptr<ore::data::Market>& market, const boost::shared_ptr<CrossAssetModelData>& config,
    const std::string& configurationLgmCalibration, const std::string& configurationFxCalibration,
    const std::string& configurationEqCalibration, const std::string& configurationInfCalibration,
    const std::string& configurationFinalModel, const DayCounter& dayCounter, const bool dontCalibrate,
    const bool continueOnError, const std::string& referenceCalibrationGrid)
    : market_(market), config_(config), configurationLgmCalibration_(configurationLgmCalibration),
      configurationFxCalibration_(configurationFxCalibration), configurationEqCalibration_(configurationEqCalibration),
      configurationInfCalibration_(configurationInfCalibration), configurationFinalModel_(configurationFinalModel),
      dayCounter_(dayCounter), dontCalibrate_(dontCalibrate), continueOnError_(continueOnError),
      referenceCalibrationGrid_(referenceCalibrationGrid),
      optimizationMethod_(boost::shared_ptr<OptimizationMethod>(new LevenbergMarquardt(1E-8, 1E-8, 1E-8))),
      endCriteria_(EndCriteria(1000, 500, 1E-8, 1E-8, 1E-8)) {
    buildModel();
    registerWithSubBuilders();
    // register market observer with correlations
    marketObserver_ = boost::make_shared<MarketObserver>();
    for (auto const& c : config->correlations())
        marketObserver_->addObservable(c.second);
    // reset market observer's updated flag
    marketObserver_->hasUpdated(true);
}

Handle<QuantExt::CrossAssetModel> CrossAssetModelBuilder::model() const {
    calculate();
    return model_;
}

const std::vector<Real>& CrossAssetModelBuilder::swaptionCalibrationErrors() {
    calculate();
    return swaptionCalibrationErrors_;
}
const std::vector<Real>& CrossAssetModelBuilder::fxOptionCalibrationErrors() {
    calculate();
    return fxOptionCalibrationErrors_;
}
const std::vector<Real>& CrossAssetModelBuilder::eqOptionCalibrationErrors() {
    calculate();
    return eqOptionCalibrationErrors_;
}
const std::vector<Real>& CrossAssetModelBuilder::infCapFloorCalibrationErrors() {
    calculate();
    return infCapFloorCalibrationErrors_;
}

void CrossAssetModelBuilder::unregisterWithSubBuilders() {
    for (auto b : subBuilders_)
        unregisterWith(b);
}

void CrossAssetModelBuilder::registerWithSubBuilders() {
    for (auto b : subBuilders_)
        registerWith(b);
}

bool CrossAssetModelBuilder::requiresRecalibration() const {
    for (auto const& b : subBuilders_)
        if (b->requiresRecalibration())
            return true;
    return marketObserver_->hasUpdated(false);
}

void CrossAssetModelBuilder::performCalculations() const {
    // if any of the sub models requires a recalibration, we rebuilt the model
    // TODO we could do this more selectively
    if (!dontCalibrate_ && requiresRecalibration()) {
        // reset market observer update flag
        marketObserver_->hasUpdated(true);
        // the cast is a bit ugly, but we pretty much know what we are doing here
        const_cast<CrossAssetModelBuilder*>(this)->unregisterWithSubBuilders();
        buildModel();
        const_cast<CrossAssetModelBuilder*>(this)->registerWithSubBuilders();
    }
}

void CrossAssetModelBuilder::buildModel() const {

    QL_REQUIRE(market_ != NULL, "CrossAssetModelBuilder: no market given");
    LOG("Start building CrossAssetModel");
    DLOG("configurations: LgmCalibration "
         << configurationLgmCalibration_ << ", FxCalibration " << configurationFxCalibration_ << ", EqCalibration "
         << configurationEqCalibration_ << ", InfCalibration " << configurationInfCalibration_ << ", FinalModel "
         << configurationFinalModel_);
    if (dontCalibrate_) {
        DLOG("Calibration of the model is disabled.");
    }

    QL_REQUIRE(config_->irConfigs().size() > 0, "missing IR configurations");
    QL_REQUIRE(config_->irConfigs().size() == config_->fxConfigs().size() + 1,
               "FX configuration size " << config_->fxConfigs().size() << " inconsisitent with IR configuration size "
                                        << config_->irConfigs().size());

    swaptionBaskets_.resize(config_->irConfigs().size());
    optionExpiries_.resize(config_->irConfigs().size());
    swaptionMaturities_.resize(config_->irConfigs().size());
    swaptionCalibrationErrors_.resize(config_->irConfigs().size());
    fxOptionBaskets_.resize(config_->fxConfigs().size());
    fxOptionExpiries_.resize(config_->fxConfigs().size());
    fxOptionCalibrationErrors_.resize(config_->fxConfigs().size());
    eqOptionBaskets_.resize(config_->eqConfigs().size());
    eqOptionExpiries_.resize(config_->eqConfigs().size());
    eqOptionCalibrationErrors_.resize(config_->eqConfigs().size());
    infCapFloorBaskets_.resize(config_->infConfigs().size());
    infCapFloorExpiries_.resize(config_->infConfigs().size());
    infCapFloorCalibrationErrors_.resize(config_->infConfigs().size());

    subBuilders_.clear();

    // Store information on the number of factors for each process. This is used when requesting a correlation matrix 
    // from the CorrelationMatrixBuilder below.
    using ProcessInfo = CorrelationMatrixBuilder::ProcessInfo;
    namespace CT = QuantExt::CrossAssetModelTypes;
    ProcessInfo processInfo;

    /*******************************************************
     * Build the IR parametrizations and calibration baskets
     */
    std::vector<boost::shared_ptr<QuantExt::IrLgm1fParametrization>> irParametrizations;
    std::vector<RelinkableHandle<YieldTermStructure>> irDiscountCurves;
    std::vector<std::string> currencies, regions, crNames, eqNames, infIndices;
    std::vector<boost::shared_ptr<LgmBuilder>> irBuilder;

    for (Size i = 0; i < config_->irConfigs().size(); i++) {
        boost::shared_ptr<IrLgmData> ir = config_->irConfigs()[i];
        DLOG("IR Parametrization " << i << " ccy " << ir->ccy());
        boost::shared_ptr<LgmBuilder> builder =
            boost::make_shared<LgmBuilder>(market_, ir, configurationLgmCalibration_, config_->bootstrapTolerance(),
                                           continueOnError_, referenceCalibrationGrid_);
        if (dontCalibrate_)
            builder->freeze();
        irBuilder.push_back(builder);
        boost::shared_ptr<QuantExt::IrLgm1fParametrization> parametrization = builder->parametrization();
        swaptionBaskets_[i] = builder->swaptionBasket();
        currencies.push_back(ir->ccy());
        irParametrizations.push_back(parametrization);
        irDiscountCurves.push_back(builder->discountCurve());
        subBuilders_.insert(builder);
        processInfo[CT::IR].emplace_back(ir->ccy(), 1);
    }

    QL_REQUIRE(irParametrizations.size() > 0, "missing IR parametrizations");

    QuantLib::Currency domesticCcy = irParametrizations[0]->currency();

    /*******************************************************
     * Build the FX parametrizations and calibration baskets
     */
    std::vector<boost::shared_ptr<QuantExt::FxBsParametrization>> fxParametrizations;
    for (Size i = 0; i < config_->fxConfigs().size(); i++) {
        DLOG("FX Parametrization " << i);
        boost::shared_ptr<FxBsData> fx = config_->fxConfigs()[i];
        QuantLib::Currency ccy = ore::data::parseCurrency(fx->foreignCcy());
        QuantLib::Currency domCcy = ore::data::parseCurrency(fx->domesticCcy());

        QL_REQUIRE(ccy.code() == irParametrizations[i + 1]->currency().code(),
                   "FX parametrization currency[" << i << "]=" << ccy << " does not match IR currrency[" << i + 1
                                                  << "]=" << irParametrizations[i + 1]->currency().code());

        QL_REQUIRE(domCcy == domesticCcy, "FX parametrization [" << i << "]=" << ccy << "/" << domCcy
                                                                 << " does not match domestic ccy " << domesticCcy);

        boost::shared_ptr<FxBsBuilder> builder =
            boost::make_shared<FxBsBuilder>(market_, fx, configurationFxCalibration_, referenceCalibrationGrid_);
        boost::shared_ptr<QuantExt::FxBsParametrization> parametrization = builder->parametrization();

        fxOptionBaskets_[i] = builder->optionBasket();
        fxParametrizations.push_back(parametrization);
        subBuilders_.insert(builder);
        processInfo[CT::FX].emplace_back(ccy.code() + domCcy.code(), 1);
    }

    /*******************************************************
     * Build the EQ parametrizations and calibration baskets
     */
    std::vector<boost::shared_ptr<QuantExt::EqBsParametrization>> eqParametrizations;
    for (Size i = 0; i < config_->eqConfigs().size(); i++) {
        DLOG("EQ Parametrization " << i);
        boost::shared_ptr<EqBsData> eq = config_->eqConfigs()[i];
        string eqName = eq->eqName();
        QuantLib::Currency eqCcy = ore::data::parseCurrency(eq->currency());
        QL_REQUIRE(std::find(currencies.begin(), currencies.end(), eqCcy.code()) != currencies.end(),
                   "Currency (" << eqCcy << ") for equity " << eqName << " not covered by CrossAssetModelData");
        boost::shared_ptr<EqBsBuilder> builder = boost::make_shared<EqBsBuilder>(
            market_, eq, domesticCcy, configurationEqCalibration_, referenceCalibrationGrid_);
        boost::shared_ptr<QuantExt::EqBsParametrization> parametrization = builder->parametrization();
        eqOptionBaskets_[i] = builder->optionBasket();
        eqParametrizations.push_back(parametrization);
        eqNames.push_back(eqName);
        subBuilders_.insert(builder);
        processInfo[CT::EQ].emplace_back(eqName, 1);
    }

    // Build the INF parametrizations and calibration baskets
    vector<boost::shared_ptr<Parametrization>> infParameterizations;
    for (Size i = 0; i < config_->infConfigs().size(); i++) {
        boost::shared_ptr<InflationModelData> imData = config_->infConfigs()[i];
        DLOG("Inflation parameterisation (" << i << ") for index " << imData->index());
        if (auto dkData = boost::dynamic_pointer_cast<InfDkData>(imData)) {
            boost::shared_ptr<InfDkBuilder> builder = boost::make_shared<InfDkBuilder>(
                market_, dkData, configurationInfCalibration_, referenceCalibrationGrid_);
            infParameterizations.push_back(builder->parametrization());
            infCapFloorBaskets_[i] = builder->optionBasket();
            subBuilders_.insert(builder);
            processInfo[CT::INF].emplace_back(dkData->index(), 1);
        } else if (auto jyData = boost::dynamic_pointer_cast<InfJyData>(imData)) {
            boost::shared_ptr<InfJyBuilder> builder = boost::make_shared<InfJyBuilder>(
                market_, jyData, configurationInfCalibration_, referenceCalibrationGrid_);
            infParameterizations.push_back(builder->parameterization());
            subBuilders_.insert(builder);
            processInfo[CT::INF].emplace_back(jyData->index(), 2);
        } else {
            QL_FAIL("CrossAssetModelBuilder expects either DK or JY inflation model data.");
        }
        infIndices.push_back(imData->index());
    }

    std::vector<boost::shared_ptr<QuantExt::Parametrization>> parametrizations;
    for (Size i = 0; i < irParametrizations.size(); i++)
        parametrizations.push_back(irParametrizations[i]);
    for (Size i = 0; i < fxParametrizations.size(); i++)
        parametrizations.push_back(fxParametrizations[i]);
    for (Size i = 0; i < eqParametrizations.size(); i++)
        parametrizations.push_back(eqParametrizations[i]);
    parametrizations.insert(parametrizations.end(), infParameterizations.begin(), infParameterizations.end());

    QL_REQUIRE(fxParametrizations.size() == irParametrizations.size() - 1, "mismatch in IR/FX parametrization sizes");

    /******************************
     * Build the correlation matrix
     */
    DLOG("CrossAssetModelBuilder: adding correlations.");
    CorrelationMatrixBuilder cmb;
    for (auto it = config_->correlations().begin(); it != config_->correlations().end(); it++) {
        cmb.addCorrelation(it->first.first, it->first.second, it->second);
    }

<<<<<<< HEAD
    DLOG("Get correlation matrix for:");
    for (auto const& c : currencies)
        DLOG("Currency " << c);
    for (auto const& i : infIndices)
        DLOG("INF index " << i);
    for (auto const& n : crNames)
        DLOG("CR name " << n);
    for (auto const& n : eqNames)
        DLOG("EQ name " << n);

    Matrix corrMatrix = cmb.correlationMatrix(currencies, infIndices, crNames, eqNames);
    DLOGGERSTREAM << corrMatrix;
=======
    Matrix corrMatrix = cmb.correlationMatrix(processInfo);
>>>>>>> 832eb691

    /*****************************
     * Build the cross asset model
     */

    model_.linkTo(boost::make_shared<QuantExt::CrossAssetModel>(parametrizations, corrMatrix));

    /*************************
     * Calibrate IR components
     */

    for (Size i = 0; i < irBuilder.size(); i++) {
        DLOG("IR Calibration " << i);
        swaptionCalibrationErrors_[i] = irBuilder[i]->error();
    }

    /*************************
     * Relink LGM discount curves to curves used for FX calibration
     */

    for (Size i = 0; i < irParametrizations.size(); i++) {
        auto p = irParametrizations[i];
        irDiscountCurves[i].linkTo(*market_->discountCurve(p->currency().code(), configurationFxCalibration_));
        DLOG("Relinked discounting curve for " << p->currency().code() << " for FX calibration");
    }

    /*************************
     * Calibrate FX components
     */

    for (Size i = 0; i < fxParametrizations.size(); i++) {
        boost::shared_ptr<FxBsData> fx = config_->fxConfigs()[i];

        if (fx->calibrationType() == CalibrationType::None || !fx->calibrateSigma()) {
            DLOG("FX Calibration " << i << " skipped");
            continue;
        }

        DLOG("FX Calibration " << i);

        // attach pricing engines to helpers
        boost::shared_ptr<QuantExt::AnalyticCcLgmFxOptionEngine> engine =
            boost::make_shared<QuantExt::AnalyticCcLgmFxOptionEngine>(*model_, i);
        // enable caching for calibration
        // TODO: review this
        engine->cache(true);
        for (Size j = 0; j < fxOptionBaskets_[i].size(); j++)
            fxOptionBaskets_[i][j]->setPricingEngine(engine);

        if (!dontCalibrate_) {

            if (fx->calibrationType() == CalibrationType::Bootstrap && fx->sigmaParamType() == ParamType::Piecewise)
                model_->calibrateBsVolatilitiesIterative(CrossAssetModelTypes::FX, i, fxOptionBaskets_[i],
                                                         *optimizationMethod_, endCriteria_);
            else
                model_->calibrateBsVolatilitiesGlobal(CrossAssetModelTypes::FX, i, fxOptionBaskets_[i],
                                                      *optimizationMethod_, endCriteria_);

            DLOG("FX " << fx->foreignCcy() << " calibration errors:");
            fxOptionCalibrationErrors_[i] = getCalibrationError(fxOptionBaskets_[i]);
            if (fx->calibrationType() == CalibrationType::Bootstrap) {
                if (fabs(fxOptionCalibrationErrors_[i]) < config_->bootstrapTolerance()) {
                    // we check the log level here to avoid unncessary computations
                    if (Log::instance().filter(ORE_DATA)) {
                        TLOGGERSTREAM << "Calibration details:";
                        TLOGGERSTREAM << getCalibrationDetails(fxOptionBaskets_[i], fxParametrizations[i],
                                                               irParametrizations[0]);
                        TLOGGERSTREAM << "rmse = " << fxOptionCalibrationErrors_[i];
                    }
                } else {
                    std::string exceptionMessage = "FX BS " + std::to_string(i) + " calibration error " +
                                                   std::to_string(fxOptionCalibrationErrors_[i]) +
                                                   " exceeds tolerance " +
                                                   std::to_string(config_->bootstrapTolerance());
                    WLOG(StructuredModelErrorMessage("Failed to calibrate FX BS Model", exceptionMessage));
                    WLOGGERSTREAM << "Calibration details:";
                    WLOGGERSTREAM << getCalibrationDetails(fxOptionBaskets_[i], fxParametrizations[i],
                                                           irParametrizations[0]);
                    WLOGGERSTREAM << "rmse = " << fxOptionCalibrationErrors_[i];
                    if (!continueOnError_)
                        QL_FAIL(exceptionMessage);
                }
            }
        }
    }

    /*************************
     * Relink LGM discount curves to curves used for EQ calibration
     */

    for (Size i = 0; i < irParametrizations.size(); i++) {
        auto p = irParametrizations[i];
        irDiscountCurves[i].linkTo(*market_->discountCurve(p->currency().code(), configurationEqCalibration_));
        DLOG("Relinked discounting curve for " << p->currency().code() << " for EQ calibration");
    }

    /*************************
     * Calibrate EQ components
     */

    for (Size i = 0; i < eqParametrizations.size(); i++) {
        boost::shared_ptr<EqBsData> eq = config_->eqConfigs()[i];
        if (!eq->calibrateSigma()) {
            DLOG("EQ Calibration " << i << " skipped");
            continue;
        }
        DLOG("EQ Calibration " << i);
        // attach pricing engines to helpers
        Currency eqCcy = eqParametrizations[i]->currency();
        Size eqCcyIdx = model_->ccyIndex(eqCcy);
        boost::shared_ptr<QuantExt::AnalyticXAssetLgmEquityOptionEngine> engine =
            boost::make_shared<QuantExt::AnalyticXAssetLgmEquityOptionEngine>(*model_, i, eqCcyIdx);
        for (Size j = 0; j < eqOptionBaskets_[i].size(); j++)
            eqOptionBaskets_[i][j]->setPricingEngine(engine);

        if (!dontCalibrate_) {

            if (eq->calibrationType() == CalibrationType::Bootstrap && eq->sigmaParamType() == ParamType::Piecewise)
                model_->calibrateBsVolatilitiesIterative(CrossAssetModelTypes::EQ, i, eqOptionBaskets_[i],
                                                         *optimizationMethod_, endCriteria_);
            else
                model_->calibrateBsVolatilitiesGlobal(CrossAssetModelTypes::EQ, i, eqOptionBaskets_[i],
                                                      *optimizationMethod_, endCriteria_);
            DLOG("EQ " << eq->eqName() << " calibration errors:");
            eqOptionCalibrationErrors_[i] = getCalibrationError(eqOptionBaskets_[i]);
            if (eq->calibrationType() == CalibrationType::Bootstrap) {
                if (fabs(eqOptionCalibrationErrors_[i]) < config_->bootstrapTolerance()) {
                    // we check the log level here to avoid unncessary computations
                    if (Log::instance().filter(ORE_DATA)) {
                        TLOGGERSTREAM << "Calibration details:";
                        TLOGGERSTREAM << getCalibrationDetails(eqOptionBaskets_[i], eqParametrizations[i],
                                                               irParametrizations[0]);
                        TLOGGERSTREAM << "rmse = " << eqOptionCalibrationErrors_[i];
                    }
                } else {
                    std::string exceptionMessage = "EQ BS " + std::to_string(i) + " calibration error " +
                                                   std::to_string(eqOptionCalibrationErrors_[i]) +
                                                   " exceeds tolerance " +
                                                   std::to_string(config_->bootstrapTolerance());
                    WLOG(StructuredModelErrorMessage("Failed to calibrate EQ BS Model", exceptionMessage));
                    WLOGGERSTREAM << "Calibration details:";
                    WLOGGERSTREAM << getCalibrationDetails(eqOptionBaskets_[i], eqParametrizations[i],
                                                           irParametrizations[0]);
                    WLOGGERSTREAM << "rmse = " << eqOptionCalibrationErrors_[i];
                    if (!continueOnError_)
                        QL_FAIL(exceptionMessage);
                }
            }
        }
    }

    /*************************
     * Relink LGM discount curves to curves used for INF calibration
     */

    for (Size i = 0; i < irParametrizations.size(); i++) {
        auto p = irParametrizations[i];
        irDiscountCurves[i].linkTo(*market_->discountCurve(p->currency().code(), configurationInfCalibration_));
        DLOG("Relinked discounting curve for " << p->currency().code() << " as final model curves");
    }

    // Calibrate INF components
    for (Size i = 0; i < infParameterizations.size(); i++) {
        boost::shared_ptr<InflationModelData> imData = config_->infConfigs()[i];
        if (auto dkData = boost::dynamic_pointer_cast<InfDkData>(imData)) {
            auto dkParam = boost::dynamic_pointer_cast<InfDkParametrization>(infParameterizations[i]);
            QL_REQUIRE(dkParam, "Expected DK model data to have given a DK parameterisation.");
            calibrateInflation(*dkData, i, dkParam, irParametrizations[0]);
        } else if (auto jyData = boost::dynamic_pointer_cast<InfJyData>(imData)) {
            auto jyParam = boost::dynamic_pointer_cast<InfJyParameterization>(infParameterizations[i]);
            QL_REQUIRE(jyParam, "Expected JY model data to have given a JY parameterisation.");
            calibrateInflation(*jyData, i, jyParam, irParametrizations[0]);
        } else {
            QL_FAIL("CrossAssetModelBuilder expects either DK or JY inflation model data.");
        }
    }

    /*************************
     * Relink LGM discount curves to final model curves
     */

    for (Size i = 0; i < irParametrizations.size(); i++) {
        auto p = irParametrizations[i];
        irDiscountCurves[i].linkTo(*market_->discountCurve(p->currency().code(), configurationFinalModel_));
        DLOG("Relinked discounting curve for " << p->currency().code() << " as final model curves");
    }

    // play safe (although the cache of the model should be empty at
    // this point from all what we know...)
    model_->update();

    DLOG("Building CrossAssetModel done");
}

void CrossAssetModelBuilder::forceRecalculate() {
    forceCalibration_ = true;
    ModelBuilder::forceRecalculate();
    forceCalibration_ = false;
}

void CrossAssetModelBuilder::calibrateInflation(const InfDkData& data, Size modelIdx,
    const boost::shared_ptr<InfDkParametrization>& inflationParam,
    const boost::shared_ptr<IrLgm1fParametrization>& domesticIrParam) const {

    LOG("Calibrate DK inflation model for inflation index " << data.index());
    
    if ((!data.volatility().calibrate() && !data.reversion().calibrate()) ||
        (data.calibrationType() == CalibrationType::None)) {
        LOG("Calibration of DK inflation model for inflation index " << data.index() << " not requested.");
        return;
    }

    Handle<ZeroInflationIndex> zInfIndex = market_->zeroInflationIndex(
        model_->infdk(modelIdx)->name(), configurationInfCalibration_);
    Real baseCPI = zInfIndex->fixing(zInfIndex->zeroInflationTermStructure()->baseDate());
    auto engine = boost::make_shared<QuantExt::AnalyticDkCpiCapFloorEngine>(*model_, modelIdx, baseCPI);
    for (Size j = 0; j < infCapFloorBaskets_[modelIdx].size(); j++)
        infCapFloorBaskets_[modelIdx][j]->setPricingEngine(engine);

    if (dontCalibrate_)
        return;

    if (data.volatility().calibrate() && !data.reversion().calibrate()) {
        if (data.calibrationType() == CalibrationType::Bootstrap && data.volatility().type() == ParamType::Piecewise) {
            model_->calibrateInfDkVolatilitiesIterative(modelIdx, infCapFloorBaskets_[modelIdx],
                *optimizationMethod_, endCriteria_);
        } else {
            model_->calibrateInfDkVolatilitiesGlobal(modelIdx, infCapFloorBaskets_[modelIdx],
                *optimizationMethod_, endCriteria_);
        }
    } else if (!data.volatility().calibrate() && data.reversion().calibrate()) {
        if (data.calibrationType() == CalibrationType::Bootstrap && data.reversion().type() == ParamType::Piecewise) {
            model_->calibrateInfDkReversionsIterative(modelIdx, infCapFloorBaskets_[modelIdx],
                *optimizationMethod_, endCriteria_);
        } else {
            model_->calibrateInfDkReversionsGlobal(modelIdx, infCapFloorBaskets_[modelIdx],
                *optimizationMethod_, endCriteria_);
        }
    } else {
        model_->calibrate(infCapFloorBaskets_[modelIdx], *optimizationMethod_, endCriteria_);
    }

    DLOG("INF (DK) " << data.index() << " calibration errors:");
    infCapFloorCalibrationErrors_[modelIdx] = getCalibrationError(infCapFloorBaskets_[modelIdx]);
    if (data.calibrationType() == CalibrationType::Bootstrap) {
        if (fabs(infCapFloorCalibrationErrors_[modelIdx]) < config_->bootstrapTolerance()) {
            // we check the log level here to avoid unncessary computations
            if (Log::instance().filter(ORE_DATA)) {
                TLOGGERSTREAM << "Calibration details:";
                TLOGGERSTREAM << getCalibrationDetails(infCapFloorBaskets_[modelIdx], inflationParam, domesticIrParam);
                TLOGGERSTREAM << "rmse = " << infCapFloorCalibrationErrors_[modelIdx];
            }
        } else {
            string exceptionMessage = "INF (DK) " + std::to_string(modelIdx) + " calibration error " +
                std::to_string(infCapFloorCalibrationErrors_[modelIdx]) + " exceeds tolerance " +
                std::to_string(config_->bootstrapTolerance());
            WLOG(StructuredModelErrorMessage("Failed to calibrate INF DK Model", exceptionMessage));
            WLOGGERSTREAM << "Calibration details:";
            WLOGGERSTREAM << getCalibrationDetails(infCapFloorBaskets_[modelIdx], inflationParam, domesticIrParam);
            WLOGGERSTREAM << "rmse = " << infCapFloorCalibrationErrors_[modelIdx];
            if (!continueOnError_)
                QL_FAIL(exceptionMessage);
        }
    }

}

void CrossAssetModelBuilder::calibrateInflation(const InfJyData& data,
    Size modelIdx,
    const boost::shared_ptr<InfJyParameterization>& inflationParam,
    const boost::shared_ptr<IrLgm1fParametrization>& domesticIrParam) const {

    LOG("Calibrate JY inflation model for inflation index " << data.index());

    if ((!data.realRateVolatility().calibrate() &&
         !data.realRateReversion().calibrate() &&
         !data.indexVolatility().calibrate()) ||
        (data.calibrationType() == CalibrationType::None)) {
        LOG("Calibration of JY inflation model for inflation index " << data.index() << " not requested.");
        return;
    }

    QL_FAIL("Calibration of JY model not yet implemented.");
}

} // namespace data
} // namespace ore<|MERGE_RESOLUTION|>--- conflicted
+++ resolved
@@ -292,22 +292,7 @@
         cmb.addCorrelation(it->first.first, it->first.second, it->second);
     }
 
-<<<<<<< HEAD
-    DLOG("Get correlation matrix for:");
-    for (auto const& c : currencies)
-        DLOG("Currency " << c);
-    for (auto const& i : infIndices)
-        DLOG("INF index " << i);
-    for (auto const& n : crNames)
-        DLOG("CR name " << n);
-    for (auto const& n : eqNames)
-        DLOG("EQ name " << n);
-
-    Matrix corrMatrix = cmb.correlationMatrix(currencies, infIndices, crNames, eqNames);
-    DLOGGERSTREAM << corrMatrix;
-=======
     Matrix corrMatrix = cmb.correlationMatrix(processInfo);
->>>>>>> 832eb691
 
     /*****************************
      * Build the cross asset model
