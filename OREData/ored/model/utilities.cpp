--- conflicted
+++ resolved
@@ -121,8 +121,6 @@
     LOG("rmse = " << rmse);
     return rmse;
 }
-<<<<<<< HEAD
-=======
 
 Real logCalibrationErrors(const std::vector<boost::shared_ptr<CalibrationHelper>>& basket,
                           const boost::shared_ptr<EqBsParametrization>& parametrization,
@@ -165,6 +163,5 @@
     LOG("rmse = " << rmse);
     return rmse;
 }
->>>>>>> 2d503c0c
 } // namespace data
 } // namespace ore