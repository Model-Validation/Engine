--- conflicted
+++ resolved
@@ -42,15 +42,10 @@
 bool CrossAssetModelData::operator==(const CrossAssetModelData& rhs) {
 
     if (domesticCurrency_ != rhs.domesticCurrency_ || currencies_ != rhs.currencies_ ||
-<<<<<<< HEAD
-        correlations_ != rhs.correlations_ || bootstrapTolerance_ != rhs.bootstrapTolerance_ ||
-        irConfigs_.size() != rhs.irConfigs_.size() || fxConfigs_.size() != rhs.fxConfigs_.size() ||
-        eqConfigs_.size() != rhs.eqConfigs_.size() || infConfigs_.size() != rhs.infConfigs_.size()) {
-=======
         equities_ != rhs.equities_ || correlations_ != rhs.correlations_ ||
         bootstrapTolerance_ != rhs.bootstrapTolerance_ || irConfigs_.size() != rhs.irConfigs_.size() ||
-        fxConfigs_.size() != rhs.fxConfigs_.size() || eqConfigs_.size() != rhs.eqConfigs_.size()) {
->>>>>>> 18ecf792
+        fxConfigs_.size() != rhs.fxConfigs_.size() || eqConfigs_.size() != rhs.eqConfigs_.size()
+		|| infConfigs_.size() != rhs.infConfigs_.size()) {
         return false;
     }
 
@@ -72,15 +67,12 @@
         }
     }
 
-<<<<<<< HEAD
     for (Size i = 0; i <infConfigs_.size(); i++) {
         if (*infConfigs_[i] != *(rhs.infConfigs_[i])) {
             return false;
         }
     }
 
-=======
->>>>>>> 18ecf792
     return true;
 }
 
@@ -92,10 +84,7 @@
     irConfigs_.clear();
     fxConfigs_.clear();
     eqConfigs_.clear();
-<<<<<<< HEAD
     infConfigs_.clear();
-=======
->>>>>>> 18ecf792
     correlations_.clear();
 }
 
