--- conflicted
+++ resolved
@@ -2,11 +2,7 @@
 
 services:
   env_quantlib:
-<<<<<<< HEAD
-    image: env_quantlib:1.18_a48bd9c48
-=======
-    image: env_quantlib:1.18_9505aa90f
->>>>>>> d210ce11
+    image: env_quantlib:1.18_e49b747cb
     build:
       context: ../
       dockerfile: Docker/Dockerfile-QuantLib
