\documentclass[12pt, a4paper]{article}

% Avoid useless warnings about included images
% Reference: https://tex.stackexchange.com/a/78020
%\pdfsuppresswarningpagegroup=1

% Use \hypersetup here to get rid of the ugly boxes around links
\usepackage{hyperref}
\hypersetup{
  colorlinks=true,
  linkcolor=blue,
  urlcolor=blue
}

% Avoid warning about missing font for \textbackslash character.
\usepackage[T1]{fontenc}

% For nicer paragraph spacing
\usepackage{parskip}

\usepackage[disable]{todonotes}
%\usepackage{todonotes}

\usepackage{amsmath}%
\usepackage{amsfonts}%
\usepackage{amssymb}%
\usepackage{graphicx}
%\usepackage[miktex]{gnuplottex}
%\ShellEscapetrue
\usepackage{epstopdf}
\usepackage{longtable}
\usepackage{floatrow}
\usepackage{makecell}

% Use \setminted here to get horizontal line above and below listings
\usepackage{minted}
\setminted{
   frame=lines,
   framesep=2mm
}

\usepackage{textcomp}
\usepackage{color,soul}
\usepackage[font={small,it}]{caption}
\floatsetup[listing]{style=Plaintop}    
\floatsetup[longlisting]{style=Plaintop}    

% Turn off indentation but allow \indent command to still work.
\newlength\tindent
\setlength{\tindent}{\parindent}
\setlength{\parindent}{0pt}
\renewcommand{\indent}{\hspace*{\tindent}}

\addtolength{\textwidth}{0.8in}
\addtolength{\oddsidemargin}{-.4in}
\addtolength{\evensidemargin}{-.4in}
\addtolength{\textheight}{1.6in}
\addtolength{\topmargin}{-.8in}

\usepackage{longtable,supertabular}
\usepackage{listings}
\lstset{
  frame=top,frame=bottom,
  basicstyle=\ttfamily,
  language=XML,
  tabsize=2,
  belowskip=2\medskipamount
}

% All listings have a left aligned caption. This looks better as the listings themselves are left aligned.
\captionsetup[listing]{justification=justified,singlelinecheck=false}

\usepackage{tabu}
\tabulinesep=1.0mm
\restylefloat{table}

\usepackage{siunitx}
\usepackage{tablefootnote}
\usepackage{multirow}
\usepackage{colortbl}
\usepackage{footmisc}
\newenvironment{longlisting}{\captionsetup{type=listing}}{}
%\usepackage[colorlinks=true]{hyperref}

% Inline code fragments can run over the page boundary without ragged right.
\AtBeginDocument{\raggedright}

\newcommand{\UserGuide}{}

\renewcommand\P{\ensuremath{\mathbb{P}}}
\newcommand\E{\ensuremath{\mathbb{E}}}
\newcommand\Q{\ensuremath{\mathbb{Q}}}
\newcommand\I{\mathds{1}}
\newcommand\F{\ensuremath{\mathcal F}}
\newcommand\V{\ensuremath{\mathbb{V}}}
\newcommand\YOY{{\rm YOY}}
\newcommand\Prob{\ensuremath{\mathbb{P}}}
\newcommand{\D}[1]{\mbox{d}#1}
\newcommand{\NPV}{\mathit{NPV}}
\newcommand{\CVA}{\mathit{CVA}}
\newcommand{\DVA}{\mathit{DVA}}
\newcommand{\FVA}{\mathit{FVA}}
\newcommand{\COLVA}{\mathit{COLVA}}
\newcommand{\FCA}{\mathit{FCA}}
\newcommand{\FBA}{\mathit{FBA}}
\newcommand{\KVA}{\mathit{KVA}}
\newcommand{\MVA}{\mathit{MVA}}
\newcommand{\PFE}{\mathit{PFE}}
\newcommand{\EE}{\mathit{EE}}
\newcommand{\EPE}{\mathit{EPE}}
\newcommand{\ENE}{\mathit{ENE}}
\newcommand{\EEPE}{\mathit{EEPE}}
\newcommand{\EEE}{\mathit{EEE}}
\newcommand{\EAD}{\mathit{EAD}}
\newcommand{\PE}{\mathit{PE}}
\newcommand{\NE}{\mathit{NE}}
\newcommand{\RC}{\mathit{RC}}
\newcommand{\RW}{\mathit{RW}}
\newcommand{\NS}{\mathit{NS}}
\newcommand{\PD}{\mathit{PD}}
\newcommand{\LGD}{\mathit{LGD}}
\newcommand{\DIM}{\mathit{DIM}}
\newcommand{\DF}{\mathit{DF}}
\newcommand{\MA}{\mathit{MA}}
\newcommand{\SCVA}{\mathit{SCVA}}
\newcommand{\bs}{\textbackslash}
\newcommand{\REDY}{\color{red}Y}

\begin{document}

%\title{Open Source Risk Engine \\ User Guide  }
\title{ORE User Guide}
\author{Acadia Inc.}
\date{31 March 2023}
\maketitle

\newpage

%-------------------------------------------------------------------------------
\section*{Document History}

\begin{center}
\begin{supertabular}{|l|l|p{9cm}|}
\hline
Date & Author & Comment \\
\hline
7 October 2016 & Quaternion & initial release\\
28 April 2017 & Quaternion  & updates for release 2\\
7 December 2017 & Quaternion & updates for release 3\\
20 March 2019 & Quaternion & updates for release 4\\
19 June 2020 & Quaternion & updates for release 5\\
30 June 2021 & Acadia & updates for release 6\\
16 September 2022 & Acadia & updates for release 7\\
6 December 2022 & Acadia & updates for release 8\\
31 March 2023 & Acadia & updates for release 9\\
\hline
\end{supertabular}
\end{center}

\newpage

\tableofcontents
\newpage

\section{Introduction}

The {\em Open Source Risk Project} \cite{ORE} aims at providing a transparent platform for pricing and risk analysis
that serves as
%\medskip
\begin{itemize}
\item a benchmarking, validation, training, and teaching reference,
\item an extensible foundation for tailored risk solutions.
\end{itemize}

Its main software project is {\em Open Source Risk Engine} (ORE), an application that provides
\begin{itemize}
\item a Monte Carlo simulation framework for contemporary risk analytics and value adjustments
\item simple interfaces for trade data, market data and system configuration
\item simple launchers and result visualisation in Jupyter, Excel, LibreOffice
\item unit tests and various examples.  
\end{itemize}
ORE is open source software, provided under the Modified BSD License. It is based 
on QuantLib, the open source library for quantitative finance \cite{QL}.

%\medskip
\subsubsection*{Audience}
The project aims at reaching quantitative risk ma\-nage\-ment practitioners (be it in financial institutions, audit
firms, consulting companies or regulatory bodies) who are looking for accessible software solutions, and quant
developers in charge of the implementation of pricing and risk methods similar to those in ORE. Moreover, the project
aims at reaching academics and students who would like to teach or learn quantitative risk management using a freely
available, contemporary risk application.

\subsubsection*{Contributions}
Quaternion Risk Management \cite{QRM} has been committed to sponsoring the Open Source Risk project through ongoing project
administration, through providing an initial release and a series of subsequent releases in order to achieve a wide
analytics, product and risk factor class coverage. Since Quaternion's acquisition by Acadia Inc. in February 2021, Acadia \cite{acadia} is committed to continue the sponsorship. The Open Source Risk project works will continue with former Quaternion now operating as Acadia's Quantitative Services unit. 

The community is invited to contribute to ORE, for example through
feedback, discussions and suggested enhancement in the forum on the ORE site \cite{ORE}, as well as contributions of ORE
enhancements in the form of source code. See the FAQ section on the ORE site \cite{ORE} on how to get involved.

\subsubsection*{Scope and Roadmap}

ORE currently provides portfolio pricing, cash flow generation, sensitivity analysis, stress testing and a range of contemporary derivative portfolio analytics. The latter are based on a Monte Carlo simulation framework which yields 
the evolution of various {\bf credit exposure} measures:
\begin{itemize}
\item EE aka EPE (Expected Exposure or Expected Positive Exposure)
\item ENE (Expected Negative Exposure, i.e. the counterparty's perspective)
\item 'Basel' exposure measures relevant for regulatory capital charges under internal model methods 
\item PFE (Potential Future Exposure at some user defined quantile)
%\item Value at Risk and Expected Shortfall
\end{itemize}
and {\bf derivative value adjustments}
\begin{itemize}
\item CVA (Credit Value Adjustment)
\item DVA (Debit Value Adjustment)
\item FVA (Funding Value Adjustment)
\item COLVA (Collateral Value Adjustment)
\item MVA (Margin Value Adjustment)
\end{itemize}
for portfolios with netting, variation and initial margin agreements. 

\medskip
The sensitivity framework yields further {\bf market risk measures} such as ORE's parametric Value at Risk which takes deltas, vegas, gammas and cross gammas into account. This may be used to benchmark initial margin models such ISDA's Standard Initial Margin Model. \\

\medskip
Subsequent ORE releases will also compute {\bf regulatory capital charges} for counterparty credit risk under the standardised approach (SA-CCR), and the market risk measures will be extended , e.g. for benchmarking various initial margin calculation models applied in cleared and non-cleared derivatives business.

\medskip
In September 2022 Acadia announced to contribute a wide range of financial instruments (currently in its proprietary extension of ORE) in a series of quarterly releases:
\begin{itemize}
\item Commodity products (Swaps, Basis Swaps, Av. Price Options, Swaptions), released December 22 with ORE v8
\item Credit products (Index CDS and Index CDS Options, Credit-Linked Swaps, Synthetic CDOs), released March 23 with ORE v9
\item Bond products and Hybrids (Bond Options, Bond Repos, Bond TRS, Convertible Bonds, Generic TRS with mixed basket underlyings, CFDs), to be released in June 23
\item Exotics (Scripted trade framework for modelling highly structured hybrid payoffs such as Accumulators, TARFs, PRDCs, etc.), to be released in September 23
\end{itemize}
These contributions were (and will be) accompanied by analytics extensions to enhance ORE usability:
\begin{itemize}
\item Credit exposure including Commodity and American Monte Carlo for Exotics, released in December 22 with ORE v8
\item Market Risk including multi-threaded sensitivities, par sensitivity, delta/gamma VaR, released in March 23 with ORE v9
\item Portfolio Credit Model, to be released in June 23
\end{itemize}

\medskip 
The product coverage of the 9th release of ORE in March 2023 is sketched in Table \ref{tab_coverage}.
\begin{table}[hbt]
\scriptsize
\begin{center}
\begin{tabular}{|l|p{1.5cm}|p{1.5cm}|p{1.2cm}|p{1.5cm}|}
\hline
Product & Pricing and Cashflows & Sensitivity Analysis & Stress Testing & Exposure Simulation \& XVA\\
\hline
Fixed and Floating Rate Bonds/Loans & Y & Y & Y & N \\
\hline
Interest Rate Swaps & Y & Y & Y & Y\\
\hline
Caps/Floors & Y & Y & Y & Y\\
\hline
Swaptions & Y & Y & Y &Y \\
\hline
Constant Maturity Swaps, CMS Caps/Floors & Y & Y & Y & Y\\
\hline
FX Forwards and Average Forwards & Y & Y & Y & Y \\
\hline
Cross Currency Swaps & Y & Y & Y & Y \\
\hline
FX European and Asian Options & Y & Y & Y & Y\\
\hline
FX Exotic Options (see below) & Y & Y & Y & Y\\
\hline
Equity Forwards & Y & Y & Y & Y\\
\hline
Equity Swaps & Y & Y & Y & N\\
\hline
Equity European and Asian Options & Y & Y & Y & Y \\
\hline
Equity Exotic Options (see below)  & Y & Y & Y & Y \\
\hline
Equity Future Options & Y & Y & Y & Y \\
\hline
Commodity Forwards and Swaps & Y & Y & Y & Y\\
\hline
Commodity European and Asian Options & Y & Y & Y & Y \\
\hline
Commodity Digital Options & Y & Y & Y & Y \\
\hline
Commodity Swaptions & Y & Y & Y & Y\\
\hline
CPI Swaps & Y & Y & N & Y \\
\hline
CPI Caps/Floors & Y & Y & N & N\\
\hline
Year-on-Year Inflation Swaps & Y & Y & N & Y \\
\hline
Year-on-Year Inflation Caps/Floors & Y & Y & N & N\\
\hline
Credit Default Swaps, Options & Y & Y & N & Y \\
\hline
Index Credit Default Swaps, Options & Y & Y & N & Y \\
\hline
Credit Linked Swaps & Y & Y & N & Y \\
\hline
Index Tranches, Synthetic CDOs & Y & Y & N & Y \\
\hline
\end{tabular}
\caption{ORE product coverage. FX/Equity Exotics include Barrier, Digital, Digital Barrier (FX only), Double Barrier, European Barrier, KIKO Barrier (FX only), Touch and Double Touch Options.}
\label{tab_coverage}
\end{center}
\end{table}

\medskip The simulation models applied in ORE's risk factor evolution implement the models discussed in detail in {\em
  Modern Derivatives Pricing and Credit Exposure Analysis} \cite{Lichters}: The IR/FX/INF/EQ risk factor evolution is based on
a cross currency model consisting of an arbitrage free combination of Linear Gauss Markov models for all interest rates
and lognormal processes for FX rates and EQ prices, Dodgson-Kainth (or Jarrow-Yildirim) models for inflation. The model components are calibrated to cross currency discounting and forward curves, Swaptions, FX Options, EQ Options and CPI caps/floors. With the 8th release, Commodity simulation has been added, as well as the foundation for a multi-factor Hull-White based IR/FX/COM simulation model. 

\subsubsection*{Further Resources}
\begin{itemize}
\item Open Source Risk Project site: \url{http://www.opensourcerisk.org}
\item Frequently Asked Questions: \url{http://www.opensourcerisk.org/faqs}
\item Forum: \url{http://www.opensourcerisk.org/forum}
\item Source code and releases: \url{https://github.com/opensourcerisk/engine}
\item Language bindings: \url{https://github.com/opensourcerisk/ore-swig}
\item Follow ORE on Twitter {\tt @OpenSourceRisk} for updates on releases and events
\end{itemize}
 
\subsubsection*{Organisation of this document}

This document focuses on instructions how to use ORE to cover basic workflows from individual deal analysis to portfolio
processing. After an overview over the core ORE data flow in section \ref{sec:process} and installation instructions in
section \ref{sec:installation} we start in section \ref{sec:examples} with a series of examples that illustrate how to
launch ORE using its command line application, and we discuss typical results and reports. We then illustrate in section
\ref{sec:visualisation} interactive analysis of resulting 'NPV cube' data. The final sections of this text document ORE
parametrisation and the structure of trade and market data input.

%========================================================
\section{Release Notes}\label{sec:releasenotes}
%========================================================

This section summarises the notable changes between release 8 (December 2022) and 9 (March 2023).

\bigskip
INSTRUMENTS 
\begin{itemize}
\item roll out of Credit derivatives, thanks to Acadia Inc., as announced in September 22:
  \begin{itemize}
	\item Bond Option
	\item Bond Repo
  	\item Bond Total Return Swap
  	\item Credit-Linked Swap
  	\item Index Credit Default Swap
  	\item Index Credit Default Swap Option
  	\item Credit Index Tranche, Synthetic CDO
  \end{itemize}
 including related models and pricing engines    
\item optimize performance for the analytical Commodity Swaption engine
\item add missing FxIndex registrations in Commodity APO and Commodity Indexed Average Cashflows
\item include leg NPVs in additional results of CDS products
\item fix LGM Swaption pricing for cases where fixing date < exercise date
\end{itemize}

\bigskip
MARKETS \& TERM STRUCTURES

\begin{itemize}
\item fix shifted lognormal Swaption vol surface (SwaptionVolCubeWithATM, add missing shift)
\end{itemize}

\bigskip
ANALYTICS

\begin{itemize}
\item integrate American Monte Carlo simulation, see the {\bf new Example 39}
\item add Par Sensitivity Analysis, see the {\bf new Example 40}
\item add more parametric VaR types (delta-gamma normal, delta-gamma Saddlepoint)
\item support multi-threading in sensitivity analysis
\item support multi-threading in exposure simulation, see the {\bf new Example 41}
\item fix exposure/XVA analytics with simulation of fixings for ceased IBOR indices
\end{itemize}

\bigskip
TESTS

\begin{itemize}
\item QuantExt: 263 test functions (vs 242 in the previous release)
\item OREData: 203 test functions (vs. 199 in the previous release)
\item OREAnalytics: 68 test functions (vs. 66 in the previous release)
\end{itemize}

\bigskip
DOCUMENTATION

\begin{itemize}
\item The user guide has grown from 440 to 486 pages, mainly due to the
  migration of Credit derivative instruments into ORE, as well as new examples 39 - 42.
\end{itemize}

\bigskip
LANGUAGE BINDINGS

\begin{itemize}
\item Upgrade to QuantLib-SWIG-1.29
\item The SWIG wrapper has been extended to provide access to ORE input
  construction in memory and to query in-memory results (reports etc), in line
  with the refactoring mentioned below. See the new {\bf Example 42}. 
\item To facilitate access to ORE Python, we are providing Python wheels for various
  OS types and Python versions starting with this release, thanks to Eric Ehlers's
  effort and Luigi Ballabio's support to get in up and running using github actions.
  Build instructions for the Python wheels are included in this user guide, see sections  
  \ref{sec:oreswig}, \ref{sec:win_wheel}, \ref{sec:nix_wheel}. 
  See the new {\bf Example 42} on how to use the published wheels.
\end{itemize}

\bigskip
OTHER

\begin{itemize}
\item Upgrade to QuantLib-1.29
\item Refactor the serialization of NPV cube and market cube (aggregation scenario data)
\item Refactor OREAnalytics/orea/app by separating input construction from processing
  and persisting results. This is to faciliate re-using the processing element
  (analyticsManager->runAnalytics(...)) in different applications, a command line
  application such as ore[.exe] that reads/writes from/to files, an ORE Python wrapper
  that receives input and provides results in memory (see language bindings above),
  or a REST service built around ORE. Results (reports, cubes etc) are stored in
  memory and only saved to files on demand. Inputs for the ORE processor can be
  assembled in memory, or read from files.
  \end{itemize}

%========================================================
\section{ORE Data Flow}\label{sec:process}
%========================================================

The core processing steps followed in ORE to produce risk analytics results are sketched in Figure \ref{fig_process}.
All ORE calculations and outputs are generated in three fundamental process steps as indicated in the three boxes in the
upper part of the figure. In each of these steps appropriate data (described below) is loaded and results are generated,
either in the form of a human readable report, or in an intermediate step as pure data files (e.g. NPV data, exposure data).
\begin{figure}[h]
\begin{center}
\includegraphics[scale=0.6]{process.pdf}
\end{center}
\caption{Sketch of the ORE process, inputs and outputs. }
\label{fig_process}
\end{figure}

The overall ORE process needs to be parametrised using a set of configuration XML files which is the subject of section
\ref{sec:configuration}. The portfolio is provided in XML format which is explained in detail in sections
\ref{sec:portfolio_data} and \ref{sec:nettingsetinput}. Note that ORE comes with 'Schema' files for all supported
products so that any portfolio xml file can be validated before running through ORE. Market data is provided in a simple
three-column text file with unique human-readable labelling of market data points, as explained in section
\ref{sec:market_data}.  \\

The first processing step (upper left box) then comprises 
\begin{itemize}
\item loading the portfolio to be analysed, 
\item building any yield curves or other 'term structures' needed for pricing, 
\item calibration of pricing and simulation models.
\end{itemize}

The second processing step (upper middle box) is then 
\begin{itemize}
\item portfolio valuation, cash flow generation,
\item going forward - conventional risk analysis such as sensitivity analysis and stress testing, standard-rule capital
  calculations such as SA-CCR, etc,
\item and in particular, more time-consuming, the market simulation and portfolio valuation through time under Monte
  Carlo scenarios.
\end{itemize}
This process step produces several reports (NPV, cashflows etc) and in particular an {\bf NPV cube}, i.e. NPVs per
trade, scenario and future evaluation date. The cube is written to a file in both condensed binary and human-readable
text format.  \\

The third processing step (upper right box) performs more 'sophisticated' risk ana\-ly\-sis by post-processing the NPV
cube data:
\begin{itemize}
\item aggregating over trades per netting set, 
\item applying collateral rules to compute simulated variation margin as well as simulated (dynamic) initial margin
  posting,
\item computing various XVAs including CVA, DVA, FVA, MVA for all netting sets, with and without taking collateral
  (variation and initial margin) into account, on demand with allocation to the trade level.
\end{itemize}
The outputs of this process step are XVA reports and the 'net' NPV cube, i.e. after aggregation, netting and collateral. \\

The example section \ref{sec:examples} demonstrates for representative product types how the described processing steps
can be combined in a simple batch process which produces the mentioned reports, output files and exposure evolution
graphs in one 'go'.

Moreover, both NPV cubes can be further analysed interactively using a visualisation tool introduced in section
\ref{sec:jupyter}. And finally, sections \ref{sec:calc} and \ref{sec:excel} demonstrate how ORE processes can be
launched in spreadsheets and key results presented automatically within the same sheet.

%========================================================
\section{Getting and Building ORE}\label{sec:installation}
%========================================================

You can get ORE in two ways, either by downloading a release bundle as described in section \ref{sec:release} (easiest if you just want to use ORE) or by
checking out the source code from the github repository as described in section \ref{sec:build_ore} (easiest if you want to build and develop ORE).

\subsection{ORE Releases}\label{sec:release}

ORE releases are regularly provided in the form of source code archives, Windows exe\-cutables {\tt ore.exe}, example
cases and documentation. Release archives will be provided at \url{https://github.com/opensourcerisk/engine/releases}.

The release contains the QuantLib source version that ORE depends on. This is the latest QuantLib release that precedes the ORE release including a small number of patches.

\medskip
The release consists of a single archive in zip format
\begin{itemize}
\item {\tt ORE-<VERSION>.zip}
\end{itemize}

When unpacked, it creates a directory {\tt ORE-<VERSION>} with the following files respectively subdirectories
\begin{enumerate}
%\item {\tt bin/win32/ore.exe}
%\item {\tt bin/x64/ore.exe}
\item {\tt App/}
\item {\tt Docs/}
\item {\tt Examples/}
\item {\tt FrontEnd/}
\item {\tt OREAnalytics/}
\item {\tt OREData/}
\item {\tt ORETest/}
\item {\tt QuantExt/}
\item {\tt QuantLib/}
\item {\tt ThirdPartyLibs/}
\item {\tt tools/}
\item {\tt xsd/}
\item {\tt userguide.pdf}
\end{enumerate} 

The first three items and {\tt userguide.pdf} are sufficient to run the compiled ORE application
on the list of examples described in the user guide (this works on Windows only). The Windows executables are located in {\tt App/bin/Win32/Release/} respectively {\tt App/bin/x64/Release/}. To continue with the compiled
executables:
\begin{itemize}
\item Ensure that the scripting language Python is installed on your computer, see also section \ref{sec:python}
  below;
\item Move on to the examples in section \ref{sec:examples}.
\end{itemize}

\medskip
The release bundle contains the ORE source code, which is sufficient to build ORE from sources as follows (if you build ORE for development purposes, we recommend using git though, see section \ref{sec:build_ore}):
\begin{itemize}
\item Set up Boost as described in section \ref{sec:boost}, unless already installed
\item Build QuantLib, QuantExt, OREData, OREAnalytics, App (in this order) as described in section \ref{sec:build}
\item Note that ThirdPartyLibs does not need to be built, it contains RapidXml, header only code for reading and
  writing XML files
\item Move on to section \ref{sec:python} and the examples in section \ref{sec:examples}.
\end{itemize}

Open {\tt Docs/html/index.html} to see the API documentation for QuantExt, OREData and OREAnalytics, generated by
doxygen.

\subsection{Building ORE}\label{sec:build_ore}

ORE's source code is hosted at \url{https://github.com/opensourcerisk/engine}.

\subsubsection{Git}

To access the current code base on GitHub, one needs to get {\tt git} installed first.
   
\begin{enumerate}
\item Install and setup Git on your machine following instructions at \cite{git-download}

\item Fetch ORE from github by running the following: 

{\tt\% git clone https://github.com/opensourcerisk/engine.git ore}      

This will create a folder 'ore' in your current directory that contains the codebase.

\item Initially, the QuantLib subdirectory under {\tt ore} is empty as it is a submodule pointing to the official
  QuantLib repository. To pull down locally, use the following commands:

{\tt
\% cd ore \\
\% git submodule init \\
\% git submodule update
}

\end{enumerate}

Note that one can also run 

{\footnotesize \tt\% git clone --recurse-submodules https://github.com/opensourcerisk/engine.git ore}

in step 2, which also performs the steps in 3.

\subsubsection{Boost}\label{sec:boost}

QuantLib and ORE depend on the boost C++ libraries. Hence these need to be installed before building QuantLib and
ORE. On all platforms the minimum required boost version is 1\_63 as of ORE release 5.
%Older versions may work on some platforms and system configurations, but were not tested.

\subsubsection*{Windows}

\begin{enumerate}
\item Download the pre-compiled binaries for MSVC-14 (MSVC2015) from \cite{boost-binaries}
%, any recent version should work
\begin{itemize}
\item 32-bit: \cite{boost-binaries}{\bs}VERSION{\bs}boost\_VERSION-msvc-14.0-32.exe{\bs}download 
\item 64-bit: \cite{boost-binaries}{\bs}VERSION{\bs}boost\_VERSION-msvc-14.0-64.exe{\bs}download
\end{itemize}
\item Start the installation file and choose an installation folder (the ``boost root directory''). Take a note of that folder as it will be needed later on.   
\item Finish the installation by clicking Next a couple of times.
\end{enumerate}
    
Alternatively, compile all Boost libraries directly from the source code:

\begin{enumerate}
\item Open a Visual Studio Tools Command Prompt
\begin{itemize}
\item 32-bit: VS2015/VS2013 x86 Native Tools Command Prompt
\item 64-bit: VS2015/VS2013 x64 Native Tools Command Prompt
\end{itemize}
\item Navigate to the boost root directory
\item Run bootstrap.bat
\item Build the libraries from the source code
\begin{itemize}
\item 32-bit: \\
  {\footnotesize\tt .{\bs}b2 --stagedir=.{\bs}lib{\bs}Win32{\bs}lib --build-type=complete toolset=msvc-14.0 \bs \\
    address-model=32 --with-test --with-system --with-filesystem  \bs \\
    --with-serialization --with-regex --with-date\_time stage}
\item 64-bit: \\
  {\footnotesize\tt .{\bs}b2 --stagedir=.{\bs}lib{\bs}x64{\bs}lib --build-type=complete toolset=msvc-14.0 \bs \\
    address-model=64 --with-test --with-system --with-filesystem \bs \\
    --with-serialization --with-regex --with-date\_time stage}
\end{itemize}
\end{enumerate}

\subsubsection*{Unix}

\begin{enumerate}
\item Download Boost from \cite{boost} and build following the instructions on the site
\item Define the environment variable BOOST that points to the boost directory
(so includes should be in BOOST and libs should be in BOOST/stage/lib)
\end{enumerate}

\subsubsection{ORE Libraries and Application}\label{sec:build}

\subsubsection*{Windows}

\begin{enumerate}

\item Download and install Visual Studio Community Edition (Version 2013 or later). 
During the installation, make sure you install the Visual
C++ support under the Programming Languages features (disabled by default).

\item Configure boost paths: \\

\medskip
  Since the release of Visual Studio 2019, the user property files 'Microsoft.Cpp.Win32.user' and
  'Microsoft.Cpp.x64.user' are no longer created on installation. There are now 2 ways to configure the boost paths for Visual Studio.
  
\begin{enumerate}  
\item Set environment variables:
	\begin{itemize}
  	\item  {\tt \%BOOST\%} pointing to your directory, e.g, {\tt C:{\bs}boost\_1\_72\_0} 
  	\item {\tt \%BOOST\_LIB32\%} pointing to your Win32 lib directory, e.g, {\tt C:{\bs}boost\_1\_72\_0{\bs}lib32\-msvc\-14.0} 
	\item  {\tt \%BOOST\_LIB64\%} pointing to your x64 lib directory, e.g, {\tt C:{\bs}boost\_1\_72\_0{\bs}lib64\-msvc\-14.0} 
     \end{itemize}
     These are used by the ore user.props files.
\item Create you own property file and add as a property sheet following the instructions at \url{https://docs.microsoft.com/en-us/cpp/build/create-reusable-property-configurations?view=msvc-160&viewFallbackFrom=vs-2019}
\end{enumerate}

  For older versions of Visual Studio you can use the Microsoft user property files. Open any of the Visual Studio 
  solution files in item 3 below and select View $\rightarrow$ Other Windows $\rightarrow$ Property Manager. It does not 
  matter which solution you open, if it is for example the Quant\-Ext solution you should see two Projects 'QuantExt' and 
  'quantexttestsuite' in the property manager. Expand any of them (e.g. QuantExt) and then one of the Win32 or x64 
  configurations. The settings will be specific for the Win32 or x64 configuration but otherwise it does not matter which of 
  the projects or configurations you expand, they all contain the same configuration file. You should now see 
  'Microsoft.Cpp.Win32.user' respectively 'Microsoft.Cpp.x64.user' depending on whether you chose a Win32 or a x64 
  configuration. Click on this file to open the property pages. Select VC++ Directories and then add your boost directory to 
  the 'Include Directories' entry. Likewise add your boost library directory (the directory that contains the *.lib files) to the 
  'Library Directories' entry. If for example your boost installation is in {\tt
    C:{\bs}boost\_1\_72\_0} and the libraries reside in the {\tt stage{\bs}lib} subfolder, add {\tt
    C:{\bs}boost\_1\_72\_0} to the 'Include Directories' entry and {\tt C:{\bs}boost\_1\_72\_0{\bs}stage{\bs} lib} to the
  'Library Directories' entry. Press OK. 
  (Alternatively, create and use an environment variable {\tt \%BOOST\%} pointing to your directory {\tt C:{\bs}boost\_1\_72\_0} instead of the directory itself.) 
  If you want to configure the boost paths for Win32 resp. x64 as well, repeat
  the previous step for 'Microsoft.Cpp. Win32.user' respectively 'Microsoft.Cpp.x64.user'. To complete the configuration
  just close the property manager window.

\item Open the {\tt oreEverything\_*.sln} and build the entire solution (again, make sure to select the correct platform in the configuration manager first).
\end{enumerate}

\subsubsection*{Generate Visual Studio Projects with CMake}

ORE 1.8.9 and later will be shipped without the Visual Studio project and solution files. The Visual Studio projects can be auto-generated from the CMake project files.

\begin{enumerate}

\item Download and install Visual Studio Community Edition (Version 2013 or later). 
During the installation, make sure you install the Visual
C++ support under the Programming Languages features (disabled by default).

\item Download and install CMake for Windows (https://cmake.org/download/). Visual Studio Community Edition 2019 or later supports CMake and you can install the feature 'C++ CMake Tools for Windows' instead of installing CMake as standalone program.

\item Set environment variables: \\
	\begin{itemize}
  	\item  {\tt \%BOOST\%} pointing to your directory, e.g, {\tt C:{\bs}boost\_1\_72\_0} 
  	\item {\tt \%BOOST\_LIB32\%} pointing to your Win32 lib directory, e.g, {\tt C:{\bs}boost\_1\_72\_0{\bs}lib32\-msvc\-14.0} 
	\item  {\tt \%BOOST\_LIB64\%} pointing to your x64 lib directory, e.g, {\tt C:{\bs}boost\_1\_72\_0{\bs}lib64\-msvc\-14.0} 
     \end{itemize}

\item Generate MSVC project files from CMake files:
\begin{itemize}
\item Open a Visual Studio Tools Command Prompt
\begin{itemize}
\item 32-bit: VS2022/x86 Native Tools Command Prompt for VS 2022
\item 64-bit: VS2022/x64 Native Tools   Command Prompt for VS 2022
\end{itemize}
\item Navigate to the ORE root directory
\item Run CMake command:
\begin{itemize}
\item 64-bit: \\
{\tt cmake -G "Visual Studio 17 2022" -A x64 -DBOOST\_INCLUDEDIR=\%BOOST\% -DBOOST\_LIBRARYDIR=\%BOOST\_LIB64\% -DQL\_ENABLE\_SESSIONS=ON -DMSVC\_LINK\_DYNAMIC\_RUNTIME=true -B build}
\item 32-bit: \\
{\tt cmake -G "Visual Studio 17 2022" -A x32 -DBOOST\_INCLUDEDIR=\%BOOST\% -DBOOST\_LIBRARYDIR=\%BOOST\_LIB32\% -DQL\_ENABLE\_SESSIONS=ON -DMSVC\_LINK\_DYNAMIC\_RUNTIME=true -B build}
\end{itemize}
Replace the generator "Visual Studio 17 2022" with the actual installed version.
The solution and project files will be generated in the {\tt $\langle$ORE\_ROOT$\rangle${\bs}build} subdirectory.
\end{itemize}

\item build the cmake project with the command {\tt cmake --build build -v --config Release}, 

\item or open the MSVC solution file {\tt build{\bs}ORE.sln} and build the entire solution with Visual Studio (again, make sure to select the correct platform in the configuration manager first).
\end{enumerate}

\subsubsection*{Unix}

With the 5th release we have discontinued automake support so that ORE can only be built with CMake on Unix systems, as follows.

\begin{enumerate}
\item set environment variable to locate the boost include and boost library directories\\
\medskip
  {\tt export BOOST\_LIB=path/to/boost/lib}\\
  {\tt export BOOST\_INC=path/to/boost/include}
\medskip
\item Change to the ORE project directory that contains the {\tt QuantLib}, {\tt QuantExt}, etc, folders; create subdirectory {\tt build} and change to subdirectory {\tt build}
\item Configure CMake by invoking \\
\medskip
{\tt cmake -DBOOST\_ROOT=\${BOOST\_INC} -DBOOST\_LIBRARYDIR=\${BOOST\_LIB} -DQL\_ENABLE\_SESSIONS=ON ..} \\
\medskip
where the {\tt QL\_ENABLE\_SESSIONS} variable is set to ON in order to enable some multi-threading applications in ORE.

Alternatively, set environment variables {\tt BOOST\_ROOT} and {\tt BOOST\_LIBRARYDIR} directly and run \\
\medskip
{\tt cmake ..} \\
\medskip
\item Build all ORE libraries, QuantLib, as well as the doxygen API documentation for QuantExt, OREData and OREAnalytics, by invoking \\
\medskip
{\tt make -j4} \\
\medskip
using four threads in this example.
\medskip
\item Run all test suites by invoking \\
\medskip
{\tt ctest -j4}
\item Run Examples (see section \ref{sec:examples})
\end{enumerate}

Note: 
\begin{itemize}
\item If the boost libraries are not installed in a standard path they might not be found during runtime because of a missing rpath
tag in their path. Run the script {\tt rename\_libs.sh} to set the rpath tag in all libraries located in {\tt
  \${BOOST}/stage/lib}.
\item Unset {\tt LD\_LIBRARY\_PATH} respectively {\tt DYLD\_LIBRARY\_PATH} before running the ORE executable or the test suites, in order not to override the rpath information embedded into the libaries built with CMake
\item On Linux systems, the 'locale' settings can negatively affect the ORE process and output. To avoid this, we
recommend setting the environment variable {\tt LC\_NUMERIC} to {\tt C}, e.g. in a bash shell, do

{\tt\footnotesize
\% export LC\_NUMERIC=C
}

before running ORE or any of the examples below. This will suppress thousand separators in numbers when converted to
strings.

\item Generate {\tt CMakeLists.txt}:

The .cpp and .hpp files included in the build process need to be explicitly specified in the various {\tt CMakeLists.txt} 
files in the project directory. The python script (in {\tt Tools/update\_cmake\_files.py}) can be used to update all CMakeLists.txt files 
automatically. 

\end{itemize}
 
\subsubsection*{Building on Windows with CMake}

One advantage of the CMake build system is that it covers both Unix and Windows builds. 
The same set of {\tt CMakeLists.txt} files as above allows building ORE on Windows. The following instructions use the {\tt Ninja} build system ({\url{ninja-build.org}) that covers the role of {\tt make} on Unix systems and calls the Visual Studio C++ compiler and linker. 


\begin{enumerate}
\item Set environment variables: \\
	\begin{itemize}
  	\item  {\tt \%BOOST\%} pointing to your directory, e.g, {\tt C:{\bs}boost\_1\_72\_0} 
  	\item {\tt \%BOOST\_LIB32\%} pointing to your Win32 lib directory, e.g, {\tt C:{\bs}boost\_1\_72\_0{\bs}lib32\-msvc\-14.0} 
	\item  {\tt \%BOOST\_LIB64\%} pointing to your x64 lib directory, e.g, {\tt C:{\bs}boost\_1\_72\_0{\bs}lib64\-msvc\-14.0} 
     \end{itemize}
\item Open a command prompt, change to directory C:{\textbackslash}Program Files (x86){\textbackslash}Microsoft Visual Studio 14.0{\textbackslash}VC and run\\
\medskip
{\tt vcvarsall.bat x64} \\
\medskip
to initialize the compiler-related environment.
\item Change to the ORE project directory that contains the {\tt QuantLib}, {\tt QuantExt}, etc, folders; create subdirectory {\tt build} and change to subdirectory {\tt build}
\item Configure CMake e.g. by invoking \\
\medskip
{\tt cmake -D BOOST\_INCLUDEDIR=\%BOOST\% } \textbackslash\\
{\tt \hspace{2cm} -D BOOST\_LIBRARYDIR=\%BOOST\_LIB64\% }\textbackslash\\
{\tt \hspace{2cm} -D CMAKE\_BUILD\_TYPE=Release }\textbackslash\\
{\tt \hspace{2cm} -D MSVC\_LINK\_DYNAMIC\_RUNTIME=true} \textbackslash\\
{\tt \hspace{2cm} -D QL\_ENABLE\_SESSIONS=ON}  \textbackslash\\
{\tt \hspace{2cm} -G "Visual Studio 17 2022" ..} \\
\medskip
where the -G option allows choosing the desired build system generator.
\item Build all ORE libraries including QuantLib by invoking \\
\medskip
  {\tt cmake --build build -v --config Release} \\
\medskip

\item Run all test suites by invoking \\
  \medskip {\tt ctest -j4}
\end{enumerate}

\subsubsection*{ZLIB support}

To enable zlib support configure CMake with the flag {\tt -DORE\_USE\_ZLIB=ON}. 

If zlib is not installed on the system, it can be installed with the package manager VCPKG:

\begin{itemize}
\item Install vcpkg: https://vcpkg.io/en/getting-started.html
\item Install dependencies with invoking the command \\
\medskip
{\tt vcpkg install --triplet x64-windows zlib} \\
\medskip
\end{itemize}

To make VCPKG visible to CMAKE in Visual studio, create an environment variable {\tt VCPKG\_ROOT} pointing to the root of the vcpkg directory and configure ORE with the flag {\tt -DCMAKE\_TOOLCHAIN\_FILE=\%VCPKG\_ROOT\%/scripts/buildsystems/vcpkg.cmake}.

\subsection{Python and Jupyter}\label{sec:python}

Python (version 3.5 or higher) is required to use the ORE Python language bindings in section \ref{sec:oreswig}, 
or to run the examples in section \ref{sec:examples} and plot exposure
evolutions. Moreover, we use Jupyter \cite{jupyter} in section \ref{sec:visualisation} to visualise simulation
results. Both are part of the 'Anaconda Open Data Science Analytics Platform' \cite{Anaconda}. Anaconda installation
instructions for Windows, OS X and Linux are available on the Anaconda site, with graphical installers for
Windows\footnote{With Windows, after a fresh installation of Python the user may have to run the {\tt python} command
  once in a command shell so that the Python executable will be found subsequently when running the example scripts in
  section \ref{sec:examples}.}, Linux and OS X.

With Linux and OS X, the following environment variable settings are required
\begin{itemize}
\item set {\tt LANG} and {\tt LC\_ALL } to {\tt en\_US.UTF-8} or {\tt en\_GB.UTF-8}
\item set {\tt LC\_NUMERIC} to {\tt C}. 
\end{itemize}
The former is required for both running the Python scripts in the examples section, as well as successful installation
of the following packages. \\

The full functionality of the Jupyter notebook introduced in section \ref{sec:jupyter} requires furthermore installing
\begin{itemize}
\item jupyter\_dashboards: \url{https://github.com/jupyter-incubator/dashboards}
\item ipywidgets: \url{https://github.com/ipython/ipywidgets}
\item pythreejs: \url{https://github.com/jovyan/pythreejs}
\item bqplot: \url{https://github.com/bloomberg/bqplot}
\end{itemize}
With Python and Anaconda already installed, this can be done by running these commands
\begin{itemize}
\item {\tt conda install -c conda-forge ipywidgets}
\item {\tt pip install jupyter\_dashboards}
\item {\tt jupyter dashboards quick-setup --sys-prefix}
\item {\tt conda install -c conda-forge bqplot}
\item {\tt conda install -c conda-forge pythreejs}
\end{itemize}
Note that the bqplot installation requires the environment settings mentioned above.

\subsection{Building ORE-SWIG}\label{sec:oreswig}

Since release 4, ORE comes with Python and Java language bindings following the QuantLib-SWIG example.
The ORE bindings extend the QuantLib SWIG wrappers and allow calling ORE functionality in the 
QuantExt/OREData/OREAnalytics libraries alongside with functionality in QuantLib.  

\medskip
The ORE-SWIG source code is hosted in a separate git repository at \url{https://github.com/opensourcerisk/ore-swig}.

\medskip
To build the wrappers on Windows, Linux, mac OS
\begin{enumerate}
\item build ORE and QuantLib first, as shown in the previous section. It is strongly advised to switch the codebase to a release tag here (e.g. 1.8.7.0), as the versions of the master branch are not always aligned!
\item check out the ORE-SWIG repository into a project directory {\tt oreswig}, change into that directory (the same advice as above applies here as well, switch to the same release tag as ORE)
\item pull in the QuantLib-SWIG project by running \\
{\tt git submodule init} \\
{\tt git submodule update}
%\item Edit the top-level {\tt oreswig/CMakeLists.txt} and uncomment e.g. the line {\tt add\_subdirectory(OREAnalytics-SWIG/Python)} to build the OREAnalytics Python wrappers
\item Create a subdirectory {\tt build}, change into that directory and configure cmake and then build using Ninja as follows \\
\medskip
{\footnotesize
{\tt cmake -G Ninja $\backslash$} \\
\hspace{1cm} {\tt -D ORE=<ORE Root Directory> $\backslash$} \\
\hspace{1cm} {\tt -D BOOST\_ROOT=<Top level boost include directory> $\backslash$}\\
\hspace{1cm} {\tt -D BOOST\_LIBRARYDIR=<Location of the compiled boost libraries> $\backslash$}\\
\hspace{1cm} {\tt -D Python\_ROOT\_DIR=<Root directory of the python installation>$\backslash$} \\
\hspace{1cm} {\tt ..} \\
{\tt ninja} \\
}
\medskip
On Linux or mac OS one can also use {\tt make} instead of {\tt ninja}. 
In that case, omit the {\tt -G Ninja} part in the configuration. 

\medskip
To build on Windows using CMake and an existing Visual Studio installation you can e.g. run
this from the top-level oreswig directory

{\footnotesize
{\tt mkdir build $\backslash$} \\
{\tt cmake -G "Visual Studio 15 2017" $\backslash$}\\
\hspace{1cm} {\tt -A x64 $\backslash$}\\
\hspace{1cm} {\tt -D SWIG\_DIR=C:$\backslash$dev$\backslash$swigwin$\backslash$Lib $\backslash$}\\
\hspace{1cm} {\tt -D SWIG\_EXECUTABLE=C:$\backslash$dev$\backslash$swigwin$\backslash$swig.exe $\backslash$}\\
\hspace{1cm} {\tt -D ORE:PATHNAME=C:$\backslash$dev$\backslash$ORE$\backslash$master $\backslash$}\\
\hspace{1cm} {\tt -D BOOST\_ROOT=C:$\backslash$dev$\backslash$boost $\backslash$}\\
\hspace{1cm} {\tt -S OREAnalytics-SWIG/Python $\backslash$}\\
\hspace{1cm} {\tt -B build $\backslash$}\\
{\tt cmake -{}-build build -v}
}

\medskip
By default this builds the OREAnalytics-Python bindings which include the wrapped parts of QuantLib, QuantExt, OREData and OREAnalytics.

\item Try a Python example: Update your PYTHONPATH environment variable to include directory {\tt oreswig/build/OREAnalytics-SWIG/Python} which contains both the new python module and the associated native library loaded by the python module;
change to the {\tt oreswig/OREAnalytics/Python/Examples} directory and run e.g.\\

\medskip
\centerline{\tt python ore.py}  

There is also an IPython example in the same directory. To try it, launch 

\medskip
\centerline{\tt jupyter notebook}  

wait for your browser to open, select {\tt ore.ipy} from the list of files and then run all cells.

\item Try a Java example: Make sure that the line {\tt add\_subdirectory(OREAnalytics-SWIG/Java)} 
is uncommented in the top-level CMakeLists.txt file when building; change to directory 
{\tt ORE-SWIG/OREAnalytics-SWIG/Java/Examples} and run

\medskip
{\tt java -Djava.library.path=../../../build/OREAnalytics-SWIG/Java $\backslash$} \\
\hspace{1cm} {\tt -jar ../../../build/OREAnalytics-SWIG/Java/ORERunner.jar $\backslash$}\\
\hspace{1cm} {\tt Input/ore.xml}

\end{enumerate}

\subsection{How to build ORE Python Wheels on Windows}\label{sec:win_wheel}

This section is a stand-alone HOWTO for building ore and oreswig, including Python wrappers and wheels, at the DOS command line using cmake and VS 2022.  

\subsubsection*{Prerequisites}
 
\begin{itemize}
\item python: The following tools need to be up to date: \\
 {\tt python -m ensurepip } \\
 {\tt pip install build }
\item boost: Download the binaries from the link below.  This release was tested against boost version 1.72.  It is important to download these precompiled binaries (rather than compiling yourself from source code) because the binaries include ZLIB support which this build requires. \\
\url{https://sourceforge.net/projects/boost/files/boost-binaries}
\item  swig: You need to either install the binaries, or install the source code and build yourself
 \item ore and oreswig: You need to install the source code. Instructions for building with cmake are provided below.
 \end{itemize}
 
\subsubsection*{Environment variables}
 
Set the following environment variables to the paths where the above items live on your machine, e.g:
 
{\tt set BOOST\_INC=C:{\bs}repos{\bs}boost{\bs}boost\_1\_81\_0} \\
{\tt set BOOST\_LIB=C:{\bs}repos{\bs}boost{\bs}boost\_1\_81\_0{\bs}lib{\bs}x64{\bs}lib} \\
{\tt set SWIG=C:{\bs}repos{\bs}swigwin-4.1.1} \\
{\tt set ORE=C:{\bs}repos{\bs}ore } \\
{\tt set ORESWIG=C:{\bs}repos{\bs}oreswig}
 
\subsubsection*{Build ORE}
 
Generate the project files:
 
\medskip
{\tt cd \%ORE\%} \\
{\tt mkdir build }\\
{\tt cd \%ORE\%{\bs}build} \\
{\tt cmake .. $\backslash$\\
\hspace{1cm} -DBoost\_NO\_WARN\_NEW\_VERSIONS=1 $\backslash$\\
\hspace{1cm} -Wno-dev -G "Visual Studio 17 2022" $\backslash$ \\
\hspace{1cm} -A x64 $\backslash$\\
\hspace{1cm} -DMSVC\_LINK\_DYNAMIC\_RUNTIME=OFF $\backslash$ \\
\hspace{1cm} -DBOOST\_ROOT=\$BOOST\_INC $\backslash$\\
\hspace{1cm} -DBOOST\_LIBRARYDIR=\$BOOST\_LIB $\backslash$ \\
\hspace{1cm} -DQL\_ENABLE\_SESSIONS=ON} 

\medskip
This will create \%ORE\%{\bs}build{\bs}ORE.sln
 
\medskip
Build:
 
\medskip
{\tt cd \%ORE\%{\bs}build} \\
%{\tt "C:{\bs}Program Files{\bs}CMake{\bs}bin{\bs}cmake.exe" -{}-build . -{}-config Release}
{\tt cmake -{}-build . -{}-config Release}

\medskip
This will create  \%ORE\%{\bs}build{\bs}OREAnalytics{\bs}orea{\bs}Release{\bs}OREAnalytics-x64-mt.lib
 
\subsubsection*{Build ORE-SWIG Wrapper and Wheel}
 
In contrast to the generic cmake-based SWIG build in section \ref{sec:oreswig}, we are now resorting to python's setup.py.
 
\medskip
{\tt cd \%ORESWIG\%{\bs}OREAnalytics-SWIG{\bs}Python} \\
{\tt set BOOST\_ROOT=\%BOOST\_INC\%} \\
% set BOOST_LIB is needed but already done above
% set ORE needed but already done above
{\tt set PATH=\%PATH\%;\%SWIG\%} \\
{\tt set ORE\_STATIC\_RUNTIME=1} \\
{\tt python setup.py wrap} \\
{\tt python setup.py build} \\
{\tt python setup.py test} \\
{\tt python -m build -{}-wheel} 
 
\medskip
This will create 
\begin{itemize}
\item the Python module and static library in folder {\tt <PATH>{\bs}build{\bs}lib.win-amd64-cpython-310} (the directory name depends on the machine and python version)
\item the wheel file (filename.whl) in folder {\tt <PATH>{\bs}dist}
\end{itemize}
where {\tt <PATH>} stands for {\tt \%ORESWIG\%{\bs}OREAnalytics-SWIG{\bs}Python}.

\medskip
To use the wrapper directly: \\
\medskip
{\tt cd <PATH>{\bs}Examples} \\
{\tt set PYTHONPATH=<PATH>{\bs}build{\bs}lib.win-amd64-cpython-310} \\
{\tt python swap.py}

\medskip
To use the wheel:
 
{\tt cd <PATH>{\bs}Examples} \\
{\tt python -m venv env1} \\
{\tt .{\bs}env1{\bs}Scripts{\bs}activate.bat} \\
{\tt pip install <PATH>{\bs}dist{\bs}filename.whl} \\
{\tt python swap.py} \\
{\tt deactivate} \\
{\tt rmdir /s /q env1} \\

\subsection{How to build ORE Python Wheels on Linux and macOS}\label{sec:nix_wheel}

This section is a stand-alone HOWTO for building and using a python wheel for OREAnalytics on Linux or macOS.

\subsubsection*{Prerequisites}

\begin{itemize}
\item python: Ensure that python3, pip, build, and virtualenv are installed and up to date. \\

\medskip
For example, on ubuntu:\\
{\tt sudo apt install python3-pip} \\
{\tt sudo apt install python3.10-venv} \\
{\tt pip3 install -{}-upgrade build} \\

\medskip
On macOS it is recommended to install jupyterlab (which contains python and pip) with \\
{\tt brew install jupyterlab} \\
followed by\\
{\tt pip install -{}-upgrade build} \\
{\tt pip install virtualenv} 

\item python3-dev: You need to install the python header files and libs. On some platforms these come already installed with python.  

\medskip
On ubuntu they do not and the command to install them is: \\
{\tt sudo apt install python3-dev }\\

\medskip
On macOS they come with the recommended installation of jupyterlab

\item boost and swig: You need to either install the binaries, or install the source code and build yourself.
\item ore and oreswig: You need to install the source code. Instructions for building with cmake are provided below.
\end{itemize}

\subsubsection*{Environment variables}

Set the following environment variables to the paths where the ore and ore swig repos, as well as boost live on your machine, e.g:

\medskip
{\tt export ORE=\$HOME/dev/ore} \\
{\tt export ORESWIG=\$HOME/dev/oreswig}\\
{\tt export BOOST\_INC=/opt/homebrew/include} \\
{\tt export BOOST\_LIB=/opt/homebrew/lib} 

\subsubsection*{Build ORE}

Use cmake to generate the project Makefiles

\medskip
{\tt cd \$ORE} \\
{\tt mkdir build} \\
{\tt cd \$ORE/build} \\
{\tt cmake .. \\
\hspace{1cm} -DQL\_ENABLE\_SESSIONS=ON $\backslash$\\
\hspace{1cm} -DCMAKE\_POSITION\_INDEPENDENT\_CODE=ON $\backslash$\\
\hspace{1cm} -DORE\_BUILD\_DOC=OFF $\backslash$ \\
\hspace{1cm} -DORE\_BUILD\_EXAMPLES=OFF $\backslash$ \\
\hspace{1cm} -DORE\_BUILD\_TESTS=OFF $\backslash$\\
\hspace{1cm} -DORE\_BUILD\_APP=OFF $\backslash$\\
\hspace{1cm} -DQL\_BUILD\_BENCHMARK=OFF $\backslash$\\
\hspace{1cm} -DQL\_BUILD\_EXAMPLES=OFF $\backslash$\\
\hspace{1cm} -DQL\_BUILD\_TEST\_SUITE=OFF $\backslash$\\
\hspace{1cm} -DBoost\_NO\_WARN\_NEW\_VERSIONS=1 $\backslash$\\
\hspace{1cm} -DBoost\_NO\_SYSTEM\_PATHS=1 $\backslash$\\
\hspace{1cm} -DBOOST\_ROOT=\$BOOST\_INC $\backslash$\\
\hspace{1cm} -DBOOST\_LIBRARYDIR=\$BOOST\_LIB}
}

\medskip
Execute the following to kick off the build:

\medskip
{\tt cd \$ORE/build} \\
{\tt cmake -{}-build} . 

\medskip
This will generate \$ORE/build/OREAnalytics/orea/libOREAnalytics.so or .dylib

\subsubsection*{Build ORE-SWIG Wrapper and Wheel}

In contrast to the generic cmake-based SWIG build in section \ref{sec:oreswig}, we are now resorting to python's setup.py. 

The commands below will try to link to boost library boost\_thread.  On some platforms this lib has a different name and if that is the case for you then you can override it, e.g:

{\tt export BOOST\_THREAD=boost\_thread-mt} \\

\medskip

Ensure that environent variables ORE, BOOST\_INC and BOOST\_LIB are set (see above), then

\medskip
{\tt cd \$ORESWIG/OREAnalytics-SWIG/Python} \\
{\tt python setup.py wrap} \\
{\tt python setup.py build} \\
{\tt python -m build -{}-wheel}

\medskip
will then generate the wheel file (filename.whl) in folder \$ORESWIG/OREAnalytics-SWIG/Python/dist.
For the second step above you may need to modify the \$ORESWIG/OREAnalytics-SWIG/oreanalytics-config script to return the appropriate cflags and libs on your machine.

\medskip
To use the wheel:

\medskip
{\tt cd \$ORESWIG/OREAnalytics-SWIG/Python/Examples} \\
{\tt python -m venv env1} \\
{\tt . ./env1/bin/activate} \\
{\tt pip install \$ORESWIG/OREAnalytics-SWIG/Python/dist/filename.whl} \\
{\tt python commodityforward.py} \\
{\tt deactivate} \\
{\tt rm -rf env1}

%========================================================
\section{Examples}\label{sec:examples}
%========================================================

The examples shown in table \ref{tab_0} are intended to help with getting started with ORE, and to serve as plausibility
checks for the simulation results generated with ORE.

\begin{table}[hbt]
\scriptsize
\begin{center}
\begin{tabular}{|c|l|}
\hline
Example & Description \\
\hline
\hline
1 & Vanilla at-the-money Swap with flat yield curve \\
\hline
2 & Vanilla Swap with normal yield curve \\
\hline
3 & European Swaption \\
\hline
4 & Bermudan Swaption \\
\hline
5 & Callable Swap \\
\hline
6 & Cap/Floor \\
\hline
7 & FX Forward \\
  & European FX Option \\ 
\hline
8 & Cross Currency Swap without notional reset \\
\hline
9 & Cross Currency Swap with notional reset \\
\hline
10 & Three-Swap portfolio with netting and collateral \\
   & XVAs - CVA, DVA, FVA, MVA, COLVA \\
   & Exposure and XVA Allocation to trade level \\
\hline
11 & Basel exposure measures - EE, EPE, EEPE \\
\hline
12 & Long term simulation with horizon shift \\
\hline
13 & Dynamic Initial Margin and MVA \\
\hline
14 & Minimal Market Data Setup \\
\hline
15 & Sensitivity Analysis and Stress Testing \\
\hline
16 & Equity Derivatives Exposure \\
\hline
17 & Inflation Swap Exposure under Dodgson-Kainth\\
\hline
18 & Bonds and Amortisation Structures\\
\hline
19 & Swaption Pricing with Smile\\
\hline
20 & Credit Default Swap Pricing\\
\hline
21 & Constant Maturity Swap Pricing\\
\hline
22 & Option Sensitivity Analysis with Smile\\
\hline
23 & Forward Rate Agreement and Averaging OIS Exposure\\
\hline
24 & Commodity Forward and Option Pricing and Sensitivity\\
\hline
25 & CMS Spread with (Digital) Cap/Floor Pricing, Sensitivity and Exposures\\
\hline
26 & Bootstrap Consistency\\
\hline
27 & BMA Basis Swap Pricing and Sensitivity\\
\hline
28 & Discount Ratio Curves\\
\hline
29 & Curve Building using Fixed vs. Float Cross Currency Helpers\\
\hline
30 & USD-Prime Curve Building via Prime-LIBOR Basis Swap\\
\hline
31 & Exposure Simulation using a Close-out Grid\\
\hline
32 & Inflation Swap Exposure under Jarrow-Yildrim\\ 
\hline
33 & CDS Exposure Simulation \\
\hline
34 & Wrong Way Risk \\
\hline
35 & Flip View \\
\hline
36 & Choice of Measure \\
\hline
37 & Multifactor Hull-White scenario generation \\
\hline
38 & Cross Currency Exposure using Multifactor Hull-White Models \\
\hline
39 & Exposure Simulation using American Monte Carlo \\
\hline
40 & Par Sensitivity Analysis \\
\hline
41 & Multi-threaded Exposure Simulation \\
\hline
42 & ORE Python Module \\
\end{tabular}
\caption{ORE examples.}
\label{tab_0}
\end{center}
\end{table}

All example results can be produced with the Python scripts {\tt run.py} in the ORE release's {\tt Examples/Example\_\#}
folders which work on both Windows and Unix platforms. In a nutshell, all scripts call ORE's command line application
with a single input XML file

\medskip
\centerline{\tt ore[.exe] ore.xml}
\medskip

They produce a number of standard reports and exposure graphs in PDF format. The structure of the input file and of the
portfolio, market and other configuration files referred to therein will be explained in section
\ref{sec:configuration}.

\medskip ORE is driven by a number of input files, listed in table \ref{tab_1} and explained in detail in sections
\ref{sec:configuration} to \ref{sec:fixings}. In all examples, these input files are either located in the example's sub
directory {\tt Examples/Example\_\#/Input} or the main input directory {\tt Examples/Input} if used across several
examples. The particular selection of input files is determined by the 'master' input file {\tt ore.xml}.

\begin{table}[h]
\scriptsize
\begin{center}
\begin{tabular}{|l|p{11cm}|}
  \hline
  File Name & Description \\
  \hline
  {\tt ore.xml}&   Master input file, selection of further inputs below and selection of analytics \\
  {\tt portfolio.xml} & Trade data \\
  {\tt netting.xml} &  Collateral (CSA) data \\
  {\tt simulation.xml} & Configuration of simulation model and market\\
  {\tt market.txt} &  Market data snapshot \\
  {\tt fixings.txt} &  Index fixing history \\
  {\tt dividends.txt} &  Dividends history \\
  {\tt curveconfig.xml} & Curve and term structure composition from individual market instruments\\
  {\tt conventions.xml} & Market conventions for all market data points\\
  {\tt todaysmarket.xml} &  Configuration of the market composition, relevant for the pricing of the given portfolio as
                           of today (yield curves, FX rates, volatility surfaces etc) \\
  {\tt pricingengines.xml} &  Configuration of pricing methods by product\\
  \hline
\end{tabular}
\end{center}
\caption{ORE input files}
\label{tab_1}
\end{table}

The typical list of output files and reports is shown in table \ref{tab_2}. The names of output files can be configured
through the master input file {\tt ore.xml}. Whether these reports are generated also depends on the setting in {\tt
  ore.xml}. For the examples, all output will be written to the directory {\tt Examples/Example\_\#/Output}.

\begin{table}[h]
\scriptsize
\begin{center}
\begin{tabular}{|l|p{11cm}|}
\hline
File Name & Description \\
\hline
{\tt npv.csv}&   NPV report \\
{\tt flows.csv} & Cashflow report \\
{\tt curves.csv} & Generated yield (discount) curves report \\
{\tt xva.csv} & XVA report, value adjustments at netting set and trade level \\
{\tt exposure\_trade\_*.csv} & Trade exposure evolution reports\\
{\tt exposure\_nettingset\_*.csv} &  Netting set exposure evolution reports\\
{\tt rawcube.csv} & NPV cube in readable text format \\
{\tt netcube.csv} & NPV cube after netting and colateral, in readable text format \\
{\tt *.csv.gz} & Intermediate storage of NPV cube and scenario data \\
{\tt *.pdf} &  Exposure graphics produced by the python script {\tt run.py} after ORE completed\\
\hline
\end{tabular}
\end{center}
\caption{ORE output files}
\label{tab_2}
\end{table}

Note: When building ORE from sources on Windows platforms, make sure that you copy your {\tt ore.exe} to the binary
directory {\tt App/bin/win32/} respectively {\tt App/bin/x64/}. Otherwise the examples may be run using the pre-compiled
executables which come with the ORE release.

%--------------------------------------------------------
\subsection{Interest Rate Swap Exposure, Flat Market}\label{sec:example1}
%--------------------------------------------------------

We start with a vanilla single currency Swap (currency EUR, maturity 20y, notional 10m, receive fixed 2\% annual, pay
6M-Euribor flat). The market yield curves (for both discounting and forward projection) are set to be flat at 2\% for
all maturities, i.e. the Swap is at the money initially and remains at the money on average throughout its life. Running
ORE in directory {\tt Examples/Example\_1} with

\medskip
\centerline{\tt python run.py } 
\medskip

yields the exposure evolution in 

\medskip
\centerline{\tt Examples/Example\_1/Output/*.pdf } 
\medskip

and shown in figure \ref{fig_1}. 
\begin{figure}[h!]
\begin{center}
%\includegraphics[scale=0.45]{mpl_swap_1_1m_sbb_100k.pdf}
\includegraphics[scale=0.45]{mpl_swap_1_1m_sbb_10k_flat.pdf}
\end{center}
\caption{Vanilla ATM Swap expected exposure in a flat market environment from both parties' perspectives. The symbols are European Swaption prices. The simulation was run with monthly time steps and 10,000 Monte Carlo samples to demonstrate the convergence of EPE and ENE profiles. A similar
outcome can be obtained more quickly with 5,000 samples on a quarterly time grid which is the default setting of Example\_1. }
\label{fig_1}
\end{figure}
Both Swap simulation and Swaption pricing are run with calls to the ORE executable, essentially 

\medskip
\centerline{\tt ore[.exe] ore.xml} 

\centerline{\tt ore[.exe] ore\_swaption.xml} 
\medskip

which are wrapped into the script {\tt Examples/Example\_1/run.py} provided with the ORE release.
It is instructive to look into the input folder in Examples/Example\_1, the content of the main input file {\tt
  ore.xml}, together with the explanations in section \ref{sec:configuration}. \\

This simple example is an important test case which is also run similarly in one of the unit test suites of ORE. The
expected exposure can be seen as a European option on the underlying netting set, see also appendix
\ref{sec:app_exposure}. In this example, the expected exposure at some future point in time, say 10 years, is equal to
the European Swaption price for an option with expiry in 10 years, underlying Swap start in 10 years and underlying Swap
maturity in 20 years. We can easily compute such standard European Swaption prices for all future points in time where
both Swap legs reset, i.e. annually in this case\footnote{Using closed form expressions for standard European Swaption
  prices.}. And if the simulation model has been calibrated to the points on the Swaption surface which are used for
European Swaption pricing, then we can expect to see that the simulated exposure matches Swaption prices at these annual
points, as in figure \ref{fig_1}.  In Example\_1 we used co-terminal ATM Swaptions for both model calibration and
Swaption pricing. Moreover, as the yield curve is flat in this example, the exposures from both parties'
perspectives (EPE and ENE) match not only at the annual resets, but also for the period between annual reset of both
legs to the point in time when the floating leg resets. Thereafter, between floating leg (only) reset and next joint
fixed/floating leg reset, we see and expect a deviation of the two exposure profiles.

%--------------------------------------------------------
\subsection{Interest Rate Swap Exposure, Realistic Market}\label{sec:example2}
%--------------------------------------------------------

Moving to {\tt Examples/Example\_2}, we see what changes when using a realistic (non-flat) market
environment. Running the example with

\medskip
\centerline{\tt python run.py } 
\medskip

yields the exposure evolution in 

\medskip
\centerline{\tt Examples/Example\_2/Output/*.pdf } 
\medskip

shown in figure \ref{fig_2}.
\begin{figure}[h!]
\begin{center}
\includegraphics[scale=0.45]{mpl_swap_3.pdf}
\end{center}
\caption{Vanilla ATM Swap expected exposure in a realistic market environment as of 05/02/2016 from both parties'
  perspectives. The Swap is the same as in figure \ref{fig_1} but receiving fixed 1\%, roughly at the money. The symbols
  are the prices of European payer and receiver Swaptions. Simulation with 5000 paths and monthly time steps.}
\label{fig_2}
\end{figure}
In this case, where the curves (discount and forward) are upward sloping, the receiver Swap is at the money at inception
only and moves (on average) out of the money during its life. Similarly, the Swap moves into the money from the
counterparty's perspective. Hence the expected exposure evolutions from our perspective (EPE) and the counterparty's
perspective (ENE) 'detach' here, while both can still be be reconciled with payer or respectively receiver Swaption
prices.

%--------------------------------------------------------
\subsection{European Swaption Exposure}\label{sec:european_swaption}
%--------------------------------------------------------

This demo case in folder {\tt Examples/Example\_3} shows the exposure evolution of European Swaptions with cash and
physical delivery, respectively, see figure \ref{fig_3}.
\begin{figure}[h!]
\begin{center}
\includegraphics[scale=0.45]{mpl_swaption.pdf}
\end{center}
\caption{European Swaption exposure evolution, expiry in 10 years, final maturity in 20 years, for cash and physical
  delivery. Simulation with 1000 paths and quarterly time steps. }
\label{fig_3}
\end{figure}
The delivery type (cash vs physical) yields significantly different valuations as of today due to the steepness of the
relevant yield curves (EUR). The cash settled Swaption's exposure graph is truncated at the exercise date, whereas the
physically settled Swaption exposure turns into a Swap-like exposure after expiry. For comparison, the example also
provides the exposure evolution of the underlying forward starting Swap which yields a somewhat higher exposure after
the forward start date than the physically settled Swaption. This is due to scenarios with negative Swap NPV at expiry
(hence not exercised) and positive NPVs thereafter. Note the reduced EPE in case of a Swaption with settlement of the option premium on exercise date.

%--------------------------------------------------------
\subsection{Bermudan Swaption Exposure}
%--------------------------------------------------------

This demo case in folder {\tt Examples/Example\_4} shows the exposure evolution of Bermudan rather than European
Swaptions with cash and physical delivery, respectively, see figure \ref{fig_3b}.
\begin{figure}[h!]
\begin{center}
\includegraphics[scale=0.45]{mpl_bermudan_swaption.pdf}
\end{center}
\caption{Bermudan Swaption exposure evolution, 5 annual exercise dates starting in 10 years, final maturity in 20 years,
  for cash and physical delivery. Simulation with 1000 paths and quarterly time steps.}
\label{fig_3b}
\end{figure}
The underlying Swap is the same as in the European Swaption example in section \ref{sec:european_swaption}. Note in
particular the difference between the Bermudan and European Swaption exposures with cash settlement: The Bermudan shows
the typical step-wise decrease due to the series of exercise dates. Also note that we are using the same Bermudan option
pricing engines for both settlement types, in contrast to the European case, so that the Bermudan option cash and
physical exposures are identical up to the first exercise date. When running this example, you will notice the
significant difference in computation time compared to the European case (ballpark 30 minutes here for 2 Swaptions, 1000
samples, 90 time steps). The Bermudan example takes significantly more computation time because we use an LGM grid
engine for pricing under scenarios in this case. In a realistic context one would more likely resort to American Monte
Carlo simulation, feasible in ORE, but not provided in the current release. However, this implementation can be used to
benchmark any faster / more sophisticated approach to Bermudan Swaption exposure simulation.

%--------------------------------------------------------
\subsection{Callable Swap Exposure}
%--------------------------------------------------------

This demo case in folder {\tt Examples/Example\_5} shows the exposure evolution of a European callable Swap, represented
as two trades - the non-callable Swap and a Swaption with physical delivery. We have sold the call option, i.e. the
Swaption is a right for the counterparty to enter into an offsetting Swap which economically terminates all future flows
if exercised. The resulting exposure evolutions for the individual components (Swap, Swaption), as well as the callable
Swap are shown in figure \ref{fig_4}.
\begin{figure}[h!]
\begin{center}
\includegraphics[scale=0.45]{mpl_callable_swap.pdf}
\end{center}
\caption{European callable Swap represented as a package consisiting of non-callable Swap and Swaption. The Swaption has
  physical delivery and offsets all future Swap cash flows if exercised. The exposure evolution of the package is shown
  here as 'EPE Netting Set' (green line). This is covered by the pink line, the exposure evolution of the same Swap but
  with maturity on the exercise date. The graphs match perfectly here, because the example Swap is deep in the money and
  exercise probability is close to one. Simulation with 5000 paths and quarterly time steps.}
\label{fig_4}
\end{figure}
The example is an extreme case where the underlying Swap is deeply in the money (receiving fixed 5\%), and hence the
call exercise probability is close to one. Modify the Swap and Swaption fixed rates closer to the money ($\approx$ 1\%)
to see the deviation between net exposure of the callable Swap and the exposure of a 'short' Swap with maturity on
exercise.

%--------------------------------------------------------
\subsection{Cap/Floor Exposure}\label{sec:capfloor}
%--------------------------------------------------------

The example in folder {\tt Examples/Example\_6} generates exposure evolutions of several Swaps, caps and floors. The
example shown in figure \ref{fig_capfloor_1} ('portfolio 1') consists of a 20y Swap receiving 3\% fixed and paying
Euribor 6M plus a long 20y Collar
with both cap and floor at 4\% so that the net exposure corresponds to a Swap paying 1\% fixed. \\

\begin{figure}[h!]
\begin{center}
\includegraphics[scale=0.45]{mpl_capfloor_1.pdf}
\end{center}
\caption{Swap+Collar, portfolio 1. The Collar has identical cap and floor rates at 4\% so that it corresponds to a
  fixed leg which reduces the exposure of the Swap, which receives 3\% fixed. Simulation with 1000 paths and quarterly
  time steps.}
\label{fig_capfloor_1}
\end{figure}

The second example in this folder shown in figure \ref{fig_capfloor_2} ('portfolio 2') consists of a short Cap, long
Floor and a long Collar that exactly offsets the netted Cap and Floor.

\begin{figure}[h!]
\begin{center}
\includegraphics[scale=0.45]{mpl_capfloor_2.pdf}
\end{center}
\caption{Short Cap and long Floor vs long Collar, portfolio 2. Simulation with 1000 paths and quarterly time steps.}
\label{fig_capfloor_2}
\end{figure}

Further three test portfolios are provided as part of this example. Run the example and inspect the respective output
directories {\tt Examples/Example\_6/Output/portfolio\_\#}. Note that these directories have to be present/created
before running the batch with {\tt python run.py}.

%--------------------------------------------------------
\subsection{FX Forward and FX Option Exposure}\label{sec:fxfwd}
%--------------------------------------------------------

The example in folder {\tt Examples/Example\_7} generates the exposure evolution for a EUR / USD FX Forward transaction
with value date in 10Y. This is a particularly simple show case because of the single cash flow in 10Y. On the other
hand it checks the cross currency model implementation by means of comparison to analytic limits - EPE and ENE at the
trade's value date must match corresponding Vanilla FX Option prices, as shown in figure \ref{fig_5}.
\begin{figure}[h]
\begin{center}
\includegraphics[scale=0.45]{mpl_fxforward.pdf}
\end{center}
\caption{EUR/USD FX Forward expected exposure in a realistic market environment as of 26/02/2016 from both parties'
  perspectives. Value date is obviously in 10Y. The flat lines are FX Option prices which coincide with EPE and ENE,
  respectively, on the value date. Simulation with 5000 paths and quarterly time steps.}
\label{fig_5}
\end{figure}

%--------------------------------------------------------
\subsection*{FX Option Exposure}\label{sec:fxoption}
%--------------------------------------------------------

This example (in folder {\tt Examples/Example\_7}, as the FX Forward example) illustrates the exposure evolution for an
FX Option, see figure \ref{fig_7}.
\begin{figure}[h!]
\begin{center}
\includegraphics[scale=0.45]{mpl_fxoption.pdf}
\end{center}
\caption{EUR/USD FX Call and Put Option exposure evolution, same underlying and market data as in section
  \ref{sec:fxfwd}, compared to the call and put option price as of today (flat line). Simulation with 5000 paths and
  quarterly time steps.}
\label{fig_7}
\end{figure}
Recall that the FX Option value $NPV(t)$ as of time $0 \leq t \leq T$ satisfies
\begin{align*}
\frac{NPV(t)}{N(t)} &= \mbox{Nominal}\times\E_t\left[\frac{(X(T) - K)^+}{N(T)}\right]\\
NPV(0) &= \E\left[\frac{NPV(t)}{N(t)}\right] = \E\left[\frac{NPV^+(t)}{N(t)} \right]= \EPE(t) 
\end{align*}
where $N(t)$ denotes the numeraire asset.
One would therefore expect a flat exposure evolution up to option expiry. The deviation from this in ORE's simulation is
due to the pricing approach chosen here under scenarios. A Black FX option pricer is used with deterministic Black
volatility derived from today's volatility structure (pushed or rolled forward, see section \ref{sec:sim_market}). The
deviation can be removed by extending the volatility modelling, e.g. implying model consistent Black volatilities in
each simulation step on each path.  
%\todo[inline]{Add exposure evolution graph with 'simulated' FX vol}

%--------------------------------------------------------
\subsection{Cross Currency Swap Exposure, without FX Reset}
%--------------------------------------------------------

The case in {\tt Examples/Example\_8} is a vanilla cross currency Swap. It shows the typical blend of an Interest Rate
Swap's saw tooth exposure evolution with an FX Forward's exposure which increases monotonically to final maturity, see
figure \ref{fig_6}.
\begin{figure}[h!]
\begin{center}
\includegraphics[scale=0.45]{mpl_ccswap.pdf}
\end{center}
\caption{Cross Currency Swap exposure evolution without mark-to-market notional reset. Simulation with 1000 paths and
  quarterly time steps.}
\label{fig_6}
\end{figure}

%--------------------------------------------------------
\subsection{Cross Currency Swap Exposure, with FX Reset}
%--------------------------------------------------------

The effect of the FX resetting feature, common in Cross Currency Swaps nowadays, is shown in {\tt Examples/Example\_9}.
The example shows the exposure evolution of a EUR/USD cross currency basis Swap with FX reset at each interest period
start, see figure \ref{fig_6b}. As expected, the notional reset causes an exposure collapse at each period start when
the EUR leg's notional is reset to match the USD notional.
\begin{figure}[h!]
\begin{center}
\includegraphics[scale=0.45]{mpl_xccy_reset.pdf}
\end{center}
\caption{Cross Currency Basis Swap exposure evolution with and without mark-to-market notional reset. Simulation with
  1000 paths and quarterly time steps.}
\label{fig_6b}
\end{figure}
  
%--------------------------------------------------------
\subsection{Netting Set, Collateral, XVAs, XVA Allocation}
%--------------------------------------------------------

In this example (see folder {\tt Examples/Example\_10}) we showcase a small netting set consisting of three Swaps in
different currencies, with different collateral choices
\begin{itemize}
\item no collateral - figure \ref{fig_8},
\item collateral with threshold (THR) 1m EUR, minimum transfer amount (MTA) 100k EUR, margin period of risk (MPOR) 2
  weeks - figure \ref{fig_9}
\item collateral with zero THR and MTA, and MPOR 2w - figure \ref{fig_10}
\end{itemize}
The exposure graphs with collateral and positive margin period of risk show typical spikes. What is causing these? As
sketched in appendix \ref{sec:app_collateral}, ORE uses a {\em classical collateral model} that applies collateral
amounts to offset exposure with a time delay that corresponds to the margin period of risk. The spikes are then caused
by instrument cash flows falling between exposure measurement dates $d_1$ and $d_2$ (an MPOR apart), so that a
collateral delivery amount determined at $d_1$ but settled at $d_2$ differs significantly from the closeout amount at
$d_2$ causing a significant residual exposure for a short period of time. See for example \cite{Andersen2016} for a
recent detailed discussion of collateral modelling. The approach currently implemented in ORE corresponds to {\em
  Classical+} in \cite{Andersen2016}, the more conservative approach of the classical methods. The less conservative
alternative, {\em Classical-}, would assume that both parties stop paying trade flows at the beginning of the MPOR, so
that the P\&L over the MPOR does not contain the cash flow effect, and exposure spikes are avoided. Note that the size
and position of the largest spike in figure \ref{fig_9} is consistent with a cash flow of the 40 million GBP Swap in the
example's portfolio that rolls over the 3rd of March and has a cash flow on 3 March 2020, a bit more than four years
from the evaluation date.
  
\begin{figure}[h!]
\begin{center}
\includegraphics[scale=0.45]{mpl_nocollateral_epe.pdf}
\end{center}
\caption{Three Swaps netting set, no collateral. Simulation with 5000 paths and bi-weekly time steps.}
\label{fig_8}
\end{figure}

\begin{figure}[htb]
\begin{center}
\includegraphics[scale=0.45]{mpl_threshold_break_epe.pdf}
\end{center}
\caption{Three Swaps netting set, THR=1m EUR, MTA=100k EUR, MPOR=2w. The red evolution assumes that the each trade is
  terminated at the next break date. The blue evolution ignores break dates. Simulation with 5000 paths and bi-weekly
  time steps.}
\label{fig_9}
\end{figure}

%\begin{figure}[h]
%\begin{center}
%\includegraphics[scale=1.0]{example_mta_epe.pdf}
%\end{center}
%\caption{Three swaps, threshold = 0, mta > 0.}
%\label{fig_7}
%\end{figure}

\begin{figure}[h!]
\begin{center}
\includegraphics[scale=0.45]{mpl_mpor_epe.pdf}
\end{center}
\caption{Three Swaps, THR=MTA=0, MPOR=2w. Simulation with 5000 paths and bi-weekly time steps.}
\label{fig_10}
\end{figure}

%--------------------------------------------------------
\subsection*{CVA, DVA, FVA, COLVA, MVA, Collateral Floor}
%--------------------------------------------------------

We use one of the cases in {\tt Examples/Example\_10} to demonstrate the
XVA outputs, see folder {\tt Examples/Example\_10/Output/collateral\_threshold\_dim}.

\medskip The summary of all value adjustments (CVA, DVA, FVA, COLVA, MVA, as well as the Collateral Floor) is provided
in file {\tt xva.csv}.  The file includes the allocated CVA and DVA numbers to individual trades as introduced in the
next section. The following table illustrates the file's layout, omitting the three columns containing allocated data.

\begin{center}
\resizebox{\columnwidth}{!}{%
\begin{tabular}{|l|l|r|r|r|r|r|r|r|r|r|}
\hline
TradeId & NettingSetId & CVA & DVA & FBA & FCA & COLVA & MVA & CollateralFloor & BaselEPE & BaselEEPE \\
\hline
 & CPTY\_A &  6,521  &  151,193  & -946  &  72,103  &  2,769  & -14,203  &  189,936  &  113,260  &  1,211,770 \\
Swap\_1 & CPTY\_A &  127,688  &  211,936  & -19,624  &  100,584  &  n/a  &  n/a  &  n/a   &  2,022,590  &  2,727,010 \\
Swap\_3 & CPTY\_A &  71,315  &  91,222  & -11,270  &  43,370  &  n/a  &  n/a  &  n/a   &  1,403,320  &  2,183,860 \\
Swap\_2 & CPTY\_A &  68,763  &  100,347  & -10,755  &  47,311  &  n/a  &  n/a  &  n/a   &  1,126,520  &  1,839,590 \\
\hline
\end{tabular}
}
\end{center}

The line(s) with empty TradeId column contain values at netting set level, the others contain uncollateralised
single-trade VAs.  Note that COLVA, MVA and Collateral Floor are only available at netting set level at which collateral
is posted.

\medskip
Detailed output is written for COLVA and Collateral Floor to file {\tt colva\_nettingset\_*.csv} which shows the 
incremental contributions to these two VAs through time.


%--------------------------------------------------------
\subsection*{Exposure Reports \& XVA Allocation to Trades}
%--------------------------------------------------------
Using the example in folder {\tt Examples/Example\_10} we illustrate here the layout of an exposure report produced by
ORE. The report shows the exposure evolution of Swap\_1 without collateral which - after running Example\_10 - is found
in folder \\
{\tt Examples/Example\_10/Output/collateral\_none/exposure\_trade\_Swap\_1.csv}:

\begin{center}
\resizebox{\columnwidth}{!}{%
\begin{tabular}{|l|l|r|r|r|r|r|r|r|r|}
\hline
TradeId & Date & Time & EPE & ENE & AllocEPE & AllocENE & PFE & BaselEE & BaselEEE \\
\hline
Swap\_1 & 05/02/16 & 0.0000 & 0  & 1,711,748  & 0  & 0  & 0  & 0  & 0 \\
Swap\_1 & 19/02/16 & 0.0383 & 38,203   & 1,749,913  & -1,200,677 & 511,033 & 239,504 & 38,202 & 38,202 \\
Swap\_1 & 04/03/16 & 0.0765 & 132,862  & 1,843,837 & -927,499 & 783,476 & 1,021,715 & 132,845 & 132,845 \\
%Swap\_1 & 18/03/16 & 0.1148 & 299,155  & 1,742,450  & -650,225  & 793,067  & 1,914,150  & 299,091  & 299,091 \\
%Swap\_1 & 01/04/16 & 0.1530 & 390,178  & 1,834,810  & -552,029  & 892,604  & 2,373,560  & 390,058  & 390,058 \\
%Swap\_1 & 15/04/16 & 0.1913 & 471,849  & 1,918,600  & -465,580  & 981,171  & 2,765,710  & 471,659  & 471,659 \\
%Swap\_1 & 29/04/16 & 0.2295 & 550,301  & 2,000,640  & -330,578  & 1,119,760  & 3,106,810  & 550,016  & 550,016 \\
%Swap\_1 & 13/05/16 & 0.2678 & 620,279  & 2,074,880  & -266,042  & 1,188,560  & 3,427,080  & 619,888  & 619,888 \\
%Swap\_1 & 27/05/16 & 0.3060 & 690,018  & 2,140,320  & -190,419  & 1,259,880  & 3,778,570  & 689,509  & 689,509 \\
%Swap\_1 & 10/06/16 & 0.3443 & 763,207  & 2,206,020  & -137,681  & 1,305,130  & 4,052,870  & 762,560  & 762,560 \\
Swap\_1 & ... & ...& ... & ... & ... & ... & ... & ... & ... \\
\hline
\end{tabular}
}
\end{center}

The exposure measures EPE, ENE and PFE, and the Basel exposure measures $EE_B$ and $EEE_B$, are defined in appendix
\ref{sec:app_exposure}. Allocated exposures are defined in appendix \ref{sec:app_allocation}. The PFE quantile and
allocation method are chosen as described in section \ref{sec:analytics}. \\

In addition to single trade exposure files, ORE produces an exposure file per netting set. The example from the same
folder as above is:

\begin{center}
\resizebox{\columnwidth}{!}{%
\begin{tabular}{|l|l|r|r|r|r|r|r|r|}
\hline
NettingSet & Date & Time & EPE & ENE & PFE & ExpectedCollateral & BaselEE & BaselEEE \\
\hline
CPTY\_A & 05/02/16 & 0.0000 & 1,203,836 & 0 & 1,203,836 & 0 & 1,203,836 & 1,203,836 \\%1,211,770 & 0 & 1,211,770 & 0 & 1,211,770 & 1,211,770\\
CPTY\_A & 19/02/16 & 0.0383 & 1,337,713 & 137,326 & 3,403,460 & 0 & 1,337,651 & 1,337,651 \\ %0.0383 & 1,344,220 & 137,776 & 3,414,000 & 0 & 1,344,160 & 1,344,160\\
%CPTY\_A & 04/03/16 & 0.0765 & 1,518,610 & 308,381 & 4,354,060 & 0 & 1,518,410 & 1,518,410\\
%CPTY\_A & 18/03/16 & 0.1148 & 1,846,900 & 382,068 & 5,200,730 & 0 & 1,846,500 & 1,846,500\\
%CPTY\_A & 01/04/16 & 0.1530 & 1,961,290 & 494,416 & 5,869,470 & 0 & 1,960,690 & 1,960,690\\
%CPTY\_A & 15/04/16 & 0.1913 & 2,067,240 & 598,283 & 6,384,140 & 0 & 2,066,400 & 2,066,400\\
%CPTY\_A & 29/04/16 & 0.2295 & 2,053,670 & 745,960 & 6,740,070 & 0 & 2,052,610 & 2,066,400\\
%CPTY\_A & 13/05/16 & 0.2678 & 2,149,190 & 845,507 & 6,930,230 & 0 & 2,147,840 & 2,147,840\\
%CPTY\_A & 27/05/16 & 0.3060 & 2,235,630 & 930,218 & 7,295,440 & 0 & 2,233,980 & 2,233,980\\
%CPTY\_A & 10/06/16 & 0.3443 & 2,314,470 & 1,014,690 & 7,753,190 & 0 & 2,312,510 & 2,312,510\\
CPTY\_A & ... & ...& ... & ... & ... & ... & ... & ...\\
%CPTY\_A & 07/07/17 & 1.4167 & 3,320,430 & 2,423,890 & 12,787,900 & 0 & 3,304,650 & 3,304,650\\
%CPTY\_A & 21/07/17 & 1.4551 & 3,351,780 & 2,452,640 & 12,964,200 & 0 & 3,335,420 & 3,335,420\\
%CPTY\_A & 04/08/17 & 1.4934 & 3,302,820 & 2,511,500 & 12,796,100 & 0 & 3,286,260 & 3,335,420\\
%CPTY\_A & 18/08/17 & 1.5318 & 3,339,840 & 2,545,850 & 13,120,000 & 0 & 3,322,640 & 3,335,420\\
%CPTY\_A & 01/09/17 & 1.5701 & 3,371,300 & 2,576,100 & 13,238,700 & 0 & 3,353,480 & 3,353,480\\
%CPTY\_A & 15/09/17 & 1.6085 & 3,279,670 & 2,555,370 & 13,041,300 & 0 & 3,261,880 & 3,353,480\\
%CPTY\_A & 29/09/17 & 1.6468 & 3,305,060 & 2,579,200 & 13,072,800 & 0 & 3,286,680 & 3,353,480\\
%CPTY\_A & 13/10/17 & 1.6852 & 3,332,830 & 2,604,200 & 13,225,600 & 0 & 3,313,850 & 3,353,480\\
%CPTY\_A & 27/10/17 & 1.7236 & 3,280,280 & 2,661,770 & 13,034,600 & 0 & 3,261,150 & 3,353,480\\
%CPTY\_A & 13/11/17 & 1.7701 & 3,316,800 & 2,701,060 & 13,331,600 & 0 & 3,296,880 & 3,353,480\\
%CPTY\_A & 24/11/17 & 1.8003 & 3,337,760 & 2,720,870 & 13,402,400 & 0 & 3,317,280 & 3,353,480\\
%CPTY\_A & ... & ...& ... & ... & ... & ... & ... & ...\\
\hline
\end{tabular}
}
\end{center}

Allocated exposures are missing here, as they make sense at the trade level only, and the expected collateral balance is
added for information (in this case zero as collateralisation is deactivated in this example).

\medskip The allocation of netting set exposure and XVA to the trade level is frequently required by finance
departments. This allocation is also featured in {\tt Examples/Example\_10}. We start again with the uncollateralised
case in figure \ref{fig_12}, followed by the case with threshold 1m EUR in figure \ref{fig_13}.
\begin{figure}[h!]
\begin{center}
\includegraphics[scale=0.45]{mpl_nocollateral_allocated_epe.pdf}
\end{center}
\caption{Exposure allocation without collateral. Simulation with 5000 paths and bi-weekly time steps.}
\label{fig_12}
\end{figure}
In both cases we apply the {\em marginal} (Euler) allocation method as published by Pykhtin and Rosen in 2010, hence we
see the typical negative EPE for one of the trades at times when it reduces the netting set exposure. The case with
collateral moreover shows the typical spikes in the allocated exposures.
\begin{figure}[h!]
\begin{center}
\includegraphics[scale=0.45]{mpl_threshold_allocated_epe.pdf}
\end{center}
\caption{Exposure allocation with collateral and threshold 1m EUR. Simulation with 5000 paths and bi-weekly time steps.}
\label{fig_13}
\end{figure}
The analytics results also feature allocated XVAs in file {\tt xva.csv} which are derived from the allocated exposure
profiles. Note that ORE also offers alternative allocation methods to the marginal method by Pykhtin/Rosen, which can be
explored with {\tt Examples/Example\_10}.

%--------------------------------------------------------
\subsection{Basel Exposure Measures}\label{sec:basel}
%--------------------------------------------------------

Example {\tt Example\_11} demonstrates the relation between the evolution of the expected exposure (EPE in our notation)
to the `Basel' exposure measures EE\_B, EEE\_B, EPE\_B and EEPE\_B as defined in appendix \ref{sec:app_exposure}. In
particular the latter is used in internal model methods for counterparty credit risk as a measure for the exposure at
default. It is a `derivative' of the expected exposure evolution and defined as a time average over the running maximum
of EE\_B up to the horizon of one year.
\begin{figure}[h!]
\begin{center}
\includegraphics[scale=0.45]{mpl_basel_exposures.pdf}
\end{center}
\caption{Evolution of the expected exposure of Vanilla Swap, comparison to the `Basel' exposure measures EEE\_B, EPE\_B and EEPE\_B. Note that the latter two are indistinguishable in this case, because the expected exposure is increasing for the first year.}
\label{fig_14}
\end{figure}

%--------------------------------------------------------
\subsection{Long Term Simulation with Horizon Shift}\label{sec:longterm}
%--------------------------------------------------------

The example in folder {\tt Example\_12} finally demonstrates an effect that, at first glance, seems to cause a serious
issue with long term simulations. Fortunately this can be avoided quite easily in the Linear Gauss Markov model setting
that is used here. \\

In the example we consider a Swap with maturity in 50 years in a flat yield curve environment. If we simulate this
naively as in all previous cases, we obtain a particularly noisy EPE profile that does not nearly reconcile with the
known exposure (analytical Swaption prices). This is shown in figure \ref{fig_15} (`no horizon shift'). The origin of
this issue is the width of the risk-neutral NPV distribution at long time horizons which can turn out to be quite small
so that the Monte Carlo simulation with finite number of samples does not reach far enough into the positive or negative
NPV range to adequately sample the distribution, and estimate both EPE and ENE in a single run.  Increasing the number
of samples may not solve the problem, and may not even be feasible in a realistic setting. \\

The way out is applying a `shift transformation' to the Linear Gauss Markov model, see {\tt
  Example\_12/Input/simulation2.xml} in lines 92-95:
\begin{listing}[H]
%\hrule\medskip
\begin{minted}[fontsize=\footnotesize]{xml}
        <ParameterTransformation>
          <ShiftHorizon>30.0</ShiftHorizon>
          <Scaling>1.0</Scaling>
        </ParameterTransformation>
\end{minted}
%\hrule
%\caption{LGM Shift transformation}
%\label{lst:shift_transformation}
\end{listing}

The effect of the 'ShiftHorizon' parameter $T$ is to apply a shift to the Linear Gauss Markov model's $H(t)$ parameter
(see appendix \ref{sec:app_rfe}) {\em after} the model has been calibrated, i.e. to replace:
$$ 
H(t) \rightarrow H(t) - H(T) 
$$ 
It can be shown that this leaves all expectations computed in the model (such as EPE and ENE) invariant. As explained in
\cite{Lichters}, subtracting an $H$ shift effectively means performing a change of measure from the `native' LGM measure
to a T-Forward measure with horizon $T$, here 30 years. Both negative and positive shifts are permissible, but only
negative shifts are connected with a T-Forward measure and improve numerical stability. \\

In our experience it is helpful to place the horizon in the middle of the portfolio duration to significantly improve
the quality of long term expectations. The effect of this change (only) is shown in the same figure \ref{fig_15}
(`shifted horizon').
\begin{figure}[h!]
\begin{center}
\includegraphics[scale=0.45]{mpl_longterm.pdf}
\end{center}
\caption{Long term Swap exposure simulation with and without horizon shift.}
\label{fig_15}
\end{figure}
Figure \ref{fig_15b} further illustrates the origin of the problem and its resolution: The rate distribution's mean
(without horizon shift or change of measure) drifts upwards due to convexity effects (note that the yield curve is flat
in this example), and the distribution's width is then too narrow at long horizons to yield a sufficient number of low
rate scenarios with contributions to the Swap's $\EPE$ (it is a floating rate payer). With the horizon shift (change of
measure), the distribution's mean is pulled 'back' at long horizons, because the convexity effect is effectively wiped
out at the chosen horizon, and the expected rate matches the forward rate.

\begin{figure}[h!]
\begin{center}
\includegraphics[scale=0.45]{mpl_rates.pdf}
\end{center}
\caption{Evolution of rate distributions with and without horizon shift (change of measure). Thick lines indicate mean
  values, thin lines are contours of the rate distribution at $\pm$ one standard deviation.}
\label{fig_15b}
\end{figure}

%--------------------------------------------------------
\subsection{Dynamic Initial Margin and MVA}\label{sec:dim}
%--------------------------------------------------------

This example in folder {\tt Examples/Example\_13} demonstrates Dynamic Initial Margin calculations (see also appendix
\ref{sec:app_dim}) for a number of elementary products:
\begin{itemize}
\item A single currency Swap in EUR (case A), 
\item a European Swaption in EUR with physical delivery (case B), 
\item a single currency Swap in USD (case C), and 
\item a EUR/USD cross currency Swap (case D).
\end{itemize}

The examples can be run as before with 

\medskip
\centerline{\tt python run\_A.py} 

\medskip
and likewise for cases B, C and D. The essential results of each run are are visualised in the form of 
\begin{itemize}
\item evolution of expected DIM
\item regression plots at selected future times 
\end{itemize}
illustrated for cases A and B in figures \ref{fig_ex13a_evolution} - \ref{fig_ex13b_regression}. 
In the three swap cases, the regression orders do make a noticeable difference in the respective expected DIM evolution. In the Swaption case B, first and second order polynomial choice makes a difference before option expiry. More details on this DIM model and its performance can be found in \cite{Anfuso2016,LichtersEtAl}.
 
\begin{figure}[h!]
\begin{center}
\includegraphics[scale=0.45]{mpl_dim_evolution_A_swap_eur.pdf}
\end{center}
\caption{Evolution of expected Dynamic Initial Margin (DIM) for the EUR Swap of Example 13 A. DIM is evaluated using
  regression of NPV change variances versus the simulated 3M Euribor fixing; regression polynomials are zero, first and
  second order (first and second order curves are not distinguishable here). The simulation uses 1000 samples and a time
  grid with bi-weekly steps in line with the Margin Period of Risk.}
\label{fig_ex13a_evolution}
\end{figure}

\begin{figure}[h!]
\begin{center}
\includegraphics[scale=0.45]{mpl_dim_regression_A_swap_eur.pdf}
\end{center}
\caption{Regression snapshot at time step 100 for the EUR Swap of Example 13 A.}
\label{fig_ex13a_regression}
\end{figure}

\begin{figure}[h!]
\begin{center}
\includegraphics[scale=0.45]{mpl_dim_evolution_B_swaption_eur.pdf}
\end{center}
\caption{Evolution of expected Dynamic Initial Margin (DIM) for the EUR Swaption of Example 13 B with expiry in 10Y
  around time step 100. DIM is evaluated using regression of NPV change variances versus the simulated 3M Euribor
  fixing; regression polynomials are zero, first and second order. The simulation uses 1000 samples and a time grid with
  bi-weekly steps in line with the Margin Period of Risk.}
\label{fig_ex13b_evolution}
\end{figure}

\begin{figure}[h!]
\begin{center}
\includegraphics[scale=0.45]{mpl_dim_regression_B_swaption_eur_t100.pdf}
\end{center}
\caption{Regression snapshot at time step 100 (before expiry) for the EUR Swaption of Example 13 B.}
\label{fig_ex13b_regression}
\end{figure}

%--------------------------------------------------------
\subsection{Minimal Market Data Setup}
%--------------------------------------------------------

The example in folder {\tt Examples/Example\_14} demonstrates using a minimal market data setup in order to rerun the vanilla Swap exposure simulation shown in {\tt Examples/Example\_1}. The minimal market data uses single points per curve where possible.

%--------------------------------------------------------
\subsection{Sensitivity Analysis, Stress Testing and Parametric Value-at-Risk}\label{ex:sensitivity_stress}
%--------------------------------------------------------

The example in folder {\tt Examples/Example\_15} demonstrates the calculation of sensitivities and stress scenarios. The
portfolio used in this example consists of

\begin{itemize}
\item a vanilla swap in EUR
\item a cross currency swap EUR-USD
\item a resettable cross currency swap EUR-USD
\item a FX forward EUR-USD
\item a FX call option on USD/GBP % commented out?
\item a FX put option on USD/EUR
\item an European swaption
\item a Bermudan swaption 
\item a cap and a floor in USD
\item a cap and a floor in EUR
\item a fixed rate bond
\item a floating rate bond with floor
\item an Equity call option, put option and forward on S\&P500
\item an Equity call option, put option and forward on Lufthansa
\item a CPI Swap referencing UKRPI
\item a Year-on-Year inflation swap referencing EUHICPXT
\item a USD CDS.
\end{itemize}

The sensitivity configuration in {\tt sensitivity.xml} aims at computing the following sensitivities

\begin{itemize}
\item discount curve sensitivities in EUR, USD; GBP, CHF, JPY, on pillars 6M, 1Y, 2Y, 3Y, 5Y, 7Y, 10Y, 15Y, 20Y (absolute shift of 0.0001)
\item forward curve sensitivities for EUR-EURIBOR 6M and 3M indices, EUR-EONIA, USD-LIBOR 3M and 6M, GBP-LIBOR 3M and
  6M, CHF-LIBOR-6M and JPY-LIBOR-6M indices (absolute shift of 0.0001)
\item yield curve shifts for a bond benchmark curve in EUR (absolute shift of 0.0001)
\item FX spot sensitivities for USD, GBP, CHF, JPY against EUR as the base currency (relative shift of 0.01)
\item FX vegas for USDEUR, GBPEUR, JPYEUR volatility surfaces (relative shift of 0.01)
\item swaption vegas for the EUR surface on expiries 1Y, 5Y, 7Y, 10Y and underlying terms 1Y, 5Y, 10Y (relative shift of 0.01)
\item caplet vegas for EUR and USD on an expiry grid 1Y, 2Y, 3Y, 5Y, 7Y, 10Y and strikes 0.01, 0.02, 0.03, 0.04,
  0.05. (absolute shift of 0.0001)
\item credit curve sensitivities on tenors 6M, 1Y, 2Y, 5Y, 10Y (absolute shift of 0.0001).
\item Equity spots for S\&P500 and Lufthansa
\item Equity vegas for S\&P500 and Lufthansa at expiries 6M, 1Y, 2Y, 3Y, 5Y
\item Zero inflation curve deltas for UKRPI and EUHICPXT at tenors 6M, 1Y, 2Y, 3Y, 5Y, 7Y, 10Y, 15Y, 20Y
\item Year on year inflation curve deltas for EUHICPXT at tenors 6M, 1Y, 2Y, 3Y, 5Y, 7Y, 10Y, 15Y, 20Y
\end{itemize}

Furthermore, mixed second order derivatives (``cross gammas'') are computed for discount-discount, discount-forward and
forward-forward curves in EUR.

By definition the sensitivities are zero rate sensitivities and optionlet sensitivities, no par sensitivities are
provided. The sensitivity analysis produces three output files.

The first, {\tt scenario.csv}, contains the shift
direction ({\tt UP}, {\tt DOWN}, {\tt CROSS}), the base NPV, the scenario NPV and the difference of these two for each
trade and sensitivity key. For an overview over the possible scenario keys see \ref{sec:sensitivity}.

The second file, {\tt sensitivity.csv}, contains the shift size (in absolute terms always) and first (``Delta'') and second
(``Gamma'') order finite differences computed from the scenario results. Note that the Delta and Gamma results are pure
differences, i.e. they are not divided by the shift size.

The second file also contains second order mixed differences according to the specified cross gamma filter, along with the shift sizes for the two factors involved.

The stress scenario definition in {\tt stresstest.xml} defines two stress tests:

\begin{itemize}
\item {\tt parallel\_rates}: Rates are shifted in parallel by 0.01 (absolute). The EUR bond benchmark curve is shifted by
  increasing amounts 0.001, ..., 0.009 on the pillars 6M, ..., 20Y. FX Spots are shifted by 0.01 (relative), FX vols by
  0.1 (relative), swaption and cap floor vols by 0.0010 (absolute).
  Credit curves are not yet shifted.
\item {\tt twist}: The EUR bond benchmark curve is shifted by amounts -0.0050, -0.0040, -0.0030, -0.0020, 0.0020,
  0.0040, 0.0060, 0.0080, 0.0100 on pillars 6M, 1Y, 2Y, 3Y, 5Y, 7Y, 10Y, 15Y, 20Y.
\end{itemize}

The corresponding output file {\tt stresstest.csv} contains the base NPV, the NPV under the scenario shifts and the
difference of the two for each trade and scenario label.

%\todo[inline]{Update after CDS has been added to the example.}
\medskip
Finally, this example demonstrates a parametric VaR calculation based on the sensitivity and cross gamma output from the sensitivity analysis (deltas, vegas, gammas, cross gammas) and an external covariance matrix input. The result in {\tt var.csv} shows a breakdown by portfolio, risk class (All, Interest Rate, FX, Inflation, Equity, Credit) and risk type (All, Delta \& Gamma, Vega). The results shown are Delta Gamma Normal VaRs for the 95\% and 99\% quantile, the holding period is incorporated into the input covariances. Alternatively, one can choose a Monte Carlo VaR which means that the sensitivity based P\&L distribution is evaluated with MC simulation assuming normal respectively log-normal risk factor distribution. 
 
%--------------------------------------------------------
\subsection{Equity Derivatives Exposure}\label{ex:equityderivatives}
%--------------------------------------------------------

The example in folder {\tt Examples/Example\_16} demonstrates the computation of NPV, sensitivities, exposures and XVA for a portfolio 
of OTC equity derivatives. The portfolio used in this example consists of:

\begin{itemize}
	\item an equity call option denominated in EUR (``Luft'')
	\item an equity put option denominated in EUR (``Luft'')
	\item an equity forward denominated in EUR (``Luft'')
	\item an equity call option denominated in USD (``SP5'')
	\item an equity put option denominated in USD (``SP5'')
	\item an equity forward denominated in USD (``SP5'')
	\item an equity Swap in USD with return type  ``price'' (``SP5'')
	\item an equity Swap in USD with return type ``total'' (``SP5'')
\end{itemize}

The step-by-step procedure for running ORE is identical for equities as for other asset classes; the same market and 
portfolio data files are used to store the equity market data and trade details, respectively. For the exposure 
simulation, the calibration parameters for the equity risk factors can be set in the usual {\tt simulation.xml} file.

Looking at the MtM results in the output file {\tt npv.csv} we observe that put-call parity ($V_{Fwd} = V_{Call} - 
V_{Put}$) is observed as expected. Looking at Figure \ref{fig_eq_call} we observe that the Expected Exposure profile of 
the equity call option trade is relatively smooth over time, while for the equity forward trade the Expected Exposure 
tends to increase as we approach maturity. This behaviour is similar to what we observe in sections \ref{sec:fxfwd} 
and \ref{sec:fxoption}. 

\begin{figure}[h!]
	\begin{center}
		\includegraphics[scale=0.45]{mpl_eq_call.pdf}
	\end{center}
	\caption{Equity (``Luft'') call option and OTC forward exposure evolution, maturity in approximately 2.5 years. 
	Simulation with 
	10000 paths and quarterly time steps.}
	\label{fig_eq_call}
\end{figure}

%--------------------------------------------------------
\subsection{Inflation Swap Exposure under Dodgson-Kainth}% Example 17
\label{example:17}
%--------------------------------------------------------

The example portfolio in folder {\tt Examples/Example\_17} contains two CPI Swaps and one Year-on-Year Inflation Swap.
The terms of the three trades are as follows:

\begin{itemize}
\item CPI Swap 1: Exchanges on 2036-02-05 a fixed amount of 20m GBP for a 10m GBP notional inflated with UKRPI with base CPI 210
\item CPI Swap 2: Notional 10m GBP, maturity 2021-07-18, exchanging GBP Libor for GBP Libor 6M vs. $2\%$ x CPI-Factor (Act/Act), inflated with index UKRPI with base CPI 210
\item YOY Swap: Notional 10m EUR, maturity 2021-02-05, exchanging fixed coupons for EUHICPXT year-on-year inflation coupons
\item YOY Swap with capped/floored YOY leg: Notional 10m EUR, maturity 2021-02-05, exchanging fixed coupons for EUHICPXT year-on-year inflation coupons, YOY leg capped with 0.03 and floored with 0.005
\item YOY Swap with scheduled capped/floored YOY leg: Notional 10m EUR, maturity 2021-02-05, exchanging fixed coupons for EUHICPXT year-on-year inflation coupons, YOY leg capped with cap schedule and floored with floor schedule
\end{itemize}

The example generates cash flows, NPVs, exposure evolutions, XVAs, as well as two exposure graphs for CPI Swap 1 respectively the YOY Swap. For the YOY Swap and the both YOY Swaps with capped/floored YOY leg, the example generates their cash flows, NPVs, exposure evolutions, XVAs and sensitivities. Figure \ref{fig_cpi_swap} shows the CPI Swap exposure evolution.

\begin{figure}[h!]
	\begin{center}
		\includegraphics[scale=0.45]{mpl_cpi_swap.pdf}
	\end{center}
	\caption{CPI Swap 1 exposure evolution. Simulation with 1000 paths and quarterly time steps.}
	\label{fig_cpi_swap}
\end{figure}

Figure \ref{fig_yoy_swap} shows the evolution of the 5Y maturity Year-on-Year inflation swap for comparison. Note that the inflation simulation model (Dodgson-Kainth, see appendix \ref{sec:app_rfe}) yields the evolution of inflation indices and inflation zero bonds which allows spanning future inflation zero curves and the pricing of CPI swaps. To price Year-on-Year inflation Swaps under future scenarios, we imply Year-on-Year inflation curves from zero inflation curves\footnote{Currently we discard the required (small) convexity adjustment. This will be supplemented in a subsequent release.}. Note that for pricing Year-on-Year Swaps as of today we use a separate inflation curve bootstrapped from quoted Year-on-Year inflation Swaps.
 
\begin{figure}[h!]
	\begin{center}
		\includegraphics[scale=0.45]{mpl_yoy_swap.pdf}
	\end{center}
	\caption{Year-on-Year Inflation Swap exposure evolution. Simulation with 1000 paths and quarterly time steps.}
	\label{fig_yoy_swap}
\end{figure}

%--------------------------------------------------------
\subsection{Bonds and Amortisation Structures}% Example 18
%--------------------------------------------------------

The example in folder {\tt Examples/Example\_18} computes NPVs and cash flow projections for a vanilla bond portfolio
consisting of a range of bond products, in particular demonstrating amortisation features:
\begin{itemize}
\item fixed rate bond
\item floating rate bond linked to Euribor 6M
\item bond switching from fixed to floating
\item bond with 'fixed amount' amortisation
\item bond with percentage amortisation relative to the initial notional
\item bond with percentage amortisation relative to the previous notional
\item bond with fixed annuity amortisation
\item bond with floating annuity amortisation (this example needs QuantLib 1.10 or higher to work, in particular the amount() method in the Coupon class needs to be virtual)
\item bond with fixed amount amortisation followed by percentage amortisation relative to previous notional
\end{itemize}

After running the example, the results of the computation can be found in the output files {\tt npv.csv} and {\tt
  flows.csv}, respectively.

\medskip
Note that the amortisation features used here are linked to the LegData structure, hence not limited to the Bond instrument, see section \ref{ss:amortisationdata}.

%--------------------------------------------------------
\subsection{Swaption Pricing with Smile}% Example 19
%--------------------------------------------------------

This example in folder {\tt Examples/Example\_19} demonstrates European Swaption pricing with and without smile. Calling

\medskip
\centerline{\tt python run.py}

\medskip
will launch two ORE runs using config files {\tt ore\_flat.xml} and {\tt ore\_smile.xml}, respectively. The only difference in these is referencing alternative market configurations {\tt todaymarket\_flat.xml} and {\tt todaysmarket\_smile.xml} using an ATM Swaption volatility matrix and a Swaption cube, respectively. NPV results are written to {\tt npv\_flat.cvs} and {\tt npv\_smile.csv}.

%--------------------------------------------------------
\subsection{Credit Default Swap Pricing}% Example 20
%--------------------------------------------------------

This example in folder {\tt Examples/Example\_20} demonstrates Credit Default Swap pricing via ORE. Calling

\medskip
\centerline{\tt python run.py}

\medskip
will launch a single ORE run to process a single name CDS example and to generate NPV and cash flows in the usual result files. 

\medskip
CDS can be included in sensitivity analysis and stress testing. Exposure simulation for credit derivatives will follow in the next ORE release.

%--------------------------------------------------------
\subsection{CMS and CMS Cap/Floor Pricing}% Example 21
%--------------------------------------------------------

This example in folder {\tt Examples/Example\_21} demonstrates the pricing of CMS and CMS Cap/Floor using a portfolio consisting of a CMS Swap (CMS leg vs. fixed leg) and a CMS Cap. Calling

\medskip
\centerline{\tt python run.py}

\medskip
will launch a single ORE run to process the portfolio and generate NPV and cash flows in the usual result files. 

\medskip
CMS structures can be included in sensitivity analysis, stress testing and exposure simulation. 

%--------------------------------------------------------
\subsection{Option Sensitivity Analysis with Smile}% Example 22
%--------------------------------------------------------

The example in folder {\tt Examples/Example\_22} demonstrates the current state of sensitivity calculation for European options where the volatility surface has a smile. 

\medskip
The portfolio used in this example consists of
\begin{itemize}
	\item an equity call option denominated in USD (``SP5'')
	\item an equity put option denominated in USD (``SP5'')
	\item a receiver swaption in EUR
	\item an FX call option on EUR/USD
\end{itemize}

\medskip
Refer to appendix \ref{sec:app_sensi} for the current status of sensitivity implementation with smile. In this example the setup is as follows
\begin{itemize}
\item today's market is configured with volatility smile for all three products above
\item simulation market has two configurations, to simulate ``ATM only'' or the ``full surface''; ``ATM only'' means that only ATM volatilities are to be simulated and shifts to ATM vols are propagated to the respective smile section (see appendix \ref{sec:app_sensi});  
\item the sensitivity analysis has two corresponding configurations as well, ``ATM only'' and ``full surface''; note that the ``full surface'' configuration leads to explicit sensitivities by strike only in the case of Swaption volatilities, for FX and Equity volatilities only ATM sensitivity can be specified at the moment and sensitivity output is currently aggregated to the ATM bucket (to be extended in subsequent releases).
\end{itemize}

The respective output files end with ``{\tt\_fullSurface.csv}'' respectively ``{\tt\_atmOnly.csv}''.

%ORE supports two methods of simulating equity volatility smile. The first method simulates the entire surface using specific moneyness levels configured in simulation.xml. The second method simulates only the ATM equity volatilities, the other strikes are shifted relative to this new ATM using the $t_{0}$ smile.  This example compares both methods using the same sensitivity configuration as in {\tt Examples/Example\_15}. For the first method {\tt simulation\_fullSurface.xml} is used and all output files are appended with ``\_fullSurface'', for the second method {\tt simulation\_atmOnly.xml} is used and all output files are appended with ``\_atmOnly''.


%--------------------------------------------------------
\subsection{FRA and Average OIS Exposure}% Example 23
%--------------------------------------------------------

This example in folder {\tt Examples/Example\_23} demonstrates pricing, cash flow projection and exposure simulation for two additional products
\begin{itemize}
\item Forward Rate Agreements
\item Averaging Overnight Index Swaps
\end{itemize}
using a minimal portfolio of four trades, one FRA and three OIS. The essential results are in {\tt npv.csv}, {\tt flows.csv} and 
four {\tt exposure\_trade\_*.csv} files.

%--------------------------------------------------------
\subsection{Commodity Derivatives, Pricing, Sensitivity, Exposure}% Example 24
\label{example:24}
%--------------------------------------------------------

Calling

\medskip
\centerline{\tt python run.py}

\medskip
in folder {\tt Examples/Example\_24} will launch two ORE runs. The first one determined by {\tt ore.xml} demonstrates pricing and sensitivity analysis for
\begin{itemize}
\item Commodity Forwards
\item European Commodity Options
\end{itemize}
using a minimal portfolio of four forwards and two options referencing WTI and Gold. 
The essential results are in {\tt npv.csv} and {\tt sensitivity.csv}.

The second run determined by {\tt ore\_wti.xml} demonstrates Commodity exposure simulation for a portfolio including a
\begin{itemize}
\item Commodity Forward
\item Commodity Swap
\item European Commodity Option
\item Commodity Average Price Option
\item Commodity Swaption
\end{itemize}
with the usual results, exposure reports and graphs. 

%--------------------------------------------------------
\subsection{CMS Spread with (Digital) Cap/Floor}% Example 25
\label{example:25}
%--------------------------------------------------------

The example in folder {\tt Examples/Example\_25}  demonstrates pricing, sensitivity analysis 
and exposure simulation for 
\begin{itemize}
\item Capped/Floored CMS Spreads
\item CMS Spreads with Digital Caps/Floors
\end{itemize}

The example can be run with

\medskip
\centerline{\tt python run.py}

\medskip
and results are in {\tt npv.csv}, {\tt sensitivity.csv}, {\tt exposure\_*.csv} 
and the exposure graphs in {\tt mpl\_cmsspread.pdf}.

%--------------------------------------------------------
\subsection{Bootstrap Consistency}% Example 26
%--------------------------------------------------------

The example in folder {\tt Examples/Example\_26} confirms that bootstrapped curves 
correctly reprice the bootstrap instruments (FRAs, Interest Rate Swaps, FX Forwards, Cross
Currency Basis Swaps) using three pricing setups with
\begin{itemize}
\item EUR collateral discounting (configuration xois\_eur)
\item USD collateral discounting (configuration xois\_usd)
\item in-currency OIS discounting (configuration collateral\_inccy)
\end{itemize}
all defined in {\tt Examples/Input/todaysmarket.xml}.

\medskip
The required portfolio files need to be generated from market data and conventions in
{\tt Examples/Input} and trade templates in 
{\tt Examples/Example\_26/Helpers}, calling

\medskip
\centerline{\tt python TradeGenerator.py}

\medskip
This will place three portfolio files {\tt *\_portfolio.xml} in the input folder.
Thereafter, the three consistency checks can be run calling

\medskip
\centerline{\tt python run.py}

\medskip
Results are in three files {\tt *\_npv.csv} and should show zero NPVs for all benchmark instruments.

%--------------------------------------------------------
\subsection{BMA Basis Swap}% Example 27
\label{example:27}
%--------------------------------------------------------

The example in folder {\tt Examples/Example\_27} demonstrates pricing 
and sensitivity analysis for a series of USD Libor 3M vs. Averaged BMA (SIFMA) 
Swaps that correspond to the instruments used to bootstrap the BMA curve. 

The example can be run with

\medskip
\centerline{\tt python run.py}

\medskip
and results are in {\tt npv.csv} and {\tt sensitivity.csv}.

%--------------------------------------------------------
\subsection{Discount Ratio Curves}% Example 28
\label{example:28}
%--------------------------------------------------------

The example in folder {\tt Examples/Example\_28} shows how to use a yield curve 
built from a DiscountRatio segment. 
In particular, it builds a GBP collateralized in EUR discount curve by referencing 
three other discount curves:
\begin{itemize}
\item a GBP collateralised in USD curve
\item a EUR collateralised in USD curve
\item a EUR OIS curve i.e. a EUR collateralised in EUR curve
\end{itemize}

The implicit assumption in building the curve this way is that EUR/GBP FX 
forwards collateralised in EUR have the same fair market rate as EUR/GBP 
FX forwards collateralised in USD. This assumption is illustrated in the 
example by the NPV of the two forward instruments in the portfolio returning 
exactly 0 under both discounting regimes i.e. under USD collateralization with 
direct curve building and under EUR collateralization with the discount ratio 
modified ``GBP-IN-EUR'' curve.

Also, in this example, an assumption is made that there are no direct GBP/EUR FX 
forward or cross currency quotes available which in general is false. The example 
s merely for illustration.

Both collateralizaton scenarios can be run calling {\tt python run.py}.

%--------------------------------------------------------
\subsection{Curve Building using Fixed vs. Float Cross Currency Helpers}% Example 29
\label{example:29}
%--------------------------------------------------------

The example in folder {\tt Examples/Example\_29} demonstrates using fixed vs. float 
cross currency swap helpers. In particular, it builds a TRY collateralised in USD 
discount curve using TRY annual fixed vs USD 3M Libor swap quotes.

The portfolio contains an at-market fixed vs. float cross currency swap that is 
included in the curve building. The NPV of this swap should be zero when the example is run,
using {\tt python run.py} or ``directly'' calling {\tt ore[.exe] ore.xml}.

%--------------------------------------------------------
\subsection{USD-Prime Curve Building via Prime-LIBOR Basis Swap}% Example 30
\label{example:30}
%--------------------------------------------------------

The example in folder {\tt Examples/Example\_30} demonstrates the implementation of the USD-Prime index in the ORE.
The USD-Prime yield curve is built from USD-Prime vs USD 3M Libor basis swap quotes.
The portfolio consists of two fair basis swaps (NPVs equal to 0):
\begin{itemize}
\item US Dollar Prime Rate vs 3 Month LIBOR
\item US Dollar 3 Month LIBOR vs Fed Funds + 0.027
\end{itemize}

In particular, it is confirmed that the bootstrapped curves USD-FedFunds and USD-Prime follow
the 3\% rule observed on the market: {\tt U.S. Prime Rate = (The Fed Funds Target Rate + 3\%)}.
(See \url{http://www.fedprimerate.com/}.)

Running ORE in directory {\tt Examples/Example\_30} with {\tt python run.py }
yields the USD-Prime curve in {\tt Examples/Example\_30/Output/curves.csv.}

%--------------------------------------------------------
\subsection{Exposure Simulation using a Close-Out Grid}% Example 31
\label{example:31}
%--------------------------------------------------------

In the previous examples we have used a ``lagged'' approach, described at the end of appendix \ref{sec:app_collateral}, to take the Margin Period of Risk into account in exposure modelling. This has the disadvantage in ORE that we need to use equally-spaced time grids with time steps that match the MPoR, e.g. 2W, out to final portfolio maturity. 

In this example we demonstrate an alternative approach supported by ORE since release 6. In this approach we use two nested grids: The (almost) arbitrary main simulation grid is used to compute ``default values'' which feed into the collateral balance $C(t)$ filtered by MTA and Threshold etc; an auxiliary ``close-out'' grid, offset from the main grid by the MPoR, is used to compute the delayed close-out values $V(t)$ associated with time default time $t$. The difference between $V(t)$ and $C(t)$ causes a residual exposure $[V(t)-C(t)]^+$ even if minimum transfer amounts and thresholds are zero.

The close-out date value can be computed in two ways in ORE
\begin{itemize}
\item as of default date, by just evolving the market from default date to close-out date
   (``sticky date''), or 
\item  as of close-out date, by evolving both valuation date and market over the 
   close-out period (``actual date''), i.e., the portfolio ages and cash flows might occur
   in the close-out period causing spikes in the evolution of exposures. 
\end{itemize}

We are reusing one case from Example 10 here, perfect CSA with zero threshold and
minimum transfer amount, so that the remaining exposure is solely due to the MPoR
effect. The portfolio consists of a single at-the-money Swap in GBP. 
The relevant configuration changes that trigger this modelling are in the Parameters section of {\tt simulation.xml} as shown in Listing \ref{lst:close_out_grid}

\begin{listing}[H]
\begin{minted}[fontsize=\footnotesize]{xml}
  <Parameters>
    <Grid> ... </Grid>
    <Calendar> ... </Calendar>
    <Sequence> ... </Sequence>
    <Scenario> ... </Scenario>
    <Seed> ... </Seed>
    <Samples> ... </Samples>
    <CloseOutLag> 2W </CloseOutLag>
    <MporMode> StickyDate </MporMode><!-- Alternative: ActualDate -->
  </Parameters>
\end{minted}
\caption{Close-out grid specification}
\label{lst:close_out_grid}
\end{listing}

and moreover in the XVA analytics section of {\tt ore\_mpor.xml} as shown in Listing \ref{lst:calctype_nolag}.

\begin{listing}[H]
\begin{minted}[fontsize=\footnotesize]{xml}
  <Analytic type="xva">
    ...
    <Parameter name="calculationType"> NoLag </Parameter>
    ...
  </Parameters>
\end{minted}
\caption{Close-out grid specification}
\label{lst:calctype_nolag}
\end{listing}

Run as usual calling {\tt python run.py}.

%--------------------------------------------------------------------
\subsection{Inflation Swap Exposure under Jarrow-Yildrim}% Example 32
\label{example:32}
%--------------------------------------------------------------------

The example here is similar to that in Section \ref{example:17} in that we are generating exposures for inflation swaps. The example in Section \ref{example:17} uses the Dodgson-Kainth model whereas this example uses the Jarrow-Yildrim model. The valuation date is 5 Oct 2020 and the portfolio contains four spot starting inflation swaps:

\begin{itemize}
\item trade\_01: 20Y standard UKRPI ZCIIS struck at the fair market rate of 3.1925\% giving an NPV of 0.0. 
\item trade\_02: 20Y standard EUHICPXT ZCIIS struck at the fair market rate of 1.16875\% giving an NPV of 0.0.
\item trade\_03: 20Y year on year EUHICPXT swap.
\item trade\_04: 20Y year on year UKRPI swap.
\end{itemize}

The example generates cash flows, NPVs, exposure evolutions and XVAs.

%--------------------------------------------------------------------
\subsection{CDS Exposure Simulation}% Example 33
\label{example:33}
%--------------------------------------------------------------------

The example in folder {\tt Examples/Example\_33} is the credit variant of the example in
\ref{sec:example1}. Running ORE in directory {\tt Examples/Example\_33} with

\medskip
\centerline{\tt python run.py } 
\medskip

yields the exposure evolution in 

\medskip
\centerline{\tt Examples/Example\_33/Output/*.pdf } 
\medskip

and shown in figure \ref{fig_33}. 
\begin{figure}[h!]
\begin{center}
\includegraphics[scale=0.45]{mpl_cds_33_2w_10k.pdf}
\end{center}
\caption{Credit Default Swap expected exposure in a flat market environment from both parties' perspectives. The symbols are CDS Option prices. The simulation was run with bi-weekly time steps and 10,000 Monte Carlo samples to demonstrate the convergence of EPE and ENE profiles. A similar
outcome can be obtained more quickly with 5,000 samples on a monthly time grid which is the default setting of Example\_33. }
\label{fig_33}
\end{figure}
Both CDS simulation and CDS Option pricing are run with calls to the ORE executable, essentially 

\medskip
\centerline{\tt ore[.exe] ore.xml} 

\centerline{\tt ore[.exe] ore\_cds\_option.xml} 
\medskip

which are wrapped into the script {\tt Examples/Example\_33/run.py} provided with the ORE release.

This example demonstrates credit simulation using the LGM model and the calculation of Wrong Way Risk due to credit
correlation between the underlying entity of the CDS and the counterparty of the CDS trade via dynamic credit.
Positive correlation between the two names weakens the protection of the CDS whilst
negative correlation strengthens the protection.

The following table lists the XVA result from the example at different levels of correlation.


\begin{table}[hbt]
\scriptsize
\begin{center}
\begin{tabular}{|r|l|r|r|r|r|}
\hline
Correlation & NettingSetId & CVA & DVA & FBA & FCA \\
\hline
-100\%  &  CPTY\_B  &  -2,638  &  2,906  &  486  &  -1,057 \\
 -90\%  &  CPTY\_B  &  -2,204  &  2,906  &  488  &  -1,053 \\
 -50\%  &  CPTY\_B  &    -485  &  2,906  &  493  &  -1,040 \\
 -40\%  &  CPTY\_B  &     -60  &  2,906  &  495  &  -1,037 \\
 -30\%  &  CPTY\_B  &     363  &  2,906  &  496  &  -1,033 \\
 -20\%  &  CPTY\_B  &     784  &  2,906  &  498  &  -1,030 \\
 -10\%  &  CPTY\_B  &   1,204  &  2,906  &  500  &  -1,027 \\
   0\%  &  CPTY\_B  &   1,621  &  2,906  &  501  &  -1,023 \\
  10\%  &  CPTY\_B  &   2,036  &  2,906  &  503  &  -1,020 \\
  20\%  &  CPTY\_B  &   2,450  &  2,906  &  504  &  -1,017 \\
  30\%  &  CPTY\_B  &   2,861  &  2,906  &  506  &  -1,013 \\
  40\%  &  CPTY\_B  &   3,271  &  2,906  &  507  &  -1,010 \\
  50\%  &  CPTY\_B  &   3,679  &  2,906  &  509  &  -1,017 \\
  90\%  &  CPTY\_B  &   5,290  &  2,906  &  515  &    -994 \\
 100\%  &  CPTY\_B  &   5,689  &  2,906  &  517  &    -991 \\
\hline
\end{tabular}
\caption{CDS XVA results with LGM model}
\end{center}
\end{table}

%--------------------------------------------------------------------
\subsection{Wrong Way Risk}% Example 34
\label{example:34}
%--------------------------------------------------------------------

The example in folder {\tt Examples/Example\_34} is an extension of the example in
\ref{sec:example1} with dynamic credit and IR-CR correlation. As we are paying
float, negative correlation implies that we pay more when the counterparty's credit
worsens, leading to a surge of CVA.

The following table lists the XVA result from the example at different levels of correlation.

\begin{table}[hbt]
\scriptsize
\begin{center}
\begin{tabular}{|r|l|r|r|r|r|}
\hline
Correlation & NettingSetId & CVA & DVA & FBA & FCA \\
\hline
 -30\%  &  CPTY\_A  & 105,146  &  68,061  &  31,519  &  -4,127 \\
 -20\%  &  CPTY\_A  &  88,442  &  68,061  &  30,976  &  -4,219 \\
 -10\%  &  CPTY\_A  &  71,059  &  68,061  &  30,439  &  -4,314 \\
   0\%  &  CPTY\_A  &  52,983  &  68,061  &  29,909  &  -4,411 \\
  10\%  &  CPTY\_A  &  34,199  &  68,061  &  29,386  &  -4,511 \\
  20\%  &  CPTY\_A  &  14,691  &  68,061  &  28,869  &  -4,614 \\
  30\%  &  CPTY\_A  &  -5,554  &  68,061  &  28,360  &  -4,719 \\
\hline
\end{tabular}
\caption{IR Swap XVA results with LGM model}
\end{center}
\end{table}

%--------------------------------------------------------------------
\subsection{Flip View}% Example 35
\label{example:35}
%--------------------------------------------------------------------

The example in folder {\tt Examples/Example\_35} demonstrates how ORE can be used to quickly switch perspectives in XVA calculations with minimal changes in the {\tt ore.xml} file only. In particular it does not involve manipulating the portfolio input or the netting set.

%--------------------------------------------------------------------
\subsection{Choice of Measure}% Example 36
\label{example:36}
%--------------------------------------------------------------------

The example in folder {\tt Examples/Example\_36} illustrates the effect of measure changes on simulated expected and peak exposures. For that purpose we reuse Example 1 (un-collateralized vanilla swap exposure) and run the simulation three times with different risk-neutral measures,
\begin{itemize}
\item in the LGM measure as in Example 1 (note {\tt <Measure>LGM</Measure>} in {\tt simulation\_lgm.xml}, this is the default also if the Measure tag is omitted)  
\item in the more common Bank Account measure (note {\tt <Measure>BA</Measure>} in {\tt simulation\_ba.xml})  
\item in the T-Forward measure with horizon T=20 at the Swap maturity (note {\tt <Measure>LGM</Measure>}  and {\tt <ShiftHorizon>20.0</ShiftHorizon>} in {\tt simulation\_fwd.xml})
\end{itemize}

The results are summarized in the exposure evolution graphs in figure \ref{fig:36}. As expected, the expected exposures evolutions match across measures, as these are expected discounted NPVs and hence measure independent.
However, peak exposures are dependent on the measure choice as confirmed graphically here. Many more measures are accessible with ORE, by way of varying the T-Forward horizon which was chosen arbitrarily here to match the Swap's maturity.

\begin{figure}[h!]
\begin{center}
\includegraphics[scale=0.45]{mpl_exposures_measures.pdf}
\end{center}
\caption{Evolution of expected exposures (EPE) and peak exposures (PFE at the 95\% quantile) in three measures, LGM, Bank Account, T-Forward with T=20, with 10k Monte Carlo samples.}
\label{fig:36}
\end{figure}

%--------------------------------------------------------------------
\subsection{Multifactor Hull-White Scenario Generation}% Example 37
\label{example:37}
%--------------------------------------------------------------------

The example in folder {\tt Examples/Example\_37} illustrates the scenario generation under a Hull-White multifactor
model. The model is driven by two independent Brownian motions and has four states. The diffusion matrix sigma is
therefore 2 x 4. The reversion matrix is a 4 x 4 diagonal matrix and entered as an array. Both diffusion and reversion
are constant in time. Their values are not calibrated to the option market, but hardcoded in simulation.xml.

The values for the diffusion and reversion matrices were fitted to the first two principal components of a
(hypothetical) analyis of absolute rate curve movements. These input principal components can be found in
inputeigenvectors.csv in the input folder. The tenor is given in years, and the two components are given as column
vectors, see table \ref{tab:ex37_1}.

\begin{table}[hbt]
\begin{center}
\begin{tabular}{r|r|r}
tenor & eigenvector 1  & eigenvector 2   \\
\hline      
1     & 0.353553390593 & -0.537955502871 \\
2     & 0.353553390593 & -0.374924478795 \\
3     & 0.353553390593 & -0.252916811525 \\
5     & 0.353553390593 & -0.087587539893 \\
10    & 0.353553390593 & 0.12267800393   \\
15    & 0.353553390593 & 0.240659435416  \\
20    & 0.353553390593 & 0.339148675322  \\
30    & 0.353553390593 & 0.552478951238
\end{tabular}
\caption{Input principal components}
\label{tab:ex37_1}
\end{center}
\end{table}

The first eigenvector represent perfectly parallel movements. The second eigenvector represent a rotation around the 7y
point of the curve. Furthermore we prescribe an annual volatility of 0.0070 for the first components and 0.0030 for the
second one. The values can be compared to normal (bp) volatilities.

We follow \cite{Andersen_Piterbarg_2010} chapter 12.1.5 ``Multi-Factor Statistical Gaussian Model'' to calibrate the
diffusion and reversion matrices to the prescribed components and volatilities. We do not detail the procedure here and
refer the interested reader to the given reference.

The example generates a single monte carlo path with 5000 daily steps and outputs the generated scenarios in
scenariodump.csv. The python script pca.py performs a principal component analysis on this output. The model implied
eigenvalues are given in table \ref{tab:ex37_2}.

\begin{table}[hbt]
\begin{center}
\begin{tabular}{r|r}
number & value                  \\
\hline      
1      & 4.9144936649319346e-05 \\
2      & 8.846877641067412e-06  \\
3      & 5.82566039467854e-10   \\
4      & 2.1298948225571415e-10 \\
5      & 9.254913949332787e-11  \\
6      & 1.0861256211767673e-11 \\
7      & 8.478795662698618e-14  \\
8      & 9.74468069377584e-13   \\
\end{tabular}
\caption{Input principal components}
\label{tab:ex37_2}
\end{center}
\end{table}

Only the first two values are relevant, the following are all close to zero. The square root of the first two
eigenvalues is given in table \ref{tab:ex37_3}.

\begin{table}[hbt]
\begin{center}
\begin{tabular}{r|r}
number & sqrt(value)                \\
\hline      
1      & 0.007010344973631422       \\
2      & 0.0029743701250966414      \\
\end{tabular}
\caption{Input principal components}
\label{tab:ex37_3}
\end{center}
\end{table}

matching the prescribed input values of 0.0070 and 0.0030 quite well. The correpsonding eigenvectors are given in etable
\ref{tab:ex37_4}.

\begin{table}[hbt]
\begin{center}
\begin{tabular}{r|r|r}
tenor & eigenvector 1       & eigenvector 2       \\
\hline      
1     & 0.34688826736335926 & 0.5441204725042812  \\
2     & 0.3489303472083185  & 0.380259707350115   \\
3     & 0.350362134519783   & 0.2581408080614405  \\
5     & 0.3523983915961889  & 0.09230899007104967 \\
10    & 0.3550169593982022  & -0.11856777284904292\\
15    & 0.35647835947136625 & -0.23676104168229614\\
20    & 0.3577146190751303  & -0.3354486339442275 \\
30    & 0.36042236352102563 & -0.549124709243042  \\
\end{tabular}
\caption{Input principal components}
\label{tab:ex37_4}
\end{center}
\end{table}

again matching the input principal components quite well. The second eigenvector is the negative of the input vector
here (the principal compoennt analysis can not distinguish these of course).

The example also produces a plot comparing the input eigenvectors and the model implied eigenvectors as shown in figure \ref{fig:ex37}.

\begin{figure}[h!]
\begin{center}
\includegraphics[scale=0.50]{mpl_eigenvectors_ex37.pdf}
\end{center}
\caption{Input and model implied eigenvectors for a Hull-White 4-factor model calibrated to 2 principal components of
  rate curve movements (parallel + rotation). Notice that the model implied 2nd eigenvector is the negative of the input
  vector.}
\label{fig:ex37}
\end{figure}

%--------------------------------------------------------------------
\subsection{Cross Currency Swap Exposure using Multifactor Hull-White Models}% Example 38
\label{example:38}
%--------------------------------------------------------------------

The example in folder {\tt Examples/Example\_38} is similar to Example 8 (EPE, ENE for xccy swap), but uses a
multifactor HW model for EUR and USD to generate scenarios. The parametrization of the HW models is taken from Example
37.

Each of the two factors of each HW model is correlated with each of the two factors of the other currency's HW model and
with the FX factors. Remember that the factors represent principal components of interest rate movements and so the
correlations can be interpreted as correlations of these principal components with each other and the fx rate processes.

%--------------------------------------------------------------------
\subsection{Exposure Simulation using American Monte Carlo}% Example 39
\label{example:39}
%--------------------------------------------------------------------

The example in folder {\tt Examples/Example\_39} demonstrates how to use American Monte Carlo simulation (AMC) to generate exposures in ORE.
For a sketch of the methodology and comments on its implementation in ORE see appendix \ref{sec:app_amc}.

Calling 

\medskip
\centerline {\tt python run.py} 

\medskip
performs two ORE runs, a 'classical' exposure simulation and an American Monte Carlo simulation, both on a quarterly simulation grid and for the same portfolio consisting of four trades:

\begin{itemize}
\item Bermudan swaption
\item Single Currency Swap
\item Cross Currency Swap
\item FX Option
\end{itemize}

We use a 'flat' market here (yield curve and Swaption volatility surface). The number of simulation paths is 2k in the classic simulations. If not stated otherwise below, the number of training paths and simulation paths is 10k in the AMC simulations. 

In the following we compare the AMC exposure profiles to those produced by the 'classic' valuation engine for each trade and the netting set. 

Figure \ref{epe_swaption} shows the EPE and ENE for a Bermudan Swaption 10y into 10y in (base ccy) EUR with physical settlement. The classic run uses
the LGM grid engine for valuation. We observe close agreement between the two runs. To achieve the observed agreement, it is essential to set the LGM model's mean reversion speed to zero in both
\begin{itemize}
\item the Bermudan Swaption LGM pricing model (see Input/pricingengine.xml), and
\item the Cross Asset Model's IR model components (see Input/simulation.xml and Input/simulation\_amc.xml) 
\end{itemize}
and to use a high order 6 of the regression polynomials (see Input/pricingengine\_amc.xml).
 
\begin{figure}
  \includegraphics[width=0.8\textwidth]{mpl_amc_bermudanswaption.pdf}
  \caption{EPE of a EUR Bermudan Swaption computed with the classic and AMC valuation engines, using 50k training paths for the AMC simulation.}
  \label{epe_swaption}
\end{figure}

Figure \ref{epe_swap} shows the EPE and ENE for a 20y vanilla Swap in USD. The currency of
the amc calculator is USD in this case, i.e. it is different from the base ccy of the simulation (EUR). The consistency
of the classic and amc runs in particular demonstrates the correct application of the currency conversion factor
\ref{currency_conversion_factor}. To get a better accuracy for purposes of the plot in this document we increased the
number of training paths for this example to 50k and the order of the basis functions to 6.

\begin{figure}
  \includegraphics[width=0.8\textwidth]{mpl_amc_vanillaswap_usd.pdf}
  \caption{EPE of a USD swap computed with the classic and AMC valuation engines}
  \label{epe_swap}
\end{figure}

Figure \ref{epe_ccyswap} shows the EPE and ENE for a 20y cross currency Swap EUR-USD. 

\begin{figure}
  \includegraphics[width=0.8\textwidth]{mpl_amc_xccyswap.pdf}
  \caption{EPE of a EUR-USD cross currency swap computed with the classic and AMC valuation engines}
  \label{epe_ccyswap}
\end{figure}

Figure \ref{epe_fxoption} shows the EPE and ENE for a vanilla FX Option EUR-USD with 10y1m expiry. 
For the classic run the FX volatility surface is not implied by the cross asset model but kept flat, which
yields a slight hump in the profile. The AMC profile is flat on the other hand which demonstrates the consistency of the
FX Option pricing with the risk factor evolution model.

\begin{figure}
  \includegraphics[width=0.8\textwidth]{mpl_amc_fxoption.pdf}
  \caption{EPE of a EUR-USD FX option computed with the classic and AMC valuation engines}
  \label{epe_fxoption}
\end{figure}

\subsubsection*{Analytic Configuration}

To use the AMC engine for an XVA simulation the following needs to be added to the {\tt simulation} analytic in {\tt ore.xml}:

\begin{minted}[fontsize=\scriptsize]{xml}
<Analytic type="simulation">
  ...
  <Parameter name="amc">Y</Parameter>
  <Parameter name="amcPricingEnginesFile">pricingengine_amc.xml</Parameter>
  <Parameter name="amcTradeTypes">Swaption</Parameter>
  ...
</Analytic>
\end{minted}

The trades which have a trade type matching one of the types in the \verb+amcTradeTypes+ list, will be built against the
pricing engine config provided and processed in the AMC engine. As a naming convention, pricing engines with engine type
AMC provide the required functionality to be processed by the AMC engine, for technical details cf. \ref{sec:app_amc}.

All other trades are processed by the classic simulation engine in ORE. The resulting cubes from the classic and AMC
simulation are joined and passed to the post processor in the usual way.

Note that since sometimes the AMC pricing engines have a different base ccy than the risk factor evolution model (see
below), a horizon shift parameter in the simulation set up should be set for all currencies, so that the shift also
applies to these reduced models.

\subsubsection*{Pricing Engine Configuration}
\label{sec:amc_pricingengineconfig}

At this point we assume that the reader is generally familiar with the configuration section 
\ref{sec:configuration}, in particular pricing engine configuration in section \ref{sec:configuration_pricingengines}.

The pricing engine configuration is similar for all AMC enabled products, e.g. for Bermudan Swaptions:

\begin{minted}[fontsize=\scriptsize]{xml}
<Product type="BermudanSwaption">
  <Model>LGM</Model>
  <ModelParameters/>
  <Engine>AMC</Engine>
  <EngineParameters>
    <Parameter name="Training.Sequence">MersenneTwisterAntithetic</Parameter>
    <Parameter name="Training.Seed">42</Parameter>
    <Parameter name="Training.Samples">50000</Parameter>
    <Parameter name="Training.BasisFunction">Monomial</Parameter>
    <Parameter name="Training.BasisFunctionOrder">6</Parameter>
    <Parameter name="Pricing.Sequence">SobolBrownianBridge</Parameter>
    <Parameter name="Pricing.Seed">17</Parameter>
    <Parameter name="Pricing.Samples">0</Parameter>
    <Parameter name="BrownianBridgeOrdering">Steps</Parameter>
    <Parameter name="SobolDirectionIntegers">JoeKuoD7</Parameter>
    <Parameter name="MinObsDate">true</Parameter>
    <Parameter name="RegressionOnExerciseOnly">false</Parameter>
  </EngineParameters>
</Product>
\end{minted}

The \verb+Model+ differs by product type, table \ref{tbl:amcconfig} summarises the supported product types and model and
engine types. The engine parameters are the same for all products:

\begin{enumerate}
\item \verb+Training.Sequence+: The sequence type for the traning phase, can be \verb+MersenneTwister+,
  \verb+MersenneTwisterAntithetc+, \verb+Sobol+ or \verb+SobolBrownianBridge+
\item \verb+Training.Seed+: The seed for the random number generation in the training phase
\item \verb+Training.Samples+: The number of samples to be used for the training phase
\item \verb+Pricing.Sequence+: The sequence type for the pricing phase, same values allowed as for training
\item \verb+Training.BasisFunction+: The type of basis function system to be used for the regression analysis, can be
  \verb+Monomial+, \verb+Laguerre+, \verb+Hermite+, \verb+Hyperbolic+, \verb+Legendre+, \verb+Chbyshev+,
  \verb+Chebyshev2nd+
\item \verb+BasisFunctionOrder+: The order of the basis function system to be used
\item \verb+Pricing.Seed+: The seed for the random number generation in the pricing
\item \verb+Pricing.Samples+: The number of samples to be used for the pricing phase. If this number is zero, no pricing
  run is performed, instead the (T0) NPV is estimated from the training phase (this result is used to fill the T0 slice
  of the NPV cube)
\item \verb+BrownianBridgeOrdering+: variate ordering for Brownian bridges, can be \verb+Steps+, \verb+Factors+,
  \verb+Diagonal+
\item \verb+SobolDirectionIntegers+: direction integers for Sobol generator, can be \verb+Unit+, \verb+Jaeckel+,
  \verb+SobolLevitan+, \verb+SobolLevitanLemieux+, \verb+JoeKuoD5+, \verb+JoeKuoD6+, \verb+JoeKuoD7+,
  \verb+Kuo+, \verb+Kuo2+, \verb+Kuo3+
\item \verb+MinObsDate+: if true the conditional expectation of each cashflow is taken from the minimum possible
  observation date (i.e. the latest exercise or simulation date before the cashflow's event date); recommended setting
  is \verb+true+
\item \verb+RegressionOnExerciseOnly+: if true, regression coefficients are computed only on exercise dates and
  extrapolated (flat) to earlier exercise dates; only for backwards compatibility to older versions of the AMC module,
  recommended setting is \verb+false+
\end{enumerate}

\begin{table}[hbt]
  \begin{tabular}{l|l|l}
    Product Type & Model & Engine \\ \hline
    Swap & CrossAssetModel & AMC \\
    CrossCurrencySwap & CrossAssetModel & AMC \\
    FxOption & CrossAssetModel & AMC \\
    BermudanSwaption & LGM & AMC \\
    MultiLegOption & CrossAssetModel & AMC \\
  \end{tabular}
  \caption{AMC enabled products with engine and model types}
  \label{tbl:amcconfig}
\end{table}

\subsubsection*{Additional Features}

As a side product the AMC module provides plain MC pricing engines for Bermudan Swaptions and a new trade type
\verb+MultiLegOption+ with a corresponding MC pricing engine.

\subsubsection*{MC pricing engine for Bermudan swaptions}\label{sec:mc_bermudan_engine}

The following listing shows a sample configuration for the MC Bermudan Swaption engine. The model parameters are
identical to the LGM Grid engine configuration. The engine parameters on the other hand are the same as for the AMC
engine, see \ref{sec:amc_pricingengineconfig}.

\begin{minted}[fontsize=\scriptsize]{xml}
<Product type="BermudanSwaption">
  <Model>LGM</Model>
  <ModelParameters>
    <Parameter name="Calibration">Bootstrap</Parameter>
    <Parameter name="CalibrationStrategy">CoterminalDealStrike</Parameter>
    <Parameter name="Reversion_EUR">0.0050</Parameter>
    <Parameter name="Reversion_USD">0.0030</Parameter>
    <Parameter name="ReversionType">HullWhite</Parameter>
    <Parameter name="VolatilityType">HullWhite</Parameter>
    <Parameter name="Volatility">0.01</Parameter>
    <Parameter name="ShiftHorizon">0.5</Parameter>
    <Parameter name="Tolerance">1.0</Parameter>
  </ModelParameters>
  <Engine>MC</Engine>
  <EngineParameters>
    <Parameter name="Training.Sequence">MersenneTwisterAntithetic</Parameter>
    <Parameter name="Training.Seed">42</Parameter>
    <Parameter name="Training.Samples">10000</Parameter>
    <Parameter name="Training.BasisFunction">Monomial</Parameter>
    <Parameter name="Training.BasisFunctionOrder">6</Parameter>
    <Parameter name="Pricing.Sequence">SobolBrownianBridge</Parameter>
    <Parameter name="Pricing.Seed">17</Parameter>
    <Parameter name="Pricing.Samples">25000</Parameter>
    <Parameter name="BrownianBridgeOrdering">Steps</Parameter>
    <Parameter name="SobolDirectionIntegers">JoeKuoD7</Parameter>
  </EngineParameters>
</Product>
\end{minted}

\subsubsection*{Multi Leg Options / MC pricing engine}

The following listing shows a sample MultiLegOption trade. It consists of

\begin{enumerate}
\item an option data block; this is optional, see below
\item a number of legs; in principle all leg types are supported, the number of legs is arbitrary and they can be in
  different currencies; if the payment currency of a leg is different from a floating index currency, this is
  interpreted as a quanto payoff
\end{enumerate}

If the option block is given, the trade represents a Bermudan swaption on the underlying legs. If the option block is
missing, the legs themselves represent the trade.

See \ref{sec:amc_limitations} for limitations of the multileg option pricing engine.

\begin{minted}[fontsize=\scriptsize]{xml}
<Trade id="Sample_MultiLegOption">
  <TradeType>MultiLegOption</TradeType>
  <Envelope>...</Envelope>
  <MultiLegOptionData>
    <OptionData>
      <LongShort>Long</LongShort>
      <OptionType>Call</OptionType>
      <Style>Bermudan</Style>
      <Settlement>Physical</Settlement>
      <PayOffAtExpiry>false</PayOffAtExpiry>
      <ExerciseDates>
        <ExerciseDate>2026-02-25</ExerciseDate>
        <ExerciseDate>2027-02-25</ExerciseDate>
        <ExerciseDate>2028-02-25</ExerciseDate>
      </ExerciseDates>
    </OptionData>
    <LegData>
      <LegType>Floating</LegType>
      <Payer>false</Payer>
      <Currency>USD</Currency>
      <Notionals>
        <Notional>100000000</Notional>
      </Notionals>
      ...
    </LegData>
    <LegData>
      <LegType>Floating</LegType>
      <Payer>true</Payer>
      <Currency>EUR</Currency>
      <Notionals>
        <Notional>100000000</Notional>
      </Notionals>
      ...
    </LegData>
  </MultiLegOptionData>
</Trade>
\end{minted}

The pricing engine configuration is similar to that of the MC Bermudan swaption engine, cf.
\ref{sec:mc_bermudan_engine}, also see the following listing.

\begin{minted}[fontsize=\scriptsize]{xml}
  <Product type="MultiLegOption">
  <Model>CrossAssetModel</Model>
  <ModelParameters>
    <Parameter name="Tolerance">0.0001</Parameter>
    <!-- IR -->
    <Parameter name="IrCalibration">Bootstrap</Parameter>
    <Parameter name="IrCalibrationStrategy">CoterminalATM</Parameter>
    <Parameter name="ShiftHorizon">1.0</Parameter>
    <Parameter name="IrReversion_EUR">0.0050</Parameter>
    <Parameter name="IrReversion_GBP">0.0070</Parameter>
    <Parameter name="IrReversion_USD">0.0080</Parameter>
    <Parameter name="IrReversion">0.0030</Parameter>
    <Parameter name="IrReversionType">HullWhite</Parameter>
    <Parameter name="IrVolatilityType">HullWhite</Parameter>
    <Parameter name="IrVolatility">0.0050</Parameter>
    <!-- FX -->
    <Parameter name="FxCalibration">Bootstrap</Parameter>
    <Parameter name="FxVolatility_EURUSD">0.10</Parameter>
    <Parameter name="FxVolatility">0.08</Parameter>
    <Parameter name="ExtrapolateFxVolatility_EURUSD">false</Parameter>
    <Parameter name="ExtrapolateFxVolatility">true</Parameter>
    <!-- Correlations IR-IR, IR-FX, FX-FX -->
    <Parameter name="Corr_IR:EUR_IR:GBP">0.80</Parameter>
    <Parameter name="Corr_IR:EUR_FX:GBPEUR">-0.50</Parameter>
    <Parameter name="Corr_IR:GBP_FX:GBPEUR">-0.15</Parameter>
  </ModelParameters>
  <Engine>MC</Engine>
  <EngineParameters>
    <Parameter name="Training.Sequence">MersenneTwisterAntithetic</Parameter>
    <Parameter name="Training.Seed">42</Parameter>
    <Parameter name="Training.Samples">10000</Parameter>
    <Parameter name="Pricing.Sequence">SobolBrownianBridge</Parameter>
    <Parameter name="Pricing.Seed">17</Parameter>
    <Parameter name="Pricing.Samples">25000</Parameter>
    <Parameter name="Training.BasisFunction">Monomial</Parameter>
    <Parameter name="Training.BasisFunctionOrder">4</Parameter>
    <Parameter name="BrownianBridgeOrdering">Steps</Parameter>
    <Parameter name="SobolDirectionIntegers">JoeKuoD7</Parameter>
  </EngineParameters>
</Product>
\end{minted}

Model Parameters special to that product are

\begin{enumerate}
\item \verb+IrCalibrationStrategy+ can be \verb+None+, \verb+CoterminalATM+, \verb+UnderlyingATM+
\item \verb+FXCalibration+ can be \verb+None+ or \verb+Bootstrap+
\item \verb+ExtrapolateFxVolatility+ can be \verb+true+ or \verb+false+; if false, no calibration instruments are used
  that require extrapolation of the market fx volatilty surface in option expiry direction
\item \verb+Corr_Key1_Key2+: These entries describe the cross asset model correlations to be used; the syntax for
  \verb+Key1+ and \verb+Key2+ is the same as in the simulation configuration for the cross asset model
\end{enumerate}

%--------------------------------------------------------------------
\subsection{Par Sensitivity Analysis}% Example 40
\label{example:40}
%--------------------------------------------------------------------

The example in folder {\tt Examples/Example\_40}  demonstrates ORE's par sensitivity analysis (e.g. to Swap rates) 
that is implemented  by means of a Jacobi transformation of the "raw" sensitivities (e.g. to zero rates), see a sketch of the 
methodology in appendix \ref{app:par_sensi} and section \ref{sec:sensitivity} for configuration details.

To perform a par sensitivity analysis, the following required change in {\tt ore.xml} is required

\begin{minted}[fontsize=\scriptsize]{xml}
    <Analytic type="sensitivity">
      <Parameter name="active">Y</Parameter>
      <Parameter name="marketConfigFile">simulation.xml</Parameter>
      <Parameter name="sensitivityConfigFile">sensitivity.xml</Parameter>
      <Parameter name="pricingEnginesFile">../../Input/pricingengine.xml</Parameter>
      <Parameter name="scenarioOutputFile">sensi_scenarios.csv</Parameter>
      <Parameter name="sensitivityOutputFile">sensitivity.csv</Parameter>
      <Parameter name="outputSensitivityThreshold">0.000001</Parameter>
      <!-- Additional parametrisation for par sensitivity analysis -->
      <Parameter name="parSensitivity">Y</Parameter>
      <Parameter name="parSensitivityOutputFile">parsensitivity.csv</Parameter>
      <Parameter name="outputJacobi">Y</Parameter>
      <Parameter name="jacobiOutputFile">jacobi.csv</Parameter>
      <Parameter name="jacobiInverseOutputFile">jacobi_inverse.csv</Parameter>
    </Analytic>
\end{minted}

The portfolio used in this example includes products sensitive to 
\begin{itemize}
\item Discount and index curves
\item Credit curves
\item Inflation curves
\item CapFloor volatilities
\end{itemize}

The usual sensitivity analysis is performed by bumping the "raw" rates (zero rates, hazard rates, inflation zero rates, optionlet vols).
This is followed by the Jacobi transformation that turns "raw" sensitivities  into sensitivities in the par domain (Deposit/FRA/Swap rates, FX Forwards, CC Basis Swap spreads, 
CDS spreads, ZC and YOY Inflation Swap rates, flat Cap/Floor vols). The conversion is controlled by the additional {\tt ParConversion} data blocks 
in {\tt sensitivity.xml} where the assumed par instruments and corresponding conventions are coded, as shown below for three types of discount curves.

\begin{minted}[fontsize=\scriptsize]{xml}
  <DiscountCurves>
  
    <DiscountCurve ccy="EUR">
      <ShiftType>Absolute</ShiftType>
      <ShiftSize>0.0001</ShiftSize>
      <ShiftTenors>2W,1M,3M,6M,9M,1Y,2Y,3Y,4Y,5Y,7Y,10Y,15Y,20Y,25Y,30Y</ShiftTenors>
      <ParConversion>
        <!--DEP, FRA, IRS, OIS, FXF, XBS -->
	<Instruments>OIS,OIS,OIS,OIS,OIS,OIS,OIS,OIS,OIS,OIS,OIS,OIS,OIS,OIS,OIS,OIS</Instruments>
	<SingleCurve>true</SingleCurve>
	<Conventions>
	  <Convention id="OIS">EUR-OIS-CONVENTIONS</Convention>
	</Conventions>
      </ParConversion>
    </DiscountCurve>   
    
    <DiscountCurve ccy="USD">
      <ShiftType>Absolute</ShiftType>
      <ShiftSize>0.0001</ShiftSize>
      <ShiftTenors>2W,1M,3M,6M,9M,1Y,2Y,3Y,4Y,5Y,7Y,10Y,15Y,20Y,25Y,30Y</ShiftTenors>
      <ParConversion>
	<Instruments>FXF,FXF,FXF,FXF,FXF,XBS,XBS,XBS,XBS,XBS,XBS,XBS,XBS,XBS,XBS,XBS</Instruments>
	<SingleCurve>true</SingleCurve>
	<Conventions>
	  <Convention id="XBS">EUR-USD-XCCY-BASIS-CONVENTIONS</Convention>
	  <Convention id="FXF">EUR-USD-FX-CONVENTIONS</Convention>
	</Conventions>
      </ParConversion>

    <DiscountCurve ccy="GBP">
      <ShiftType>Absolute</ShiftType>
      <ShiftSize>0.0001</ShiftSize>
      <ShiftTenors>2W,1M,3M,6M,9M,1Y,2Y,3Y,4Y,5Y,7Y,10Y,15Y,20Y,25Y,30Y</ShiftTenors>
      <ParConversion>
	<Instruments>DEP,DEP,DEP,DEP,DEP,IRS,IRS,IRS,IRS,IRS,IRS,IRS,IRS,IRS,IRS,IRS</Instruments>
	<SingleCurve>true</SingleCurve>
	<Conventions>
	  <Convention id="DEP">GBP-DEPOSIT</Convention>
	  <Convention id="IRS">GBP-6M-SWAP-CONVENTIONS</Convention>
	</Conventions>
      </ParConversion>
    </DiscountCurve>
  
  </DiscountCurves>
\end{minted}

Finally note that par sensitivity analysis requires that the shift tenor grid in the sensitivity data above matches the corresponding grid in the simulation (market) configuration.
See also section \ref{sec:sensitivity}.

%--------------------------------------------------------------------
\subsection{Multi-threaded Exposure Simultion}% Example 41
\label{example:41}
%--------------------------------------------------------------------

The example in folder {\tt Examples/Example\_41} demonstrates the multithreaded valuation engine to generate the exposure for a
portfolio of 8 copies of the vanilla swap in {\tt Example\_1}.

%--------------------------------------------------------------------
\subsection{ORE Python Module}% Example 42
\label{example:42}
%--------------------------------------------------------------------

Since release 9 (March 2023) we provide easy access to ORE via a pre-compiled Python module. Some example scripts using this ORE module are provided in this example, so change to this directory first

\medskip
{\tt cd Example\_42} 

\medskip
The examples require Python 3. The ORE Python module is then installed with a one-liner, see step 3 below. However, to separate ORE from any other Python environments on your machine, we recommend creating a virtual environment first. In that case the steps are as follows. 

\begin{enumerate}
\item To create a virtual environment: {\tt python -m venv env1} 
\item To activate this environment on Windows: {\tt .{\bs}env1{\bs}Scripts{\bs}activate.bat}  \\
or on macOS/Linux: {\tt ./env1/bin/activate }  
\item Then install the latest release of ORE:\\
{\tt pip install open-source-risk-engine } 
\item Try examples:\\
	\begin{itemize} 
	\item {\tt python ore.py} \\
	This demonstrates the Python-wrapped version of the ORE application that is also used in the command line application {\tt ore.exe}. We use it here to re-run the Swap exposure of {\tt Example\_1}. 
	\item {\tt python ore2.py} \\
	This extends the previous example and shows how to access and post-process ORE in-memory results in the Python framework without reading files. 
	\item {\tt python commodityforward.py} \\
	The ORE Python module also allows lower-level access to the QuantLib and QuantExt libraries, demonstrated here for a CommodityForward instrument defined in QuantExt. 
	Note that the ORE Python module contains the entire QuantLib Python functionality.
	\end{itemize}
	More use cases of the ORE Python module including Jupyter notebooks can be found in the ORE SWIG repository, in particular in folder OREAnalytics-SWIG/Python/Examples. 
\item You can deactivate the environment with {\tt deactivate} \\
or even fully remove the environment again by removing the {\tt env1} folder.
\end{enumerate}

Finally, you can build the Python module and installable packages yourself following the instructions in sections \ref{sec:oreswig}, \ref{sec:win_wheel}, \ref{sec:nix_wheel}
based on your local ORE code. 

<<<<<<< HEAD
%--------------------------------------------------------
\subsection{Bond Yield Shifted}% Example 44
\label{example:44}
%--------------------------------------------------------

The example in folder {\tt Examples/Example\_44} shows how to use a yield curve
built from a BondYieldShifted segment, as described in section \ref{sec:bond_yield_shifted}.

In particular, it builds the curve {\tt USD.BMK.GVN.CURVE\_SHIFTED} shifted by three liquid Bonds:

\begin{itemize}
\item {\tt EJ7706660}, fixed Rate USD Bond maturing in August 2023.
\item {\tt ZR5330686}, fixed Rate USD Bond maturing in September 2049.
\item {\tt AS064441}, floating Rate Bond maturing in May 2025.
\end{itemize}

The resulting curve is exhibited in the {\tt curves.csv} output file.
Moreover, the results can be crosschecked against the NPVs, i.e. prices, of the ZeroBonds comprised in the portfolio.
\begin{itemize}
\item {\tt ZeroBond\_long}, maturing 2052-06-03 shows a price of 0.2022 akin to the 0.2022 in the curves output at the same date.
\item {\tt ZeroBond\_short}, maturing 2032-06-01 shows a price of 0.5754 aktin to the 0.5754 in the curves output at the same date.
\end{itemize}

The example can be run calling {\tt python run.py}.
=======
%--------------------------------------------------------------------
\subsection{Credit Portfolio Model}% Example 43
\label{example:43}
%--------------------------------------------------------------------

The purpose of the credit portfolio model in ORE is to generate an integrated portfolio gain/loss distribution at a given future horizon which is driven by 
\begin{itemize}
\item credit defaults and rating migrations in Bonds and CDS, and 
\item the PnL of a portfolio of derivatives over the specified time horizon.
\end{itemize}
The model integrates Credit and Market Risk by jointly evolving systemic credit risk drivers alongside the usual risk factors in ORE's Cross Asset Model.
See also the separate documentation in Docs/UserGuide/creditmodel.tex.

By running \\
\medskip
\centerline{{\tt python run.py}} 

\medskip
this example demonstrates the model's outcome for seven demo portfolios

\begin{center}
\begin{tabular}{|l|l|l|l|}
\hline
Case & Credit Mode & Exposure Mode & Evaluation \\
\hline
\hline
Single Bond & Migration & Value & Analytic \\
\hline
Bond and Swap & Migration & Value & Analytic \\
\hline
3 Bonds & Migration & Value & Analytic \\
\hline
10 Bonds & Migration & Value & Analytic \\
\hline
10 Bonds & Migration & Value & Terminal Simulation \\
\hline
Bonds and CDS & Migration & Notional & Analytic \\
\hline
100 Bonds & Default & Notional & Analytic \\
\hline
\end{tabular}
\end{center}
The last demo case in this table can be activated by uncommenting the corresponding section at the end of the {\tt run.py} script.
 
%--------------------------------------------------------------------
\subsection{ISDA SIMM Model}% Example 44
\label{example:44}
%--------------------------------------------------------------------

This example demonstrates the calculation of initial margin using ISDA's Standard Initial Margin Model (SIMM) based on a provided 
sensitivity file in ISDA's Common Risk Interchange Format (CRIF).
ORE covers all SIMM versions since inception to date, i.e. 1.0, 1.1, 1.2, 1.3, 1.3.38, 2.0, 2.1, 2.2, 2.3, 2.4, 2.5, 2.5A.
All versions have been tested against the respective ISDA SIMM model unit test suites and pass these tests.
Any new SIMM versions will be added with each ORE release.

Note that you need to purchase a SIMM model license from ISDA if you want to use the model in production, and the unit test
suites mentioned above are provided to licensed vendors only. Therefore we unfortunately cannot share our ORE SIMM model 
test suite here either. 

By running \\
\medskip
\centerline{{\tt python run.py}} 

\medskip
ORE will pick up the small example CRIF file in {\tt Input/crif.csv} (i.e. par sensitivities rebucketed and reformatted to match the ISDA CRIF template) and generate the resulting SIMM report in {\tt Output/simm.csv} for SIMM version 2.1 in this example. This report shows ISDA SIMM results with the usual breakdown by product class, risk class, margin type, bucket and SIMM "side" (IM to call or post).

\medskip
The relevant inputs in {\tt ore.xml} are 
\begin{itemize}
\item SIMM version
\item name of the CRIF file to be loaded
\item calculation currency - this determines which Risk\_FX entries of the CRIF will be ignored in the SIMM calculation
\item result currency (optional) - currency of the resulting SIMM amounts in the report, by default equal to the calculation currency
\end{itemize}

The market data input and todays's market configuration required here is minimal - limited to FX rates for conversions from base/calculation currency into USD and into the result currency.

%--------------------------------------------------------
\subsection{Collateral Bond Obligation}% Example 45
%--------------------------------------------------------

This example in folder {\tt Examples/Example\_45} demonstrates a Cashflow CDO or Collateral Bond Obligation (CBO) via ORE. Calling

\medskip
\centerline{\tt python run.py}

\medskip
will launch a single ORE run to process a CBO example, referencing underyling bond portfolio of 20 trades. 
The CBO is represented by a CBO reference datum specified in the reference data file. 
NPV results are calculated for the investment in the junior tranche. 

%--------------------------------------------------------
\subsection{TRS on CBO}% Example 46
%--------------------------------------------------------

This example in folder {\tt Examples/Example\_46} demonstrates a Total Return Swap (TRS) referencing a CBO pricing via ORE. Calling

\medskip
\centerline{\tt python run.py}

\medskip
will launch a single ORE run to process a TRS example and to generate NPV and cash flows in the usual result files.
As opposed to example 45, the CBO and its bondbasket are represented explicitly in the CBO node.
>>>>>>> 25383a95

\clearpage
%========================================================
\section{Launchers and Visualisation}\label{sec:visualisation}
%========================================================

\subsection{Jupyter}\label{sec:jupyter}

ORE comes with an experimental Jupyter notebook for launching ORE batches and in particular for drilling into NPV cube
data.  The notebook is located in directory {\tt FrontEnd/Python/Visualization/npvcube}. To launch the notebook, change
to this directory and follow instructions in the {\tt Readme.txt}. In a nutshell, type\footnote{With Mac OS X, you may
  need to set the environment variable {\tt LANG} to {\tt en\_US.UTF-8} before running jupyter, as mentioned in the
  installation section \ref{sec:python}.}

\medskip
\centerline{\tt jupyter notebook}
\medskip

to start the ipython console and open a browser window. From the list of files displayed in the browser then click

\medskip
\centerline{\tt ore\_jupyter\_dashboard.ipynb} 
\medskip

to open the ORE notebook. The notebook offers
\begin{itemize}
\item launching an ORE job
\item selecting an NPV cube file and netting sets or trades therein
\item plotting a 3d exposure probability density surface
\item viewing exposure probability density function at a selected future time
\item viewing expected exposure evolution through time  
\end{itemize}

The cube file loaded here by default when processing all cells of the notebook (without changing it or launching a ORE
batch) is taken from {\tt Example\_7} (FX Forwards and FX Options).

%\todo[inline]{Add Jupyter section}

\subsection{Calc}\label{sec:calc}

ORE comes with a simple LibreOffice Calc \cite{LO} sheet as an ORE launcher and basic result viewer. This is
demonstrated on the example in section \ref{sec:example1}. It is currently based on the stable LibreOffice version 5.0.6
and tested on OS X. \\

To launch Calc, open a terminal, change to directory {\tt Examples/Example\_1}, and run

\medskip
{\centerline{\tt ./launchCalc.sh} }
\medskip

%This will show the blank sheet in figure \ref{fig_14}.
%\begin{figure}[h]
%\begin{center}
%\includegraphics[scale=0.4]{demo_calc_1}
%\end{center}
%\caption{Calc sheet after launching.}
%\label{fig_14}
%\end{figure}
The user can choose a configuration (one of the {\tt ore*.xml} files in Example\_1's subfolder Input) by hitting the
'Select' button. Initially Input/ore.xml is pre-selected. The ORE process is then kicked off by hitting 'Run'. Once
completed, standard ORE reports (NPV, Cashflow, XVA) are loaded into several sheets. Moreover, exposure evolutions can
then be viewed by hitting 'View' which shows the result in figure \ref{fig_16}.  \\
\begin{figure}[h]
\begin{center}
\includegraphics[scale=0.4]{demo_calc_2}
\end{center}
\caption{Calc sheet after hitting 'Run'.}
\label{fig_16}
\end{figure}

This demo uses simple Libre Office Basic macros which call Python scripts to execute ORE. The Libre Office Python uno
module (which comes with Libre Office) is used to communicate between Python and Calc to upload results into the sheets.

%\todo[inline]{Remove hard-coded file names from Python scripts}
%\todo[inline]{Calc example on Windows and Linux} 
%\todo[inline]{Harmonise layout with Excel launcher} 

\subsection{Excel}\label{sec:excel}

ORE also comes with a basic Excel sheet to demonstrate launching ORE and presenting results in Excel. This demo is more
self-contained than the Calc demo in the previous section, as it uses VBA only rather than calls to external Python
scripts. The Excel demo is available in Example\_1. Launch {\tt Example\_1.xlsm}. Then modify the paths on the first
sheet, and kick off the ORE process.

%========================================================
\section{Parameterisation}\label{sec:configuration}
%========================================================

A run of ORE is kicked off with a single command line parameter 

\medskip
\centerline{\tt ore[.exe] ore.xml}
\medskip

which points to the 'master input file' referred to  as {\tt ore.xml} subsequently. 
This file is the starting point of the engine's configuration explained in the following sub section.
An overview of all input configuration files respectively all output files is shown in Table \ref{tab_1} respectively Table \ref{tab_2}.
To set up your own ORE configuration, it might be not be necessary to start from scratch, but instead use any of the examples discussed in section \ref{sec:examples} as a boilerplate and just change the folders, see section \ref{sec:master_input}, and the trade data, see section \ref{sec:portfolio_data}, together with the netting definitions, see section \ref{sec:nettingsetinput}.

\subsection{Master Input File: {\tt ore.xml}}\label{sec:master_input}

The master input file contains general setup information (paths to configuration, trade data and market data), as well
as the selection and configuration of analytics. The file has an opening and closing root element {\tt <ORE>}, {\tt
  </ORE>} with three sections
\begin{itemize}
\item Setup
\item Markets
\item Analytics
\end{itemize}
which we will explain in the following.

\subsubsection{Setup}

This subset of data is easiest explained using an example, see listing \ref{lst:ore_setup}.
\begin{listing}[H]
%\hrule\medskip
\begin{minted}[fontsize=\footnotesize]{xml}
<Setup>
  <Parameter name="asofDate">2016-02-05</Parameter>
  <Parameter name="inputPath">Input</Parameter>
  <Parameter name="outputPath">Output</Parameter>
  <Parameter name="logFile">log.txt</Parameter>
  <Parameter name="logMask">255</Parameter>
  <Parameter name="marketDataFile">../../Input/market_20160205.txt</Parameter>
  <Parameter name="fixingDataFile">../../Input/fixings_20160205.txt</Parameter>
  <Parameter name="dividendDataFile">../../Input/dividends_20160205.txt</Parameter> <!-- Optional -->
  <Parameter name="implyTodaysFixings">Y</Parameter>
  <Parameter name="curveConfigFile">../../Input/curveconfig.xml</Parameter>
  <Parameter name="conventionsFile">../../Input/conventions.xml</Parameter>
  <Parameter name="marketConfigFile">../../Input/todaysmarket.xml</Parameter>
  <Parameter name="pricingEnginesFile">../../Input/pricingengine.xml</Parameter>
  <Parameter name="portfolioFile">portfolio.xml</Parameter>
  <Parameter name="calendarAdjustment">../../Input/calendaradjustment.xml</Parameter>
  <Parameter name="currencyConfiguration">../../Input/currencies.xml</Parameter>
  <Parameter name="referenceDataFile">../../Input/referencedata.xml</Parameter>
  <Parameter name="iborFallbackConfig">../../Input/iborFallbackConfig.xml</Parameter>
  <!-- None, Unregister, Defer or Disable -->
  <Parameter name="observationModel">Disable</Parameter>
  <Parameter name="lazyMarketBuilding">false</Parameter>
  <Parameter name="continueOnError">false</Parameter>
  <Parameter name="buildFailedTrades">true</Parameter>
  <Parameter name="nThreads">4</Parameter>
</Setup>
\end{minted}
%\hrule
\caption{ORE setup example}
\label{lst:ore_setup}
\end{listing}

Parameter names are self explanatory: Input and output path are interpreted relative from the directory where the ORE
executable is executed, but can also be specified using absolute paths. All file names are then interpreted relative to the
'inputPath' and 'outputPath', respectively. The files starting with {\tt ../../Input/} then point to files in the global
Example input directory {\tt Example/Input/*}, whereas files such as {\tt portfolio.xml} are local inputs in {\tt 
Example/Example\_\#/Input/}. 

Parameter {\tt logMask} determines the verbosity of log file output. Log messages are 
internally labelled as Alert, Critical, Error, Warning, Notice, Debug, associated with logMask values 1, 2, 4, 8, ..., 64. 
The logMask allows filtering subsets of these categories and controlling the verbosity of log file output\footnote{by bitwise comparison of the the external logMask value with each message's log level}. LogMask 255 ensures maximum verbosity. \\

When ORE starts, it will initialise today's market, i.e. load market data, fixings and dividends, and build all term
structures as specified in {\tt todaysmarket.xml}.  Moreover, ORE will load the trades in {\tt portfolio.xml} and link
them with pricing engines as specified in {\tt pricingengine.xml}. When parameter {\tt implyTodaysFixings} is set to Y,
today's fixings would not be loaded but implied, relevant when pricing/bootstrapping off hypothetical market data as
e.g. in scenario analysis and stress testing. The curveConfigFile {\tt curveconfig.xml}, the conventionsFile {\tt
  conventions.xml}, the referenceDataFile {\tt referencedata.xml}, the iborFallbackConfig, the marketDataFile and the
fixingDataFile are explained in the sections below.

\medskip Parameter {\tt calendarAdjustment} includes the {\tt calendarAdjustment.xml} which lists out additional holidays and
business days to be added to specified calendars.

\medskip The optional parameter {\tt currencyConfiguration} points to a configuration file that contains additional currencies
to be added to ORE's setup, see {\tt Examples/Input/currencies.xml} for a full list of ISO currencies and a few unofficial currency
codes that can thus be made available in ORE. Note that the external configuration does not override any currencies that are
hard-coded in the QuantLib/QuantExt libraries, only currencies not present already are added from the external configuration file.

\medskip The last parameter {\tt observationModel} can be used to control ORE performance during simulation. The choices
{\em Disable } and {\em Unregister } yield similarly improved performance relative to choice {\em None}. For users
familiar with the QuantLib design - the parameter controls to which extent {\em QuantLib observer notifications} are
used when market and fixing data is updated and the evaluation date is shifted:
\begin{itemize}
\item The 'Unregister' option limits the amount of notifications by unregistering floating rate coupons from indices;
\item Option 'Defer' disables all notifications during market data and fixing updates with
{\tt ObservableSettings::instance().disableUpdates(true)}
and kicks off updates afterwards when enabled again
\item The 'Disable' option goes one step further and disables all notifications during market data and fixing updates,
  and in particular when the evaluation date is changed along a path, with \\
  {\tt ObservableSettings::instance().disableUpdates(false)} \\
  Updates are not deferred here. Required term structure and instrument recalculations are triggered explicitly.
\end{itemize}
%\todo[inline]{Expand the technical description of observationModel}

\medskip If the parameter {\tt lazyMarketBuilding} is set to true, the build of the curves in the TodaysMarket is
delayed until they are actually requested. This can speed up the processing when some curves configured in TodaysMarket
are not used. If not given, the parameter defaults to {\tt true}.

\medskip If the parameter {\tt continueOnError} is set to true, the application will not exit on an error, but try to
continue the processing. If not given, the parameter defaults to {\tt false}.

\medskip If the parameter {\tt buildFailedTrades} is set to true, the application will build a dummy trade if loading or
building the original trade fails. The dummy trade has trade type ``Failed'', zero notional and NPV.
If not given, the parameter defaults to {\tt false}.

\medskip If the parameter {\tt nThreads} is given, multiple threads will be used for valuation engine runs where
applicable (Sensitivity, Exposure Classic, Exposure AMC). If not given, the parameter defaults to $1$.

\subsubsection{Markets}\label{sec:master_input_markets}

The {\tt Markets} section (see listing \ref{lst:ore_markets}) is used to choose market configurations for calibrating
the IR, FX and EQ simulation model components, pricing and simulation, respectively. These configurations have to be 
defined
in {\tt todaysmarket.xml} (see section \ref{sec:market}).

\begin{listing}[H]
%\hrule\medskip
\begin{minted}[fontsize=\footnotesize]{xml}
<Markets>
  <Parameter name="lgmcalibration">collateral_inccy</Parameter>
  <Parameter name="fxcalibration">collateral_eur</Parameter>
  <Parameter name="eqcalibration">collateral_inccy</Parameter>
  <Parameter name="pricing">collateral_eur</Parameter>
  <Parameter name="simulation">collateral_eur</Parameter>
</Markets>
\end{minted}
%\hrule
\caption{ORE markets}
\label{lst:ore_markets}
\end{listing}

For example, the calibration of the simulation model's interest rate components requires local OIS discounting whereas
the simulation phase requires cross currency adjusted discount curves to get FX product pricing right. So far, the
market configurations are used only to distinguish discount curve sets, but the market configuration concept in ORE
applies to all term structure types.

\subsubsection{Analytics}\label{sec:analytics}

The {\tt Analytics} section lists all permissible analytics using tags {\tt <Analytic type="..."> ... </Analytic>} where
type can be (so far) in
\begin{itemize}
\item npv
\item cashflow
\item curves
\item simulation
\item xva
\item sensitivity
\item stress
\item parametricVar
\item simm
\end{itemize}

Each {\tt Analytic} section contains a list of key/value pairs to parameterise the analysis of the form {\tt <Parameter
  name="key">value</Parameter>}. Each analysis must have one key {\tt active} set to Y or N to activate/deactivate this
analysis.  The following listing \ref{lst:ore_analytics} shows the parametrisation of the first four basic analytics in
the list above.

\begin{listing}[H]
%\hrule\medskip
\begin{minted}[fontsize=\footnotesize]{xml}
<Analytics>    
  <Analytic type="npv">
    <Parameter name="active">Y</Parameter>
    <Parameter name="baseCurrency">EUR</Parameter>
    <Parameter name="outputFileName">npv.csv</Parameter>
    <Parameter name="additionalResults">Y</Parameter>
  </Analytic>      
  <Analytic type="cashflow">
    <Parameter name="active">Y</Parameter>
    <Parameter name="outputFileName">flows.csv</Parameter>
    <Parameter name="includePastCashflows">N</Parameter>
  </Analytic>      
  <Analytic type="curves">
    <Parameter name="active">Y</Parameter>
    <Parameter name="configuration">default</Parameter>
    <Parameter name="grid">240,1M</Parameter>
    <Parameter name="outputFileName">curves.csv</Parameter>
    <Parameter name="outputTodaysMarketCalibration">N</Parameter>
  </Analytic>
  <Analytic type="...">
    <!-- ... -->
  </Analytic>      
</Analytics>      
\end{minted}
\caption{ORE analytics: npv, cashflow, curves, additional results, todays market calibration}
\label{lst:ore_analytics}
\end{listing}

The cashflow analytic writes a report containing all future cashflows of the portfolio. Table \ref{cashflowreport} shows
a typical output for a vanilla swap.

\begin{table}[hbt]
\scriptsize
\begin{center}
  \begin{tabular}{l|l|l|l|r|l|r|r|l|r|r}
\hline
\#ID & Type & LegNo & PayDate & Amount & Currency & Coupon & Accrual & fixingDate & fixingValue & Notional \\
\hline
\hline
tr123 & Swap & 0 & 13/03/17 & -111273.76 & EUR & -0.00201 & 0.50556 & 08/09/16 & -0.00201 & 100000000.00 \\
tr123 & Swap & 0 & 12/09/17 & -120931.71 & EUR & -0.002379 & 0.50833 & 09/03/17 & -0.002381 & 100000000.00 \\
\ldots
\end{tabular}
\caption{Cashflow Report}
\label{cashflowreport}
\end{center}
\end{table}

The amount column contains the projected amount including embedded caps and floors and convexity (if applicable), the
coupon column displays the corresponding rate estimation. The fixing value on the other hand is the plain fixing
projection as given by the forward value, i.e. without embedded caps and floors or convexity.

Note that the fixing value might deviate from the coupon value even for a vanilla coupon, if the QuantLib library was
compiled {\em without} the flag \verb+QL_USE_INDEXED_COUPON+ (which is the default case). In this case the coupon value
uses a par approximation for the forward rate assuming the index estimation period to be identical to the accrual
period, while the fixing value is the actual forward rate for the index estimation period, i.e. whenever the index estimation
period differs from the accrual period the values will be slightly different.

The Notional column contains the underlying notional used to compute the amount of each coupon. It contains \verb+#NA+
if a payment is not a coupon payment.

The curves analytic exports all yield curves that have been built according to the specification in {\tt
  todaysmarket.xml}. Key {\tt configuration} selects the curve set to be used (see explanation in the previous Markets
section).  Key {\tt grid} defines the time grid on which the yield curves are evaluated, in the example above a grid of
240 monthly time steps from today. The discount factors for all curves with configuration default will be exported on
this monthly grid into the csv file specified by key {\tt outputFileName}. The grid can also be specified explicitly by
a comma separated list of tenor points such as {\tt 1W, 1M, 2M, 3M, \dots}.

The additionalResults analytic writes a report containing any additional results generated for the portfolio. The results are pricing engine specific but Table \ref{additionalreport} shows the output for a vanilla swaption.

\begin{table}[hbt]
\scriptsize
\begin{center}
  \begin{tabular}{l|l|l|l}
\hline
\#TradeId & ResultId & ResultType & ResultValue \\
example\_swaption & annuity & double & 2123720984 \\
example\_swaption & atmForward & double & 0.01664135 \\
example\_swaption & spreadCorrection & double & 0 \\
example\_swaption & stdDev & double & 0.00546015 \\
example\_swaption & strike & double & 0.024 \\
example\_swaption & swapLength & double & 4 \\
example\_swaption & vega & double & 309237709.5 \\
\hline
\hline
\ldots
\end{tabular}
\caption{AdditionalResults Report}
\label{additionalreport}
\end{center}
\end{table}

The todaysMarketCalibration analytic writes a report containing information on the build of the t0 market.

\medskip The purpose of the {\tt simulation} 'analytics' is to run a Monte Carlo simulation which evolves the market as
specified in the simulation config file. The primary result is an NPV cube file, i.e. valuations of all trades in the
portfolio file (see section Setup), for all future points in time on the simulation grid and for all paths. Apart from
the NPV cube, additional scenario data (such as simulated overnight rates etc) are stored in this process which are
needed for subsequent XVA analytics.

\begin{listing}[H]
%\hrule\medskip
\begin{minted}[fontsize=\footnotesize]{xml}
<Analytics>
  <Analytic type="simulation">
    <Parameter name="active">Y</Parameter>
    <Parameter name="simulationConfigFile">simulation.xml</Parameter>
    <Parameter name="pricingEnginesFile">../../Input/pricingengine.xml</Parameter>
    <Parameter name="baseCurrency">EUR</Parameter>
    <Parameter name="storeFlows">Y</Parameter>
    <Parameter name="storeSurvivalProbabilities">Y</Parameter>
    <Parameter name="cubeFile">cube_A.csv.gz</Parameter>
    <Parameter name="nettingSetCubeFile">nettingSetCube_A.csv.gz</Parameter>
    <Parameter name="cptyCubeFile">cptyCube_A.csv.gz</Parameter>
    <Parameter name="aggregationScenarioDataFileName">scenariodata.csv.gz</Parameter>
    <Parameter name="aggregationScenarioDump">scenariodump.csv</Parameter>
  </Analytic>
</Analytics>      
\end{minted}
\caption{ORE analytic: simulation}
\label{lst:ore_simulation}
\end{listing}

The pricing engines file specifies how trades are priced under future scenarios which can differ from pricing as of
today (specified in section Setup).  Key base currency determines into which currency all NPVs will be converted. Key
store scenarios (Y or N) determines whether the market scenarios are written to a file for later reuse. Key
`store flows' (Y or N) controls whether cumulative cash flows between simulation dates are stored in the (hyper-)
cube for post processing in the context of Dynamic Initial Margin and Variation Margin calculations. And finally, the
key `store survival probabilities' (Y or N) controls whether survival probabilities on simulation dates are stored in the
cube for post processing in the context of Dynamic Credit XVA calculation. The additional
scenario data (written to the specified file here) is likewise required in the post processor step. These data comprise
simulated index fixing e.g. for collateral compounding and simulated FX rates for cash collateral conversion into base
currency. The scenario dump file, if specified here, causes ORE to write simulated market data to a human-readable csv
file. Only those currencies or indices are written here that are stated in the AggregationScenarioDataCurrencies and 
AggregationScenarioDataIndices subsections of the simulation files market section, see also section
\ref{sec:sim_market}.
 
\medskip The XVA analytic section offers CVA, DVA, FVA and COLVA calculations which can be selected/deselected here
individually. All XVA calculations depend on a previously generated NPV cube (see above) which is referenced here via
the {\tt cubeFile} parameter. This means one can re-run the XVA analytics without regenerating the cube each time. The
XVA reports depend in particular on the settings in the {\tt csaFile} which determines CSA details such as margining
frequency, collateral thresholds, minimum transfer amounts, margin period of risk. By splitting the processing into
pre-processing (cube generation) and post-processing (aggregation and XVA analysis) it is possible to vary these CSA
details and analyse their impact on XVAs quickly without re-generating the NPV cube. The cube file is usually a
compressed csv file (using gzip compression, with file ending .csv.gz), except when the file extension is set explicitly
to txt or csv in which case an uncompressed version of the file is written to disk.

\begin{listing}[H]
%\hrule\medskip
\begin{minted}[fontsize=\footnotesize]{xml}
<Analytics>
  <Analytic type="xva">
    <Parameter name="active">Y</Parameter>
    <Parameter name="csaFile">netting.xml</Parameter>
    <Parameter name="cubeFile">cube.csv.gz</Parameter>
    <Parameter name="scenarioFile">scenariodata.csv.gz</Parameter>
    <Parameter name="baseCurrency">EUR</Parameter>
    <Parameter name="exposureProfiles">Y</Parameter>
    <Parameter name="exposureProfilesByTrade">Y</Parameter>
    <Parameter name="quantile">0.95</Parameter>
    <Parameter name="calculationType">NoLag</Parameter>      
    <Parameter name="allocationMethod">None</Parameter>    
    <Parameter name="marginalAllocationLimit">1.0</Parameter>
    <Parameter name="exerciseNextBreak">N</Parameter>
    <Parameter name="cva">Y</Parameter>
    <Parameter name="dva">N</Parameter>
    <Parameter name="dvaName">BANK</Parameter>
    <Parameter name="fva">N</Parameter>
    <Parameter name="fvaBorrowingCurve">BANK_EUR_BORROW</Parameter>
    <Parameter name="fvaLendingCurve">BANK_EUR_LEND</Parameter>
    <Parameter name="colva">Y</Parameter>
    <Parameter name="collateralFloor">Y</Parameter>
    <Parameter name="dynamicCredit">N</Parameter>
    <Parameter name="kva">Y</Parameter>
    <Parameter name="kvaCapitalDiscountRate">0.10</Parameter>
    <Parameter name="kvaAlpha">1.4</Parameter>
    <Parameter name="kvaRegAdjustment">12.5</Parameter>
    <Parameter name="kvaCapitalHurdle">0.012</Parameter>
    <Parameter name="kvaOurPdFloor">0.03</Parameter>
    <Parameter name="kvaTheirPdFloor">0.03</Parameter>
    <Parameter name="kvaOurCvaRiskWeight">0.005</Parameter>
    <Parameter name="kvaTheirCvaRiskWeight">0.05</Parameter>
    <Parameter name="dim">Y</Parameter>
    <Parameter name="mva">Y</Parameter>
    <Parameter name="dimQuantile">0.99</Parameter>
    <Parameter name="dimHorizonCalendarDays">14</Parameter>
    <Parameter name="dimRegressionOrder">1</Parameter>
    <Parameter name="dimRegressors">EUR-EURIBOR-3M,USD-LIBOR-3M,USD</Parameter>
    <Parameter name="dimLocalRegressionEvaluations">100</Parameter>
    <Parameter name="dimLocalRegressionBandwidth">0.25</Parameter>
    <Parameter name="dimScaling">1.0</Parameter>
    <Parameter name="dimEvolutionFile">dim_evolution.txt</Parameter>
    <Parameter name="dimRegressionFiles">dim_regression.txt</Parameter>
    <Parameter name="dimOutputNettingSet">CPTY_A</Parameter>      
    <Parameter name="dimOutputGridPoints">0</Parameter>
    <Parameter name="rawCubeOutputFile">rawcube.csv</Parameter>
    <Parameter name="netCubeOutputFile">netcube.csv</Parameter>
    <Parameter name="fullInitialCollateralisation">true</Parameter>
    <Parameter name="flipViewXVA">N</Parameter>
    <Parameter name="flipViewBorrowingCurvePostfix">_BORROW</Parameter>
    <Parameter name="flipViewLendingCurvePostfix">_LEND</Parameter>
  </Analytic>
</Analytics>
\end{minted}
\caption{ORE analytic: xva}
\label{lst:ore_xva}
\end{listing}

Parameters:
\begin{itemize}
\item {\tt csaFile:} Netting set definitions file covering CSA details such as margining frequency, thresholds, minimum
transfer amounts, margin period of risk
\item {\tt cubeFile:} NPV cube file previously generated and to be post-processed here
\item {\tt scenarioFile:} Scenario data previously generated and used in the post-processor (simulated index fixings and
FX rates)
\item {\tt baseCurrency:} Expression currency for all NPVs, value adjustments, exposures
\item {\tt exposureProfiles:} Flag to enable/disable exposure output for each netting set
\item {\tt exposureProfilesByTrade:} Flag to enable/disable stand-alone exposure output for each trade
\item {\tt quantile:} Confidence level for Potential Future Exposure (PFE) reporting
\item {\tt calculationType:} Determines the settlement of margin calls. The admissible choices depend on having a close-out grid, see table \ref{tab:calcTypes}; \\
	\begin{itemize}
		\item if there isn't any ``close-out'' grid -see section \ref{sec:simulation}-, the choices are:
		\begin{itemize}
			\item {\em Symmetric} - margin for both counterparties settled after the margin period of risk;
			\item {\em AsymmetricCVA} - margin requested from the counterparty settles with delay,
			margin requested from us settles immediately;
			\item {\em AsymmetricDVA} - vice versa.
		\end{itemize}
		\item If there is a ``close-out'' grid -see section \ref{sec:simulation}-, only choice is:
		\begin{itemize}
			\item {\em NoLag} - used to disable any delayed settlement of the margin. 
		\end{itemize}
	\end{itemize}
	\todo[inline]{Move calculationType into the {\tt csaFile}?}
%
NoLag is the default configuration.
%
\begin{table}[!h]
\centering
\arrayrulecolor{black}
\begin{tabular}{!{\color{black}\vrule}c!{\color{black}\vrule}c!{\color{black}\vrule}l!{\color{black}\vrule}} 
\hline
\multicolumn{1}{!{\color{black}\vrule}l!{\color{black}\vrule}}{Grid Type} & \multicolumn{1}{l!{\color{black}\vrule}}{{\tt calculationType}} & Comment                                                                                                                                                                                           \\ 
\hline
\multirow{4}{*}{without close-out grid}                                    & {\em NoLag}                                                      & Not Supported                                                                                                                                                                                     \\ 
\cline{2-3}
                                                                          & {\em Symmetric}                                                  & Supported\tablefootnote{\label{note1} The calculations are correct only if the simulation grid (see section \ref{sec:simulation}) is equally-spaced with time steps that match the MPoR defined in netting-set definition (see section \ref{sec:CollNettingSet}). See section \ref{sec:mpor} for further explanation.}  \\ 
\cline{2-3}
                                                                          & {\em AsymmetricCVA}                                              & Supported \footref{note1} \\ 
\cline{2-3}
                                                                          & {\em AsymmetricDVA}                                              & Supported \footref{note1}\\ 
\hline
\multirow{4}{*}{with close-out grid}                                       & {\em NoLag}                                                      & Supported\tablefootnote{Close-out lag (see section \ref{sec:simulation}) must be equal to MPoR defined in netting-set definition (see section \ref{sec:CollNettingSet}). Otherwise, an error will be thrown.}                                           \\ 
\cline{2-3}
                                                                          & {\em Symmetric}                                                  & Not Supported                                                                                                                                                                                     \\ 
\cline{2-3}
                                                                          & {\em AsymmetricCVA}                                              & Not Supported                                                                                                                                                                                     \\ 
\cline{2-3}
                                                                          & {\em AsymmetricDVA}                                              & Not Supported                                                                                                                                                                                     \\
\hline
\end{tabular}
\arrayrulecolor{black}
\caption{Overview of admissible calculation types with combination of grid types.} \label{tab:calcTypes}
\end{table}
%
\item {\tt allocationMethod:} XVA allocation method, choices are {\em None, Marginal, RelativeXVA, RelativeFairValueGross, RelativeFairValueNet}
\item {\tt marginalAllocationLimit:} The marginal allocation method a la Pykhtin/Rosen breaks down when the netting set
value vanishes while the exposure does not. This parameter acts as a cutoff for the marginal allocation when the
absolute netting set value falls below this limit and switches to equal distribution of the exposure in this case.
\item {\tt exerciseNextBreak:} Flag to terminate all trades at their next break date before aggregation and the
subsequent analytics
\item {\tt cva, dva, fva, colva, collateralFloor, dim, mva:} Flags to enable/disable these analytics. \todo[inline]{Add
collateral rates floor to the collateral model file (netting.xml)}
\item {\tt dvaName:} Credit name to look up the own default probability curve and recovery rate for DVA calculation
\item {\tt fvaBorrowingCurve:} Identifier of the borrowing yield curve
\item {\tt fvaLendingCurve:} Identifier of the lending yield curve
%\item {\tt collateralSpread:} Deviation between collateral rate and overnight rate, expressed in absolute terms (one
%basis point is 0.0001) assuming the day count convention of the
%collateral rate. 
%basis point is 0.0001) assuming the day count convention of the collateral rate.
\item {\tt dynamicCredit:} Flag to enable using pathwise survival probabilities when calculating CVA, DVA, FVA and MVA increments from exposures. If set to N the survival probabilities are extracted from T0 curves.
\item {\tt kva:} Flag to enable setting the kva ccr parameters.
\item {\tt kvaCapitalDiscountRate, kvaAlpha, kvaRegAdjustment, kvaCapitalHurdle, kvaOurPdFloor, kvaTheirPdFloor kvaOurCvaRiskWeight, kvaTheirCvaRiskWeight:} the kva CCR parameters (see \ref{sec:app_kva} and \ref{sec:app_kva_cva}.
\item {\tt dimQuantile:} Quantile for Dynamic Initial Margin (DIM) calculation
\item {\tt dimHorizonCalendarDays:} Horizon for DIM calculation, 14 calendar days for 2 weeks, etc.
\item {\tt dimRegressionOrder:} Order of the regression polynomial (netting set clean NPV move over the simulation
period versus netting set NPV at period start)
\item {\tt dimRegressors:} Variables used as regressors in a single- or multi-dimensional regression; these variable
  names need to match entries in the {\tt simulation.xml}'s AggregationScenarioDataCurrencies and
  AggregationScenarioDataIndices sections (only these scenario data are passed on to the post processor); if the list is
  empty, the NPV will be used as a single regressor
\item {\tt dimLocalRegressionEvaluations:} Nadaraya-Watson local regression evaluated at the given number of points to
validate polynomial regression. Note that Nadaraya-Watson needs a large number of samples for meaningful
results. Evaluating the local regression at many points (samples) has a significant performance impact, hence the option
here to limit the number of evaluations.
\item {\tt dimLocalRegressionBandwidth:} Nadaraya-Watson local regression bandwidth in standard deviations of the
independent variable (NPV)
\item {\tt dimScaling:} Scaling factor applied to all DIM values used, e.g. to reconcile simulated DIM with actual IM at
$t_0$
\item {\tt dimEvolutionFile:} Output file name to store the evolution of zero order DIM and average of nth order DIM
through time
\item {\tt dimRegressionFiles:} Output file name(s) for a DIM regression snapshot, comma separated list
\item {\tt dimOutputNettingSet:} Netting set for the DIM regression snapshot
\item {\tt dimOutputGridPoints:} Grid point(s) (in time) for the DIM regression snapshot, comma separated list
\item {\tt rawCubeOutputFile:} File name for the trade NPV cube in human readable csv file format (per trade, date,
sample), leave empty to skip generation of this file.
\item {\tt netCubeOutputFile:} File name for the aggregated NPV cube in human readable csv file format (per netting set,
date, sample) {\em after} taking collateral into account. Leave empty to skip generation of this file.
\item {\tt fullInitialCollateralisation:} If set to {\tt true}, then for every netting set, the collateral balance at $t=0$ will be set to the NPV of the setting set. The resulting effect is that EPE, ENE and PFE are all zero at $t=0$. If set to {\tt false} (default value), then the collateral balance at $t=0$ will be set to zero.
\item {\tt flipViewXVA:} If set to {\tt Y}, the perspective in XVA calculations is switched to the cpty view, the npvs and the netting sets being reverted during calculation. In order to get the lending/borrowing curve, the calculation assumes these curves being set up with the cptyname + the postfix given in the next two settings.
\item {\tt flipViewBorrowingCurvePostfix:} postfix for the borrowing curve, the calculation assumes this is curves being set up with cptyname + postfix given.
\item {\tt flipViewLendingCurvePostfix:} postfix for the lending curve, the calculation assumes this is curve being set up with cptyname + postfix given.
\end{itemize}

The two cube file outputs {\tt rawCubeOutputFile} and {\tt netCubeOutputFile} are provided for interactive analysis and visualisation purposes, see section
\ref{sec:visualisation}.

\medskip The {\tt sensitivity} and {\tt stress} 'analytics' provide computation of bump and revalue (zero rate
resp. optionlet) sensitivities and NPV changes under user defined stress scenarios. Listing \ref{lst:ore_sensitivity}
shows a typical configuration for sensitivity calculation.

\begin{listing}[H]
%\hrule\medskip
\begin{minted}[fontsize=\footnotesize]{xml}
<Analytics>
 <Analytic type="sensitivity">
   <Parameter name="active">Y</Parameter>
   <Parameter name="marketConfigFile">simulation.xml</Parameter>
   <Parameter name="sensitivityConfigFile">sensitivity.xml</Parameter>
   <Parameter name="pricingEnginesFile">../../Input/pricingengine.xml</Parameter>
   <Parameter name="scenarioOutputFile">scenario.csv</Parameter>
   <Parameter name="sensitivityOutputFile">sensitivity.csv</Parameter>
   <Parameter name="crossGammaOutputFile">crossgamma.csv</Parameter>
   <Parameter name="outputSensitivityThreshold">0.000001</Parameter>
   <Parameter name="recalibrateModels">Y</Parameter>
   <!-- Additional parametrisation for par sensitivity analysis -->
   <Parameter name="parSensitivity">Y</Parameter>
   <Parameter name="parSensitivityOutputFile">parsensitivity.csv</Parameter>
   <Parameter name="outputJacobi">Y</Parameter>
   <Parameter name="jacobiOutputFile">jacobi.csv</Parameter>
   <Parameter name="jacobiInverseOutputFile">jacobi_inverse.csv</Parameter>
 </Analytic>
</Analytics>
\end{minted}
\caption{ORE analytic: sensitivity}
\label{lst:ore_sensitivity}
\end{listing}
%   <Parameter name="parRateSensitivityOutputFile">parsensi.csv</Parameter>

The parameters have the following interpretation:

\begin{itemize}
\item {\tt marketConfigFile:} Configuration file defining the simulation market under which sensitivities are computed,
  see \ref{sec:simulation}. Only a subset of the specification is needed (the one given under {\tt Market}, see
  \ref{sec:sim_market} for a detailed description).
\item {\tt sensitivityConfigFile:} Configuration file  for the sensitivity calculation, see section \ref{sec:sensitivity}.
\item {\tt pricingEnginesFile:} Configuration file for the pricing engines to be used for sensitivity calculation.
\item {\tt scenarioOutputFile:} File containing the results of the sensitivity calculation in terms of the base scenario
  NPV, the scenario NPV and their difference.
\item {\tt sensitivityOutputFile:} File containing the results of the sensitivity calculation in terms of the base scenario
  NPV, the shift size together with the risk-factor and the resulting first and (pure) second order finite differences.
  Also included is a second set of shift sizes together with the risk-factor with a (mixed) second order finite difference associated to a cross gamma calculation
%\item {\tt parRateSensitivityOutputFile:} File containing par sensitivities (only available in ORE+)
\item {\tt outputSensitivityThreshold:} Only finite differences with absolute value greater than this number are written
  to the output files.
\item {\tt recalibrateModels:} If set to Y, then recalibrate pricing models after each shift of relevant term structures; otherwise do not recalibrate
\item {\tt parSensitivity}: If set to Y, par sensitivity analysis is performed following the "raw" sensitivity analysis; note that in this case the 
{\tt sensitivityConfigFile} needs to contain {\tt ParConversion} sections, see {\tt Example\_40}   
\item {\tt parSensitivityOutputFile}: Output file name for the par sensitivity report
\item {\tt outputJacobi}: If set to Y, then the relevant Jacobi and inverse Jacobi matrix is written to a file, see below
\item {\tt jacobiOutputFile}: Output file name for the Jacobi matrx
\item {\tt jacobiInverseOutputFile}: Output file name for the inverse Jacobi matrix
\end{itemize}

The stress analytics configuration is similar to the one of the sensitivity calculation. Listing \ref{lst:ore_stress}
shows an example.

\begin{listing}[H]
%\hrule\medskip
\begin{minted}[fontsize=\footnotesize]{xml}
<Analytics>
 <Analytic type="stress">
   <Parameter name="active">Y</Parameter>
   <Parameter name="marketConfigFile">simulation.xml</Parameter>
   <Parameter name="stressConfigFile">stresstest.xml</Parameter>
   <Parameter name="pricingEnginesFile">../../Input/pricingengine.xml</Parameter>
   <Parameter name="scenarioOutputFile">stresstest.csv</Parameter>
   <Parameter name="outputThreshold">0.000001</Parameter>
 </Analytic>
</Analytics>
\end{minted}
\caption{ORE analytic: stress}
\label{lst:ore_stress}
\end{listing}

The parameters have the same interpretation as for the sensitivity analytic. The configuration file for the stress
scenarios is described in more detail in section \ref{sec:stress}.

\medskip The {\tt VaR} 'analytics' provide computation of Value-at-Risk measures based on the sensitivity (delta, gamma, cross gamma) data above. Listing \ref{lst:ore_var} shows a configuration example.

\begin{listing}[H]
%\hrule\medskip
\begin{minted}[fontsize=\footnotesize]{xml}
<Analytics>
    <Analytic type="parametricVar"> 
      <Parameter name="active">Y</Parameter> 
      <Parameter name="portfolioFilter">PF1|PF2</Parameter>
      <Parameter name="sensitivityInputFile">
         ../Output/sensitivity.csv,../Output/crossgamma.csv
      </Parameter> 
      <Parameter name="covarianceInputFile">covariance.csv</Parameter> 
      <Parameter name="salvageCovarianceMatrix">N</Parameter>
      <Parameter name="quantiles">0.01,0.05,0.95,0.99</Parameter> 
      <Parameter name="breakdown">Y</Parameter> 
      <!-- Delta, DeltaGammaNormal, Cornish-Fisher, Saddlepoint, MonteCarlo --> 
      <Parameter name="method">DeltaGammaNormal</Parameter> 
      <Parameter name="mcSamples">100000</Parameter> 
      <Parameter name="mcSeed">42</Parameter> 
      <Parameter name="outputFile">var.csv</Parameter> 
    </Analytic> 
</Analytics>
\end{minted}
\caption{ORE analytic: VaR}
\label{lst:ore_var}
\end{listing}

The parameters have the following interpretation:

\begin{itemize}
\item {\t portfolioFilter:} Regular expression used to filter the portfolio for which VaR is computed; if the filter is not provided, then the full portfolio is processed
\item {\tt sensitivityInputFile:} Reference to the sensitivity (deltas, vegas, gammas) and cross gamma input as generated by ORE in a comma separated list
\item {\tt covarianceFile:} Reference to the covariances input data; these are currently not calculated in ORE and need to be provided externally, in a blank/tab/comma separated file with three columns (factor1, factor2, covariance), where factor1 and factor2 follow the naming convention used in ORE's sensitivity and cross gamma output files. Covariances need to be consistent with the sensitivity data provided. For example, if sensitivity to factor1 is computed by absolute shifts and expressed in basis points, then the covariances with factor1 need to be based on absolute basis point shifts of factor1; if sensitivity is due to a relative factor1 shift of 1\%, then covariances with factor1 need to be based on relative shifts expressed in percentages to, etc. Also note that covariances are expected to include the desired holding period, i.e. no scaling with square root of time etc is performed in ORE; 
\item {\tt salvageCovarianceMatrix:} If set to Y, turn the input covariance matrix into a valid (positive definite) matrix applying a Salvaging algorithm; if set to N, throw an exception if the matrix is not positive definite
\item {\tt quantiles:} Several desired quantiles can be specified here in a comma separated list; these lead to several columns of results in the output file, see below. Note that e.g. the 1\% quantile corresponds to the lower tail of the P\&L distribution (VaR), 99\% to the upper tail.
\item {\tt breakdown:} If yes, VaR is computed by portfolio, risk class (All, Interest Rate, FX, Inflation, Equity, Credit) and risk type (All, Delta \& Gamma, Vega)
\item {\tt method:} Choices are {\em Delta, DeltaGammaNormal, Cornish-Fisher, Saddlepoint, MonteCarlo}, see appendix \ref{sec:app_var}
\item {\tt mcSamples:} Number of Monte Carlo samples used when the {\em MonteCarlo} method is chosen 
\item {\tt mcSeed:} Random number generator seed when the {\em MonteCarlo} method is chosen
\item {\tt outputFile:} Output file name
\end{itemize}

\medskip The {\tt simm} 'analytic' provides computation of initial margin using ISDA's Standard Initial Margin Model (SIMM) based on sensitivities in the Common Risk Interchange Format (CRIF) defined by ISDA. Listing \ref{lst:ore_simm} shows a configuration example.

\begin{listing}[H]
\begin{minted}[fontsize=\footnotesize]{xml}
<Analytics>
   <Analytic type="simm">
      <Parameter name="active">Y</Parameter>
      <Parameter name="version">2.1</Parameter>
      <Parameter name="crif">crif.csv</Parameter>
      <Parameter name="calculationCurrency">USD</Parameter>
      <Parameter name="resultCurrency">USD</Parameter>
    </Analytic>
<Analytics>
\end{minted}
\caption{ORE analytic: SIMM}
\label{lst:ore_simm}
\end{listing}

The parameters have the following interpretation:

\begin{itemize}
\item {\tt version:} SIMM model version string \\
Allowable values: 1.0, 1.1, 1.2, 1.3, 1.3.38, 2.0, 2.1, 2.2, 2.3, 2.4, 2.5, 2.5A  \\
Note that any new SIMM model versions are integrated into ORE with each release, tested against the official ISDA SIMM unit tests.
\item {\tt crif:} Name of the CRIF file to be loaded
\item {\tt calculationCurrency:} Determines the {\tt Risk\_FX} CRIF entry that is ignored in ISDA SIMM calculation
\item {\tt resultCurrency} (optional): Currency for expressing the amounts in the resulting SIMM report, by default set to the calculationCurrency.
\end{itemize}

The SIMM analytic requires minimal market data input and today's market configuration - FX rates for conversions calculation currency, USD and result currency.

%--------------------------------------------------------
\subsection{Market: {\tt todaysmarket.xml}}\label{sec:market}
%--------------------------------------------------------

This configuration file determines the subset of the 'market' universe which is going to be built by ORE. It is the
user's responsibility to make sure that this subset is sufficient to cover the portfolio to be analysed. If it is not,
the application will complain at run time and exit.

\medskip We assume that the market configuration is provided in file {\tt todaysmarket.xml}, however, the file name can
be chosen by the user. The file name needs to be entered into the master configuration file {\tt ore.xml}, see section
\ref{sec:master_input}.

\medskip 
The file starts and ends with the opening and closing tags {\tt <TodaysMarket>} 
and {\tt </TodaysMarket>}. The file then contains configuration blocks for
\begin{itemize}
\item Discounting curves
\item Index curves (to project index fixings)
\item Yield curves (for other purposes, e.g. as benchmark curve for bond pricing)
\item Swap index curves (to project Swap rates)
\item FX spot rates
\item Inflation index curves (to project zero or yoy inflation fixings)
\item Equity curves (to project forward prices)
\item Default curves
\item Swaption volatility structures
\item Cap/Floor volatility structures
\item FX volatility structures
\item Inflation Cap/Floor volatility surfaces
\item Equity volatility structures
\item CDS volatility structures
\item Base correlation structures
\item Correlation structures
\item Securities
\end{itemize}

There can be alternative versions of each block each labeled with a unique identifier (e.g. Discount curve block with ID
'default', discount curve block with ID 'ois', another one with ID 'xois', etc). The purpose of these IDs will be
explained at the end of this section. We now discuss each block's layout.

\subsubsection{Discounting Curves} 

We pick one discounting curve block as an example here (see {\tt Examples/Input/todaysmarket.xml}), the one with ID 'ois' 

\begin{listing}[H]
%\hrule\medskip
\begin{minted}[fontsize=\footnotesize]{xml}
  <DiscountingCurves id="ois">
    <DiscountingCurve currency="EUR">Yield/EUR/EUR1D</DiscountingCurve>
    <DiscountingCurve currency="USD">Yield/USD/USD1D</DiscountingCurve>
    <DiscountingCurve currency="GBP">Yield/GBP/GBP1D</DiscountingCurve>
    <DiscountingCurve currency="CHF">Yield/CHF/CHF6M</DiscountingCurve>
    <DiscountingCurve currency="JPY">Yield/JPY/JPY6M</DiscountingCurve>
    <!-- ... -->
  </DiscountingCurves>
\end{minted}
\caption{Discount curve block with ID 'ois'}
\label{lst:discountcurve_spec}
\end{listing}

This block instructs ORE to build five discount curves for the indicated currencies. The string within the tags,
e.g. Yield/EUR/EUR1D, uniquely identifies the curve to be built.  Curve Yield/EUR/EUR1D is defined in the curve
configuration file explained in section \ref{sec:curveconfig} below. In this case ORE is instructed to build an Eonia
Swap curve made of Overnight Deposit and Eonia Swap quotes. The right most token of the string Yield/EUR/EUR1D (EUR1D)
is user defined, the first two tokens Yield/EUR have to be used to point to a yield curve in currency EUR.
 
\subsubsection{Index Curves} 

See an excerpt of the index curve block with ID 'default' from the same example file:

\begin{listing}[H]
%\hrule\medskip
\begin{minted}[fontsize=\footnotesize]{xml}
<IndexForwardingCurves id="default">
  <Index name="EUR-EURIBOR-3M">Yield/EUR/EUR3M</Index>
  <Index name="EUR-EURIBOR-6M">Yield/EUR/EUR6M</Index>
  <Index name="EUR-EURIBOR-12M">Yield/EUR/EUR12M</Index>
  <Index name="EUR-EONIA">Yield/EUR/EUR1D</Index>
  <Index name="USD-LIBOR-3M">Yield/USD/USD3M</Index>
  <!-- ... -->
</IndexForwardingCurves>
\end{minted}
\caption{Index curve block with ID 'default'}
\label{lst:indexcurve_spec}
\end{listing}

This block of curve specifications instructs ORE to build another set of yield curves, unique strings
(e.g. Yield/EUR/EUR6M etc.) point to the {\tt curveconfig.xml} file where these curves are defined. Each curve is then
associated with an index name (of format Ccy-IndexName-Tenor, e.g. EUR-EURIBOR-6M) so that ORE will project the
respective index using the selected curve (e.g. Yield/EUR/EUR6M).

\subsubsection{Yield Curves}

See an excerpt of the yield curve block with ID 'default' from the same example file:

\begin{listing}[H]
%\hrule\medskip
\begin{minted}[fontsize=\footnotesize]{xml}
<YieldCurves id="default">
  <YieldCurve name="BANK_EUR_LEND">Yield/EUR/BANK_EUR_LEND</YieldCurve>
  <YieldCurve name="BANK_EUR_BORROW">Yield/EUR/BANK_EUR_BORROW</YieldCurve>
  <!-- ... -->
</YieldCurves>
\end{minted}
\caption{Yield curve block with ID 'default'}
\label{lst:yieldcurve_spec}
\end{listing}

This block of curve specifications instructs ORE to build another set of yield curves, unique strings
(e.g. Yield/EUR/EUR6M etc.) point to the {\tt curveconfig.xml} file where these curves are defined. Other than
discounting and index curves the yield curves in this block are not tied to a particular purpose. The curves defined in
this block typically include

\begin{itemize}
\item additional curves needed in the XVA post processor, e.g. for the FVA calculation
\item benchmark curves used for bond pricing
\end{itemize}

\subsubsection{Swap Index Curves}

The following is an excerpt of the swap index curve block with ID 'default' from the same example file:

\begin{listing}[H]
%\hrule\medskip
\begin{minted}[fontsize=\footnotesize]{xml}
<SwapIndexCurves id="default">
  <SwapIndex name="EUR-CMS-1Y">
    <Index>EUR-EURIBOR-6M</Index>
    <Discounting>EUR-EONIA</Discounting>
  </SwapIndex>
  <SwapIndex name="EUR-CMS-30Y">
    <Index>EUR-EURIBOR-6M</Index>
    <Discounting>EUR-EONIA</Discounting>
  </SwapIndex>
  <!-- ... -->
</SwapIndexCurves>
\end{minted}
\caption{Swap index curve block with ID 'default'}
\label{lst:swapindexcurve_spec}
\end{listing}

These instructions do not build any additional curves. They only build the respective swap index objects and associate
them with the required index forwarding and discounting curves already built above. This enables a swap index to project
the fair rate of forward starting Swaps. Swap indices are also containers for conventions. Swaption volatility surfaces
require two swap indices each available in the market object, a long term and a short term swap index. The curve
configuration file below will show that in particular the required short term index has term 1Y, and the required long
term index has 30Y term. This is why we build these two indices at this point.

\subsubsection{FX Spot}

The following is an excerpt of the FX spot block with ID 'default' from the same example file:

\begin{listing}[H]
%\hrule\medskip
\begin{minted}[fontsize=\footnotesize]{xml}
<FxSpots id="default">
  <FxSpot pair="EURUSD">FX/EUR/USD</FxSpot>
  <FxSpot pair="EURGBP">FX/EUR/GBP</FxSpot>
  <FxSpot pair="EURCHF">FX/EUR/CHF</FxSpot>
  <FxSpot pair="EURJPY">FX/EUR/JPY</FxSpot>
  <!-- ... -->
</FxSpots>
\end{minted}
\caption{FX spot block with ID 'default'}
\label{lst:fxspot_spec}
\end{listing}

This block instructs ORE to provide four FX quotes, all quoted with target currency EUR so
that foreign currency amounts can be converted into EUR via multiplication with that rate.
 
\subsubsection{FX Volatilities}

The following is an excerpt of the FX Volatilities block with ID 'default' from the same example file:

\begin{listing}[H]
%\hrule\medskip
\begin{minted}[fontsize=\footnotesize]{xml}
<FxVolatilities id="default">
  <FxVolatility pair="EURUSD">FXVolatility/EUR/USD/EURUSD</FxVolatility>
  <FxVolatility pair="EURGBP">FXVolatility/EUR/GBP/EURGBP</FxVolatility>
  <FxVolatility pair="EURCHF">FXVolatility/EUR/CHF/EURCHF</FxVolatility>
  <FxVolatility pair="EURJPY">FXVolatility/EUR/JPY/EURJPY</FxVolatility>
  <!-- ... -->
</FxVolatilities>
\end{minted}
\caption{FX volatility block with ID 'default'}
\label{lst:fxvol_spec}
\end{listing}

This instructs ORE to build four FX volatility structures for all FX pairs with target currency EUR, see curve
configuration file for the definition of the volatility structure.

\subsubsection{Swaption Volatilities}

The following is an excerpt of the Swaption Volatilities block with ID 'default' from the same example file:

\begin{listing}[H]
%\hrule\medskip
\begin{minted}[fontsize=\footnotesize]{xml}
<SwaptionVolatilities id="default">
  <SwaptionVolatility currency="EUR">SwaptionVolatility/EUR/EUR_SW_N</SwaptionVolatility>
  <SwaptionVolatility currency="USD">SwaptionVolatility/USD/USD_SW_N</SwaptionVolatility>
  <SwaptionVolatility currency="GBP">SwaptionVolatility/GBP/GBP_SW_N</SwaptionVolatility>
  <SwaptionVolatility currency="CHF">SwaptionVolatility/CHF/CHF_SW_N</SwaptionVolatility>
  <SwaptionVolatility currency="JPY">SwaptionVolatility/CHF/JPY_SW_N</SwaptionVolatility>
</SwaptionVolatilities>
\end{minted}
\caption{Swaption volatility block with ID 'default'}
\label{lst:swaptionvol_spec}
\end{listing}

This instructs ORE to build five Swaption volatility structures, see the curve configuration file for the definition of
the volatility structure. The latter token (e.g. EUR\_SW\_N) is user defined and will be found in the curve
configuration's CurveId tag.

\subsubsection{Cap/Floor Volatilities}

The following is an excerpt of the Cap/Floor Volatilities block with ID 'default' from the same example file:

\begin{listing}[H]
%\hrule\medskip
\begin{minted}[fontsize=\footnotesize]{xml}
<CapFloorVolatilities id="default">
  <CapFloorVolatility currency="EUR">CapFloorVolatility/EUR/EUR_CF_N</CapFloorVolatility>
  <CapFloorVolatility currency="USD">CapFloorVolatility/USD/USD_CF_N</CapFloorVolatility>
  <CapFloorVolatility currency="GBP">CapFloorVolatility/GBP/GBP_CF_N</CapFloorVolatility>
</CapFloorVolatilities>
\end{minted}
\caption{Cap/Floor volatility block with ID 'default'}
\label{lst:capfloorvol_spec}
\end{listing}

This instructs ORE to build three Cap/Floor volatility structures, see the curve configuration file for the definition
of the volatility structure. The latter token (e.g. EUR\_CF\_N) is user defined and will be found in the curve
configuration's CurveId tag.

\subsubsection{Default Curves}

The following is an excerpt of the Default Curves block with ID 'default' from the same example file:

\begin{listing}[H]
%\hrule\medskip
\begin{minted}[fontsize=\footnotesize]{xml}
<DefaultCurves id="default">
  <DefaultCurve name="BANK">Default/USD/BANK_SR_USD</DefaultCurve>
  <DefaultCurve name="CPTY_A">Default/USD/CUST_A_SR_USD</DefaultCurve>
  <DefaultCurve name="CPTY_B">Default/USD/CUST_A_SR_USD</DefaultCurve>
  <!-- ... -->
</DefaultCurves>
\end{minted}
\caption{Default curves block with ID 'default'}
\label{lst:defaultcurve_spec}
\end{listing}

This instructs ORE to build a set of default probability curves, again defined in the curve configuration file. Each
curve is then associated with a name (BANK, CUST\_A) for subsequent lookup.  As before, the last token
(e.g. BANK\_SR\_USD) is user defined and will be found in the curve configuration's CurveId tag.

\subsubsection{Securities}\label{sssec:securities}

The following is an excerpt of the Security block with ID 'default' from the same example file:

\begin{listing}[H]
	%\hrule\medskip
	\begin{minted}[fontsize=\footnotesize]{xml}
<Securities id="default">
  <Security name="SECURITY_1">Security/SECURITY_1</Security>
</Securities>
	\end{minted}
	\caption{Securities block with ID 'default'}
	\label{lst:secspread_spec}
\end{listing}

The pricing of bonds includes (among other components) a security specific spread and rate. 
This block links a security name to a spread and rate pair defined in the curve configuration file. This name may then be referenced 
as the security id in the bond trade definition.

\subsubsection{Equity Curves}
The following is an excerpt of the Equity curves block with ID 'default' from the same example file:

\begin{listing}[H]
%\hrule\medskip
\begin{minted}[fontsize=\footnotesize]{xml}
<EquityCurves id="default">
  <EquityCurve name="SP5">Equity/USD/SP5</EquityCurve>
  <EquityCurve name="Lufthansa">Equity/EUR/Lufthansa</EquityCurve>
</EquityCurves>
\end{minted}
\caption{Equity curves block with ID 'default'}
\label{lst:eqcurve_spec}
\end{listing}

This instructs ORE to build a set of equity curves, again defined in the curve configuration file. Each equity curve 
after construction will consist of a spot equity price, as well as a term structure of dividend yields, which can be 
used to determine forward prices. This object is then associated with a name (e.g. SP5) for subsequent lookup. 

\subsubsection{Equity Volatilities}

The following is an excerpt of the equity volatilities block with ID 'default' from the same example file:

\begin{listing}[H]
%\hrule\medskip
\begin{minted}[fontsize=\footnotesize]{xml}
<EquityVolatilities id="default">
  <EquityVolatility name="SP5">EquityVolatility/USD/SP5</EquityVolatility>
  <EquityVolatility name="Lufthansa">EquityVolatility/EUR/Lufthansa</EquityVolatility>
</EquityVolatilities>
\end{minted}
\caption{EQ volatility block with ID 'default'}
\label{lst:eqvol_spec}
\end{listing}

This instructs ORE to build two equity volatility structures for SP5 and Lufthansa, respectively. See the curve
configuration file for the definition of the equity volatility structure.


\subsubsection{Inflation Index Curves}

The following is an excerpt of the Zero Inflation Index Curves block with ID 'default' from the sample example file:

\begin{listing}[H]
%\hrule\medskip
\begin{minted}[fontsize=\footnotesize]{xml}
<ZeroInflationIndexCurves id="default">
    <ZeroInflationIndexCurve name="EUHICPXT">
        Inflation/EUHICPXT/EUHICPXT_ZC_Swaps
    </ZeroInflationIndexCurve>
    <ZeroInflationIndexCurve name="FRHICP">
        Inflation/FRHICP/FRHICP_ZC_Swaps
    </ZeroInflationIndexCurve>
    <ZeroInflationIndexCurve name="UKRPI">
        Inflation/UKRPI/UKRPI_ZC_Swaps
    </ZeroInflationIndexCurve>
    <ZeroInflationIndexCurve name="USCPI">
        Inflation/USCPI/USCPI_ZC_Swaps
    </ZeroInflationIndexCurve>
    ...
</ZeroInflationIndexCurves>
\end{minted}
\caption{Zero Inflation Index Curves block with ID 'default'}
\label{lst:zeroinflationindexcurve_spec}
\end{listing}

This instructs ORE to build a set of zero inflation index curves, which are defined in the curve configuration
file. Each curve is then associated with an index name (like e.g. EUHICPXT or UKRPI). The last token
(e.g. EUHICPXT\_ZC\_Swap) is user defined and will be found in the curve configuration's CurveId tag.

In a similar way, Year on Year index curves are specified:

\begin{listing}[H]
%\hrule\medskip
\begin{minted}[fontsize=\footnotesize]{xml}
  <YYInflationIndexCurves id="default">
      <YYInflationIndexCurve name="EUHICPXT">
          Inflation/EUHICPXT/EUHICPXT_YY_Swaps
      </YYInflationIndexCurve>
      ...
  </YYInflationIndexCurves>
\end{minted}
\caption{YoY Inflation Index Curves block with ID 'default'}
\label{lst:yoyinflationindexcurve_spec}
\end{listing}

Note that the index name is the same as in the corresponding zero index curve definition, but the token corresponding to
the CurveId tag is different. This is because the actual underlying index (and in particular its fixings) are shared
between the two index types, while different projection curves are used to forecast future index realisations.

\subsubsection{Inflation Cap/Floor Volatility Surfaces}

The following is an excerpt of the Inflation Cap/Floor Volatility Surfaces blocks with ID 'default' from the sample example
file:

{
\begin{listing}[H]
%\hrule\medskip
\begin{minted}[fontsize=\footnotesize]{xml}
  <YYInflationCapFloorVolatilities id="default">
    <YYInflationCapFloorVolatility name="EUHICPXT">
        InflationCapFloorVolatility/EUHICPXT/EUHICPXT_YY_CF
    </InflationCapFloorVolatility>
  </YYInflationCapFloorVolatilities>

  <ZeroInflationCapFloorVolatilities id="default">
    <ZeroInflationCapFloorVolatility name="UKRPI">
        InflationCapFloorVolatility/UKRPI/UKRPI_ZC_CF
    </ZeroInflationCapFloorVolatility>
    <ZeroInflationCapFloorVolatility name="EUHICPXT">
        InflationCapFloorVolatility/EUHICPXT/EUHICPXT_ZC_CF
    </ZeroInflationCapFloorVolatility>
    <ZeroInflationCapFloorVolatility name="USCPI">
        InflationCapFloorVolatility/USCPI/USCPI_ZC_CF
    </ZeroInflationCapFloorVolatility>
  </ZeroInflationCapFloorVolatilities>
\end{minted}
\caption{Inflation Cap/Floor Volatility Surfaces block with ID 'default'}
\label{lst:inflation_cap_floor_surface_spec}
\end{listing}

This instructs ORE to build a set of year-on-year and zero inflation cap floor volatility surfaces, which are defined in the curve
configuration file. Each surface is associated with an index name. The last token (e.g. EUHICPXT\_ZC\_CF) is user defined
and will be found in the curve configuration's CurveId tag.

\subsubsection{CDS Volatility Structures}

CDS volatility structures are configured as follows
\begin{listing}[H]
%\hrule\medskip
\begin{minted}[fontsize=\footnotesize]{xml}
  <CDSVolatilities id="default">
   <CDSVolatility name="CDSVOL_A">CDSVolatility/CDXIG</CDSVolatility>
   <CDSVolatility name="CDSVOL_B">CDSVolatility/CDXHY</CDSVolatility>
  </CDSVolatilities>
\end{minted}
\caption{CDS volatility structure block with ID 'default'}
\label{lst:cdsvol_spec}
\end{listing}

The composition of the CDS volatility structures is defined in the curve configuration.

\subsubsection{Base Correlation Structures}

Base correlation structures are configured as follows
\begin{listing}[H]
%\hrule\medskip
\begin{minted}[fontsize=\footnotesize]{xml}
  <BaseCorrelations id="default">
   <BaseCorrelation name="CDXIG">BaseCorrelation/CDXIG</BaseCorrelation>
  </BaseCorrelations>
\end{minted}
\caption{Base Correlations block with ID 'default'}
\label{lst:basecorr_spec}
\end{listing}

The composition of the base correlation structure is defined in the curve configuration.

\subsubsection{Correlation Structures}

Correlation structures are configured as follows
\begin{listing}[H]
%\hrule\medskip
\begin{minted}[fontsize=\footnotesize]{xml}
 <Correlations id="default">
      <Correlation name="EUR-CMS-10Y:EUR-CMS-1Y">Correlation/EUR-CORR</Correlation>  
      <Correlation name="USD-CMS-10Y:USD-CMS-1Y">Correlation/USD-CORR</Correlation>
 </Correlations>
\end{minted}
\caption{Correlations block with ID 'default'}
\label{lst:corr_spec}
\end{listing}

The composition of the correlation structure is defined in the curve configuration.
\subsubsection{Market Configurations}

Finally, representatives of each type of block (Discount Curves, Index Curves, Volatility structures, etc, up to
Inflation Cap/Floor Price Surfaces) can be bundled into a market configuration. This is done by adding the following to
the {\tt todaysmarket.xml} file:

\begin{listing}[H]
%\hrule\medskip
\begin{minted}[fontsize=\footnotesize]{xml}
<Configuration id="default">
  <DiscountingCurvesId>xois_eur</DiscountingCurvesId>
</Configuration>
<Configuration id="collateral_inccy">
  <DiscountingCurvesId>ois</DiscountingCurvesId>
</Configuration>
<Configuration id="collateral_eur">
  <DiscountingCurvesId>xois_eur</DiscountingCurvesId>
</Configuration>
<Configuration id="libor">
  <DiscountingCurvesId>inccy_swap</DiscountingCurvesId>
</Configuration>
\end{minted}
\caption{Market configurations}
\label{lst:config_spec}
\end{listing}

When ORE constructs the market object, all market configurations will be build and labelled using the 'Configuration
Id'.  This allows configuring a market setup for different alternative purposes side by side in the same {\tt
  todaysmarket.xml} file. Typical use cases are
\begin{itemize}
\item different discount curves needed for model calibration and risk factor evolution, respectively
\item different discount curves needed for collateralised and uncollateralised derivatives pricing.
\end{itemize}
The former is actually used throughout the {\tt Examples} section. Each master input file {\tt ore.xml} has a Markets
section (see \ref{sec:master_input}) where four market configuration IDs have to be provided - the ones used for
'lgmcalibration', 'fxcalibration', 'pricing' and 'simulation' (i.e. risk factor evolution).

\medskip The configuration ID concept extends across all curve and volatility objects though currently used only to
distinguish discounting.
 
%--------------------------------------------------------
\subsection{Pricing Engines: {\tt pricingengine.xml}}
%--------------------------------------------------------
\label{sec:configuration_pricingengines}

The pricing engine configuration file is provided to select pricing models and pricing engines by product type. The
following is an overview over the Example section's {\tt pricingengine.xml}. Further below we discuss the Bermudan Swaption engine parametrisation in more detail.

\begin{longlisting}
%\hrule\medskip
\begin{minted}[fontsize=\footnotesize]{xml}
<PricingEngines>
  <Product type="Swap">
    <Model>DiscountedCashflows</Model>
    <ModelParameters/>
    <Engine>DiscountingSwapEngine</Engine>
    <EngineParameters/>
  </Product>
  <Product type="CrossCurrencySwap">
    <Model>DiscountedCashflows</Model>
    <ModelParameters/>
    <Engine>DiscountingCrossCurrencySwapEngine</Engine>
    <EngineParameters/>
  </Product>
  <Product type="FxForward">
    <Model>DiscountedCashflows</Model>
    <ModelParameters/>
    <Engine>DiscountingFxForwardEngine</Engine>
    <EngineParameters/>
  </Product>
  <Product type="FxOption">
    <Model>GarmanKohlhagen</Model>
    <ModelParameters/>
    <Engine>AnalyticEuropeanEngine</Engine>
    <EngineParameters/>
  </Product>
  <Product type="FxOptionAmerican">
    <Model>GarmanKohlhagen</Model>
    <ModelParameters/>
    <Engine>FdBlackScholesVanillaEngine</Engine>
    <EngineParameters>
      <Parameter name="Scheme">Douglas</Parameter>
      <Parameter name="TimeGridPerYear">100</Parameter>
      <Parameter name="XGrid">100</Parameter>
      <Parameter name="DampingSteps">0</Parameter>
      <!-- optional, prevents too small time grids for increased
           Greek precision when expiry is near, set to 1 if omitted -->
      <Parameter name="TimeGridMinimumSize">1</Parameter>
    </EngineParameters>
  </Product>
  <Product type="EuropeanSwaption">
    <Model>BlackBachelier</Model> <!-- depends on input vol -->
    <ModelParameters/>
    <Engine>BlackBachelierSwaptionEngine</Engine>
    <EngineParameters/>
  </Product>
  <Product type="Bond">
    <Model>DiscountedCashflows</Model>
    <ModelParameters/>
    <Engine>DiscountingRiskyBondEngine</Engine>
    <EngineParameters>
      <Parameter name="TimestepPeriod">6M</Parameter>
    </EngineParameters>
  </Product>
  <Product type="BermudanSwaption">
    <Model>LGM</Model>
    <ModelParameters>
      <Parameter name="Calibration">Bootstrap</Parameter>
      <Parameter name="BermudanStrategy">CoterminalATM</Parameter>
      <!-- ccy specific reversions -->
      <Parameter name="Reversion_EUR">0.03</Parameter>
      <Parameter name="Reversion_USD">0.04</Parameter>
      <!-- reversion to use if no ccy specific value is given -->
      <Parameter name="Reversion">0.02</Parameter>
      <Parameter name="ReversionType">HullWhite</Parameter>
      <Parameter name="Volatility">0.01</Parameter>
      <Parameter name="VolatilityType">Hagan</Parameter>
      <Parameter name="ShiftHorizon">0.5</Parameter>
      <Parameter name="Tolerance">0.0001</Parameter>
    </ModelParameters>
    <Engine>Grid</Engine>
    <EngineParameters>
      <Parameter name="sy">3.0</Parameter>
      <Parameter name="ny">10</Parameter>
      <Parameter name="sx">3.0</Parameter>
      <Parameter name="nx">10</Parameter>
    </EngineParameters>
  </Product>
  <Product type="CapFloor">
    <Model>IborCapModel</Model>
    <ModelParameters/>
    <Engine>IborCapEngine</Engine>
    <EngineParameters/>
  </Product>
  <Product type="CapFlooredIborLeg">
    <Model>BlackOrBachelier</Model>
    <ModelParameters/>
    <Engine>BlackIborCouponPricer</Engine>
    <EngineParameters>
      <!-- Black76 or BivariateLognormal -->
      <TimingAdjustment>Black76</TimingAdjustment>
      <!-- Correlation Parameter for BivariateLognormal -->
      <Correlation>1.0</Correlation>
    </EngineParameters>
  </Product>
  <Product type="EquityForward">
    <Model>DiscountedCashflows</Model>
    <ModelParameters/>
    <Engine>DiscountingEquityForwardEngine</Engine>
    <EngineParameters/>
  </Product>
  <Product type="EquityOption">
    <Model>BlackScholesMerton</Model>
    <ModelParameters/>
    <Engine>AnalyticEuropeanEngine</Engine>
    <EngineParameters/>
  </Product>
  <Product type="Bond">
    <Model>DiscountedCashflows</Model>
    <ModelParameters/>
    <Engine>DiscountingRiskyBondEngine</Engine>
    <EngineParameters>
      <Parameter name="TimestepPeriod">6M</Parameter>
    </EngineParameters>
  </Product>
  <Product type="CreditDefaultSwap">
    <Model>DiscountedCashflows</Model>
    <ModelParameters/>
    <Engine>MidPointCdsEngine</Engine>
    <EngineParameters/>
  </Product>
  <Product type="CMS">
    <Model>Hagan</Model><!-- or LinearTSR -->
    <ModelParameters/>
    <Engine>Analytic</Engine> <!-- or Numerical -->
    <EngineParameters>
      <!-- Alternative Yield Curve Models: ExactYield, ParallelShifts, NonParallelShifts -->
      <Parameter name="YieldCurveModel">Standard</Parameter> 
      <Parameter name="MeanReversion_EUR">0.01</Parameter>
      <Parameter name="MeanReversion_USD">0.02</Parameter>
      <Parameter name="MeanReversion">0.0</Parameter>
    </EngineParameters>
  </Product>
  <Product type="CMSSpread">
    <Model>BrigoMercurio</Model>
    <ModelParameters/>
    <Engine>Analytic</Engine>
    <EngineParameters>
      <Parameter name="IntegrationPoints">16</Parameter>
    </EngineParameters>
  </Product>
  <GlobalParameters>
    <Parameter name="ContinueOnCalibrationError">true</Parameter>
    <!-- typically not present in a user configuration, but used internally -->
    <Parameter name="Calibrate">true</Parameter>
    <Parameter name="GenerateAdditionalResults">true</Parameter>
    <Parameter name="RunType">NPV</Parameter>
  </GlobalParameters>
\end{minted}
\caption{Pricing engine configuration}
\label{lst:pricingengine_config}
\end{longlisting}

These settings will be taken into account when the engine factory is asked to build the respective pricing engines and required models, and to calibrate the required model.

\medskip
For example, in case of the Bermudan Swaption, the parameters are interpreted as follows:

\begin{itemize}
\item The only model currently supported for Bermudan Swaption pricing is the LGM selected here. 

\item The first block of model parameters then provides initial values for the model (Reversion, Volatility) and chooses
  the parametrisation of the LGM model with ReversionType and VolatilityType choices {\em HullWhite} and {\em
    Hagan}. Notice the possibility to specify a currency-specific reversion. Calibration and BermudanStrategy can be set
  to {\em None} in order to skip model calibration. Alternatively, Calibration is set to {\em Bootstrap} and
  BermudanStrategy to {\em CoterminalATM} in order to calibrate to instrument-specific co-terminal ATM Swaptions,
  i.e. chosen to match the instruments first expiry and final maturity.  If {\em CoterminalDealStrike} is chosen, the
  co-terminal swaptions will match the fixed rate of the deal (if the deal has changing fixed rates, the first rate is
  matched). Finally if the ShiftHorizon parameter is given, its value times the remaining maturity time of the deal is
  chosen as the horizon shift parameter for the LGM model. If not given, this parameter defaults to $0.5$.

\item The second block of engine parameters specifies the Numerical Swaption engine parameters which determine the
  number of standard deviations covered in the probability density integrals (sy and sx), and the number of grid points
  used per standard deviation (ny and nx).
\end{itemize}

To see the configuration options for the alternative CMS engines (Hagan Numerical, LinearTSR) or the Black Ibor coupon
pricer (CapFlooredIborLeg), please refer to the commented parts in {\tt Examples/Input/pricingengine.xml}.

\medskip
This file is relevant in particular for structured products which are on the roadmap of future ORE releases. But it is also
intended to allow the selection of optimised pricing engines for vanilla products such as Interest Rate Swaps.

\medskip
In addition to product specific settings there is also a block with global parameters with the following meaning:
\begin{itemize}
\item ContinueOnCalibrationError: If set to true an exceedence of a prescribed model calibration tolerance (for e.g. the
  LGM model) will not cause the trade building to fail, instead a warning is logged and the trade is processed
  anyway. Optional, defaults to false.
\item Calibrate: If false, model calibration is disabled. This flag is usually not present in a user configuration, but
  only used internally for certain workflows within ORE which do not require a model calibration. Optional, defaults to
  true.
\item GenerateAdditionalResults: If false, the generation of additional results within pricing engines will be
  suppressed (for those pricing engines which support this). This flag is usually not present in a user configuration,
  but only used internally to improve the performance for processes which only rely on the NPV as a result from pricing
  engines, e.g. when repricing trades under sensitivity or stress scenarios. Option, defaults to false.
\item RunType: Set automatically. One of NPV, SensitivityDelta, SensitivityDeltaGamma, Stress, Exposure, Capital,
  TradeDetails, PortfolioAnalyser, HistoricalPnL, depending on the context for which a portfolio was built. Might also
  be left empty. This is used by some pricing engines to adapt to certain run types. E.g. a first order sensitivity pnl
  expansion might be used for a SensitivityDelta run by an engine which is able to compute analytical or AAD first order
  sensitivities.
\end{itemize}

%--------------------------------------------------------
\subsection{Simulation: {\tt simulation.xml}}\label{sec:simulation}
%--------------------------------------------------------

This file determines the behaviour of the risk factor simulation (scenario generation) module.
It is structured in three blocks of data.

\begin{listing}[H]
%\hrule\medskip
\begin{minted}[fontsize=\footnotesize]{xml}
<Simulation>
  <Parameters> ... </Parameters>
  <CrossAssetModel> ... </CrossAssetModel>
  <Market> ... </Market>
</Simulation>
\end{minted}
\caption{Simulation configuration}
\label{lst:simulation_configuration}
\end{listing}

Each of the three blocks is sketched in the following.

\subsubsection{Parameters}\label{sec:sim_params}

Let us discuss this section using the following example

\begin{listing}[H]
%\hrule\medskip
\begin{minted}[fontsize=\footnotesize]{xml}
<Parameters>
  <Grid>80,3M</Grid>
  <Calendar>EUR,USD,GBP,CHF</Calendar>
  <DayCounter>ACT/ACT</DayCounter>
  <Sequence>SobolBrownianBridge</Sequence>
  <Seed>42</Seed>
  <Samples>1000</Samples>
  <Ordering>Steps</Ordering>
  <DirectionIntegers>JoeKuoD7</DirectionIntegers>
  <!-- The following two nodes are optional -->
  <CloseOutLag>2W</CloseOutLag>
  <MporMode>StickyDate</MporMode>
</Parameters>
\end{minted}
\caption{Simulation configuration}
\label{lst:simulation_params_configuration}
\end{listing}

\begin{itemize}
\item {\tt Grid:} Specifies the simulation time grid, here 80 quarterly steps.\footnote{For exposure calculation under DIM, the second parameter has to match the Margin Period of Risk, i.e. if {\tt MarginPeriodOfRisk} is set to for instance {\tt 2W} in a netting set definition in {\tt netting.xml}, then one has to set {\tt Grid} to for instance {\tt 80,2W}.}
\item {\tt Calendar:} Calendar or combination of calendars used to adjust the dates of the grid. Date adjustment is
required because the simulation must step over 'good' dates on which index fixings can be stored.
%\item {\tt Scenario: } Choose between {\em Simple } and {\em Complex } implementations, the latter optimized for
% more efficient memory usage. \todo[inline]{Remove Scenario choice}
\item {\tt DayCounter:} Day count convention used to translate dates to times. Optional, defaults to ActualActual ISDA.
\item {\tt Sequence:} Choose random sequence generator ({\em MersenneTwister, MersenneTwisterAntithetic, Sobol,
SobolBrownianBridge}).
\item {\tt Seed:} Random number generator seed
\item {\tt Samples:} Number of Monte Carlo paths to be produced
%\item {\tt Fixings: } Choose whether fixings should be simulated or not, and if so which fixing simulation method to
use ({\em Backward, Forward, BestOfForwardBackward, InterpolatedForwardBackward}), which number of forward horizon days
to use if one of the {\em Forward } related methods is chosen.
\item {\tt Ordering:} If the sequence type {\em SobolBrownianBridge} is used, ordering of variates ({\em Factors, Steps,
    Diagonal})
\item {\tt DirectionIntegers:} If the sequence type {\em SobolBrownianBridge} or {\em Sobol} is used, type of direction
  integers in Sobol generator ({\em Unit, Jaeckel, SobolLevitan, SobolLevitanLemieux, JoeKuoD5, JoeKuoD6, JoeKuoD7, Kuo,
    Kuo2, Kuo3})
\item {\tt CloseOutLag}: If this tag is present, this specifies the close-out period length (e.g. 2W) used; otherwise no close-out grid is built. The close-out grid is an auxiliary time grid that is offset from the main default date grid by the close-out period, typically set to the applicable margin period of risk. If present, it is used to evolve the portfolio value and determine close-out values associated with the preceding default date valuation.
\item {\tt MporMode}: This tag is expected if the previous one is present, permissible values are then {\tt StickyDate} and {\tt ActualDate}. {\tt StickyDate} means that only market data is evolved from the default date to close-out date for close-out date valuation, the valuation as of date remains unchanged and trades do not ``age'' over the period. As a consequence, exposure evolutions will not show spikes caused by cash flows within the close-out period. {\tt ActualDate} means that trades will also age over the close-out period so that one can experience exposure evolution spikes due to cash flows. 
\end{itemize}

\subsubsection{Model}\label{sec:sim_model}

The {\tt CrossAssetModel} section determines the cross asset model's number of currencies covered, composition, and each
component's calibration. It is currently made of 
\begin{itemize}
\item a sequence of LGM models for each currency (say $n_c$ currencies), 
\item $n_c-1$ FX models for each exchange rate to the base currency, 
\item $n_e$ equity models,
\item $n_i$ inflation models, 
\item $n_{cr}$ credit models, 
\item $n_{com}$ commodity models, 
\item a specification of the correlation structure between all components.
\end{itemize}

\medskip The simulated currencies are specified as follows, with clearly identifying the domestic currency which is also
the target currency for all FX models listed subsequently. If the portfolio requires more currencies to be simulated,
this will lead to an exception at run time, so that it is the user's responsibility to make sure that the list of
currencies here is sufficient. The list can be larger than actually required by the portfolio. This will not lead to any
exceptions, but add to the run time of ORE.

\begin{listing}[H]
%\hrule\medskip
\begin{minted}[fontsize=\footnotesize]{xml}
<CrossAssetModel>
  <DomesticCcy>EUR</DomesticCcy>
  <Currencies>
    <Currency>EUR</Currency>
    <Currency>USD</Currency>
    <Currency>GBP</Currency>
    <Currency>CHF</Currency>
    <Currency>JPY</Currency>
  </Currencies>
  <Equities>
	<!-- ... -->
  </Equities>
  <InflationIndices>
	<!-- ... -->
  </InflationIndices>
  <CreditNames>
	<!-- ... -->
  </CreditNames>
  <Commodities>
	<!-- ... -->
  </Commodities>
  <BootstrapTolerance>0.0001</BootstrapTolerance>
  <Measure>LGM</Measure><!-- Choices: LGM, BA -->
  <Discretization>Exact</Discretization>
  <!-- ... -->
</CrossAssetModel>
\end{minted}
\caption{Simulation model currencies configuration}
\label{lst:simulation_model_currencies_configuration}
\end{listing}
 
Bootstrap tolerance is a global parameter that applies to the calibration of all model components. If the calibration
error of any component exceeds this tolerance, this will trigger an exception at runtime, early in the ORE process.

The Measure tag allows switching between the LGM and the Bank Account (BA) measure for the risk-neutral market simulations using the Cross Asset Model. Note that within LGM one can shift the horizon (see ParameterTransformation below) to effectively switch to a T-Forward measure.

The Discretization tag chooses between time discretization schemes for the risk factor evolution. {\em Exact} means
exploiting the analytical tractability of the model to avoid any time discretization error. {\em Euler} uses a naive
time discretization scheme which has numerical error and requires small time steps for accurate results (useful for
testing purposes or if more sophisticated component models are used.)
 
\medskip

Each interest rate model is specified by a block as follows

\begin{listing}[H]
%\hrule\medskip
\begin{minted}[fontsize=\footnotesize]{xml}
<CrossAssetModel>	
  <!-- ... -->
  <InterestRateModels>
    <LGM ccy="default">
      <CalibrationType>Bootstrap</CalibrationType>
      <Volatility>
        <Calibrate>Y</Calibrate>
        <VolatilityType>Hagan</VolatilityType>
        <ParamType>Piecewise</ParamType>
        <TimeGrid>1.0,2.0,3.0,4.0,5.0,7.0,10.0</TimeGrid>
        <InitialValue>0.01,0.01,0.01,0.01,0.01,0.01,0.01,0.01<InitialValue>
      </Volatility>
      <Reversion>
        <Calibrate>N</Calibrate>
        <ReversionType>HullWhite</ReversionType>
        <ParamType>Constant</ParamType>
        <TimeGrid/>
        <InitialValue>0.03</InitialValue>
      </Reversion>
      <CalibrationSwaptions>
        <Expiries>1Y,2Y,4Y,6Y,8Y,10Y,12Y,14Y,16Y,18Y,19Y</Expiries>
        <Terms>19Y,18Y,16Y,14Y,12Y,10Y,8Y,6Y,4Y,2Y,1Y</Terms>
        <Strikes/>
      </CalibrationSwaptions>
      <ParameterTransformation>
        <ShiftHorizon>0.0</ShiftHorizon>
        <Scaling>1.0</Scaling>
      </ParameterTransformation>
    </LGM>
    <LGM ccy="EUR">
      <!-- ... -->
    </LGM>
    <LGM ccy="USD">
      <!-- ... -->
    </LGM>
  </InterestRateModels>	
  <!-- ... -->		
</CrossAssetModel>
\end{minted}
\caption{Simulation model IR configuration}
\label{lst:simulation_model_ir_configuration}
\end{listing}

We have LGM sections by currency, but starting with a section for currency 'default'. As the name implies, this is used
as default configuration for any currency in the currency list for which we do not provide an explicit
parametrisation. Within each LGM section, the interpretation of elements is as follows:

\begin{itemize}
\item {\tt CalibrationType: } Choose between {\em Bootstrap} and {\em BestFit}, where Bootstrap is chosen when we expect
to be able to achieve a perfect fit (as with calibration of piecewise volatility to a series of co-terminal Swaptions)
\item {\tt Volatility/Calibrate: } Flag to enable/disable calibration of this particular parameter
\item {\tt Volatility/VolatilityType: } Choose volatility parametrisation a la {\em HullWhite} or {\em Hagan}
\item {\tt Volatility/ParamType: } Choose between {\em Constant} and {\em Piecewise}
\item {\tt Volatility/TimeGrid: } Initial time grid for this parameter, can be left empty if ParamType is Constant
\item {\tt Volatility/InitialValue: } Vector of initial values, matching number of entries in time (for CalibrationType {\em BestFit} this should be one more entry than the {\tt Volatility/TimeGrid} entries, for {\em Bootstrap} this is ignored), or single value if the time grid is empty
\item {\tt Reversion/Calibrate: } Flag to enable/disable calibration of this particular parameter
\item {\tt Reversion/VolatilityType: } Choose reversion parametrisation a la {\em HullWhite} or {\em Hagan}
\item {\tt Reversion/ParamType: } Choose between {\em Constant} and {\em Piecewise}
\item {\tt Reversion/TimeGrid: } Initial time grid for this parameter, can be left empty if ParamType is Constant
\item {\tt Reversion/InitialValue: } Vector of initial values, matching number of entries in time, or single value if
the time grid is empty
\item {\tt CalibrationSwaptions: } Choice of calibration instruments by expiry, underlying Swap term and strike. There have to be at least one more calibration options configured than {\tt Volatility/TimeGrid} entries were given.
\item {\tt ParameterTransformation: } LGM model prices are invariant under scaling and shift transformations
\cite{Lichters} with advantages for numerical convergence of results in long term simulations. These transformations can
be chosen here. Default settings are shiftHorizon 0 (time in years) and scaling factor 1.
\end{itemize}

The reason for having to specify one more {\tt Volatility/InitialValue} entries than {\tt Volatility/TimeGrid} entries (and at least one more calibration option than {\tt Volatility/TimeGrid} entries) is the fact that the intervals defined by the {\tt Volatility/TimeGrid} entries are spanning from $[0,t_1],[t_1,t_2]\ldots[t_n,\infty]$, which results in $n+1$ intervals.

\medskip

Each FX model is specified by a block as follows

\begin{listing}[H]
%\hrule\medskip
\begin{minted}[fontsize=\footnotesize]{xml}
<CrossAssetModel>	
  <!-- ... -->
  <ForeignExchangeModels>
    <CrossCcyLGM foreignCcy="default">
      <DomesticCcy>EUR</DomesticCcy>
      <CalibrationType>Bootstrap</CalibrationType>
      <Sigma>
        <Calibrate>Y</Calibrate>
        <ParamType>Piecewise</ParamType>
        <TimeGrid>1.0,2.0,3.0,4.0,5.0,7.0,10.0</TimeGrid>
        <InitialValue>0.1,0.1,0.1,0.1,0.1,0.1,0.1,0.1</InitialValue>
      </Sigma>
      <CalibrationOptions>
        <Expiries>1Y,2Y,3Y,4Y,5Y,10Y</Expiries>
        <Strikes/>
      </CalibrationOptions>
    </CrossCcyLGM>
    <CrossCcyLGM foreignCcy="USD">
      <!-- ... -->
    </CrossCcyLGM>
    <CrossCcyLGM foreignCcy="GBP">
      <!-- ... -->
    </CrossCcyLGM>
    <!-- ... -->
  </ForeignExchangeModels>
  <!-- ... -->
<CrossAssetModel>	
\end{minted}
\caption{Simulation model FX configuration}
\label{lst:simulation_model_fx_configuration}
\end{listing}

CrossCcyLGM sections are defined by foreign currency, but we also support a default configuration as above for the IR
model parametrisations.  Within each CrossCcyLGM section, the interpretation of elements is as follows:

\begin{itemize}
\item {\tt DomesticCcy: } Domestic currency completing the FX pair
\item {\tt CalibrationType: } Choose between {\em Bootstrap} and {\em BestFit} as in the IR section
\item {\tt Sigma/Calibrate: } Flag to enable/disable calibration of this particular parameter
\item {\tt Sigma/ParamType: } Choose between {\em Constant} and {\em Piecewise}
\item {\tt Sigma/TimeGrid: } Initial time grid for this parameter, can be left empty if ParamType is Constant
\item {\tt Sigma/InitialValue: } Vector of initial values, matching number of entries in time (for CalibrationType {\em BestFit} this should be one more entry than the {\tt Sigma/TimeGrid} entries, for {\em Bootstrap} this is ignored), or single value if the time grid is empty
\item {\tt CalibrationOptions: } Choice of calibration instruments by expiry and strike, strikes can be empty (implying
the default, ATMF options), or explicitly specified (in terms of FX rates as absolute strike values, in delta notation
such as $\pm 25D$, $ATMF$ for at the money). There have to be at least one more calibration options configured than {\tt Sigma/TimeGrid} entries were given
\end{itemize}


\medskip

Each equity model is specified by a block as follows

\begin{listing}[H]
%\hrule\medskip
\begin{minted}[fontsize=\footnotesize]{xml}
<CrossAssetModel>	
  <!-- ... -->
  <EquityModels>
    <CrossAssetLGM name="default">
      <Currency>EUR</Currency>
      <CalibrationType>Bootstrap</CalibrationType>
      <Sigma>
        <Calibrate>Y</Calibrate>
        <ParamType>Piecewise</ParamType>
        <TimeGrid>1.0,2.0,3.0,4.0,5.0,7.0,10.0</TimeGrid>
        <InitialValue>0.1,0.1,0.1,0.1,0.1,0.1,0.1,0.1</InitialValue>
      </Sigma>
      <CalibrationOptions>
        <Expiries>1Y,2Y,3Y,4Y,5Y,10Y</Expiries>
        <Strikes/>
      </CalibrationOptions>
    </CrossAssetLGM>
    <CrossAssetLGM name="SP5">
      <!-- ... -->
    </CrossAssetLGM>
    <CrossAssetLGM name="Lufthansa">
      <!-- ... -->
    </CrossAssetLGM>
      <!-- ... -->
  </EquityModels>
  <!-- ... -->
<CrossAssetModel>	
\end{minted}
\caption{Simulation model equity configuration}
\label{lst:simulation_model_eq_configuration}
\end{listing}

CrossAssetLGM sections are defined by equity name, but we also support a default configuration as above for the IR and 
FX model parameterisations.  Within each CrossAssetLGM section, the interpretation of elements is as follows:

\begin{itemize}
	\item {\tt Currency: } Currency of denomination
	\item {\tt CalibrationType: } Choose between {\em Bootstrap} and {\em BestFit} as in the IR section
	\item {\tt Sigma/Calibrate: } Flag to enable/disable calibration of this particular parameter
	\item {\tt Sigma/ParamType: } Choose between {\em Constant} and {\em Piecewise}
	\item {\tt Sigma/TimeGrid: } Initial time grid for this parameter, can be left empty if ParamType is Constant
	\item {\tt Sigma/InitialValue: } Vector of initial values, matching number of entries in time (for CalibrationType {\em BestFit} this should be one more entry than the {\tt Sigma/TimeGrid} entries, for {\em Bootstrap} this is ignored), or single value if the time grid is empty
	\item {\tt CalibrationOptions: } Choice of calibration instruments by expiry and strike, strikes can be empty 
	(implying the default, ATMF options), or explicitly specified (in terms of equity prices as absolute strike values). There have to be at least one more calibration options configured than {\tt Sigma/TimeGrid} entries were given
\end{itemize}

\medskip

For the inflation model component, there is a choice between a Dodgson Kainth model and a Jarrow Yildrim model. The Dodgson Kainth 
model is specified in a \lstinline!LGM! or \lstinline!DodgsonKainth! node as outlined in Listing \ref{lst:simulation_model_dk_inflation_configuration}.
The inflation model parameterisation inherits from the LGM parameterisation for interest rate components, in particular the \lstinline!CalibrationType!, 
\lstinline!Volatility! and \lstinline!Reversion! elements. The \lstinline!CalibrationCapFloors! element specify the model's calibration to a selection of 
either CPI caps or CPI floors with specified strike.

\begin{listing}[H]
%\hrule\medskip
\begin{minted}[fontsize=\footnotesize]{xml}
<CrossAssetModel>	
  ...
  <InflationIndexModels>
    <LGM index="EUHICPXT">
      <Currency>EUR</Currency>
      <!-- As in the LGM parameterisation for any IR components -->
      <CalibrationType> ... </CalibrationType>
      <Volatility> ... </Volatility>
      <Reversion> ... </Reversion> 
      <ParameterTransformation> ... </ParameterTransformation>
      <!-- Inflation model specific -->
      <CalibrationCapFloors>
        <!-- not used yet, as there is only one strategy so far -->
        <CalibrationStrategy> ... </CalibrationStrategy> 
        <CapFloor> Floor </CapFloor> <!-- Cap, Floor -->
        <Expiries> 2Y, 4Y, 6Y, 8Y, 10Y </Expiries>
        <!-- can be empty, this will yield calibration to ATM -->
        <Strikes> 0.03, 0.03, 0.03, 0.03, 0.03 </Strikes> 
      </CalibrationCapFloors>
    </LGM>
    <LGM index="USCPI">
      ...
    </LGM>
    ...
  </InflationIndexModels>
  ...
<CrossAssetModel>	
\end{minted}
\caption{Simulation model DK inflation component configuration}
\label{lst:simulation_model_dk_inflation_configuration}
\end{listing}

The calibration instruments may be specified in an alternative way via a \lstinline!CalibrationBaskets! node. In general, a \lstinline!CalibrationBaskets! node 
can contain multiple \lstinline!CalibrationBasket! nodes each containing a list of calibration instruments of the same type. For Dodgson Kainth, only a single 
calibration basket is allowed and the instruments must be of type \lstinline!CpiCapFloor!. So, for example, the \lstinline!CalibrationCapFloors! node in 
Listing \ref{lst:simulation_model_dk_inflation_configuration} could be replaced with the \lstinline!CalibrationBaskets! node in \ref{lst:dk_inflation_calibration_basket}.

\begin{listing}[H]
\begin{minted}[fontsize=\footnotesize]{xml}
<CalibrationBaskets>
  <CalibrationBasket>
    <CpiCapFloor>
      <Type>Floor</Type>
      <Maturity>2Y</Maturity>
      <Strike>0.03</Strike>
    </CpiCapFloor>
    <CpiCapFloor>
      <Type>Floor</Type>
      <Maturity>4Y</Maturity>
      <Strike>0.03</Strike>
    </CpiCapFloor>
    <CpiCapFloor>
      <Type>Floor</Type>
      <Maturity>6Y</Maturity>
      <Strike>0.03</Strike>
    </CpiCapFloor>
    <CpiCapFloor>
      <Type>Floor</Type>
      <Maturity>8Y</Maturity>
      <Strike>0.03</Strike>
    </CpiCapFloor>
    <CpiCapFloor>
      <Type>Floor</Type>
      <Maturity>10Y</Maturity>
      <Strike>0.03</Strike>
    </CpiCapFloor>
  </CalibrationBasket>
</CalibrationBaskets>
\end{minted}
\caption{Calibration basket for DK inflation model component}
\label{lst:dk_inflation_calibration_basket}
\end{listing}

The Jarrow Yildrim model is specified in a \lstinline!JarrowYildirim! node as outlined in Listing \ref{lst:simulation_model_jy_inflation_configuration}. The \lstinline!RealRate! 
node describes the JY real rate process and has \lstinline!Volatility! and \lstinline!Reversion! nodes that follow those outlined in the interest rate LGM section above. The  
\lstinline!Index! node describes the JY index process and has a \lstinline!Volatility! component that follows the \lstinline!Sigma! component of the FX model above. The 
\lstinline!CalibrationBaskets! node is as outlined above for Dodgson Kainth but up to two baskets may be used and extra inflation instruments are supported in the calibration. More 
information is provided below.

The \lstinline!CalibrationType! determines the calibration approach, if any, that is used to calibrate the various parameters of the model i.e.\ the real rate reversion, the real 
rate volatility and the index volatility. If the \lstinline!CalibrationType! is \lstinline!None!, no calibration is attempted and all parameter values must be explicitly specified.
If the \lstinline!CalibrationType! is \lstinline!BestFit!, the parameters that have \lstinline!Calibrate! set to \lstinline!Y! will be calibrated to the instruments specified in 
the \lstinline!CalibrationBaskets! node. If the \lstinline!CalibrationType! is \lstinline!Bootstrap!, there are a number of options:

\begin{enumerate}
\item
The index volatility parameter may be calibrated, indicated by setting \lstinline!Calibrate! to \lstinline!Y! for that parameter, with both of the real rate parameters not calibrated 
and set explicitly in the \lstinline!RealRate! node. There should be exactly one \lstinline!CalibrationBasket! in the \lstinline!CalibrationBaskets! node and its \lstinline!parameter! 
attribute may be set to \lstinline!Index! or omitted.

\item
One of the real rate parameters may be calibrated, indicated by setting \lstinline!Calibrate! to \lstinline!Y! for that parameter, with the index volatility not calibrated and set 
explicitly in the \lstinline!Volatility! node. There should be exactly one \lstinline!CalibrationBasket! in the \lstinline!CalibrationBaskets! node and its \lstinline!parameter! 
attribute may be set to \lstinline!RealRate! or omitted.

\item
One of the real rate parameters and the index volatility parameter may be calibrated together. There should be exactly two \lstinline!CalibrationBasket! nodes in the \lstinline!CalibrationBaskets! 
node. The \lstinline!parameter! attribute should be set to \lstinline!RealRate! on the \lstinline!CalibrationBasket! node that should be used for the real rate parameter calibration. 
Similarly, the \lstinline!parameter! attribute should be set to \lstinline!Index! on the \lstinline!CalibrationBasket! node that should be used for the index volatility parameter calibration. 
The parameters are calibrated iteratively in turn until the root mean squared error over all calibration instruments in the two baskets is below the tolerance specified by the 
\lstinline!RmseTolerance! in the \lstinline!CalibrationConfiguration! node or until the maximum number of iterations as specified by the \lstinline!MaxIterations! in the 
\lstinline!CalibrationConfiguration! node has been reached. The \lstinline!CalibrationConfiguration! node is optional. If it is omitted, the \lstinline!RmseTolerance! defaults to 0.0001 and the 
\lstinline!MaxIterations! defaults to 50.

\end{enumerate}

Note that it is an error to attempt to calibrate both of the real rate parameters together when \lstinline!CalibrationType! is \lstinline!Bootstrap!. If a parameter is being calibrated 
with \lstinline!CalibrationType! set to \lstinline!Bootstrap!, the \lstinline!ParamType! should be \lstinline!Piecewise!. The \lstinline!TimeGrid! will be overridden for that parameter by 
the relevant calibration instrument times and the parameter's initial values are set to the first element of the \lstinline!InitialValue! list. So, leaving the \lstinline!TimeGrid! node 
empty and giving a single value in the \lstinline!InitialValue! node is the clearest XML setup in this case.

\begin{listing}[H]
\begin{minted}[fontsize=\footnotesize]{xml}
<JarrowYildirim index="EUHICPXT">
  <Currency>EUR</Currency>
  <CalibrationType>Bootstrap</CalibrationType>
  <RealRate>
    <Volatility>
      <Calibrate>Y</Calibrate>
      <VolatilityType>Hagan</VolatilityType>
      <ParamType>Piecewise</ParamType>
      <TimeGrid/>
      <InitialValue>0.0001</InitialValue>
    </Volatility>
    <Reversion>
      <Calibrate>N</Calibrate>
      <ReversionType>HullWhite</ReversionType>
      <ParamType>Constant</ParamType>
      <TimeGrid/>
      <InitialValue>0.5</InitialValue>
    </Reversion>
    <ParameterTransformation>
      <ShiftHorizon>0.0</ShiftHorizon>
      <Scaling>1.0</Scaling>
    </ParameterTransformation>
  </RealRate>
  <Index>
    <Volatility>
      <Calibrate>Y</Calibrate>
      <ParamType>Piecewise</ParamType>
      <TimeGrid/>
      <InitialValue>0.0001</InitialValue>
    </Volatility>
  </Index>
  <CalibrationBaskets>
    <CalibrationBasket parameter="Index">
      <CpiCapFloor>
        <Type>Floor</Type>
        <Maturity>2Y</Maturity>
        <Strike>0.0</Strike>
      </CpiCapFloor>
      ...
    </CalibrationBasket>
    <CalibrationBasket parameter="RealRate">
      <YoYSwap>
        <Tenor>2Y</Tenor>
      </YoYSwap>
      ...
    </CalibrationBasket>
  </CalibrationBaskets>
  <CalibrationConfiguration>
    <RmseTolerance>0.00000001</RmseTolerance>
    <MaxIterations>40</MaxIterations>
  </CalibrationConfiguration>
</JarrowYildirim>
\end{minted}
\caption{Simulation model JY inflation component configuration}
\label{lst:simulation_model_jy_inflation_configuration}
\end{listing}

The \lstinline!CpiCapFloor! and \lstinline!YoYSwap! calibration instruments can be seen in Listing \ref{lst:simulation_model_jy_inflation_configuration}. A \lstinline!YoYCapFloor! is 
also allowed and it has the structure shown in Listing \ref{lst:yoy_cf_calibration_inst}. The \lstinline!Type! may be \lstinline!Cap! or \lstinline!Floor!. The \lstinline!Tenor! should 
be a maturity period e.g.\ \lstinline!5Y!. The \lstinline!Strike! should be an absolute strike level for the year on year cap or floor e.g.\ \lstinline!0.01! for 1\%.

\begin{listing}[H]
\begin{minted}[fontsize=\footnotesize]{xml}
<YoYCapFloor>
  <Type>...</Type>
  <Tenor>...</Tenor>
  <Strike>...</Strike>
</YoYCapFloor>
\end{minted}
\caption{Layout for \lstinline!YoYCapFloor! calibration instrument.}
\label{lst:yoy_cf_calibration_inst}
\end{listing}

% credit models: todo

% commodity models

For commodity simulation we currently provide one model, as described in the methodology appendix. 
Commodity model components are specified by commodity name, by a block as follows

\begin{listing}[H]
\begin{minted}[fontsize=\footnotesize]{xml}
<CrossAssetModel>	
  <!-- ... -->
  <CommodityModels>
    <CommoditySchwartz name="default">
      <Currency>EUR</Currency>
      <CalibrationType>None</CalibrationType>
      <Sigma>
        <Calibrate>Y</Calibrate>
        <InitialValue>0.1</InitialValue>
      </Sigma>
      <Kappa>
        <Calibrate>Y</Calibrate>
        <InitialValue>0.1</InitialValue>
      </Kappa>
      <CalibrationOptions>
           ...
      </CalibrationOptions>
      <DriftFreeState>false</DriftFreeState>
    </CommoditySchwartz>
    <CommoditySchwartz name="WTI">
      <!-- ... -->
    </CommoditySchwartz>
    <CommoditySchwartz name="NG">
      <!-- ... -->
    </CommoditySchwartz>
      <!-- ... -->
  </CommodityModels>
  <!-- ... -->
<CrossAssetModel>	
\end{minted}
\caption{Simulation model commodity configuration}
\label{lst:simulation_model_com_configuration}
\end{listing}

CommoditySchwartz sections are defined by commodity name, but we also support a default configuration as above for the IR and 
FX model parameterisations.  Each component is parameterised in terms of two constant, non time-dependent parameters $\sigma$ and $\kappa$ so far (see appendix).
Within each CommoditySchwartz section, the interpretation of elements is as follows:

\begin{itemize}
\item {\tt Currency: } Currency of denomination
\item {\tt CalibrationType:} Choose between {\em BestFit} and {\em None}.  The choice {\em None} will deactivate calibration as usual. {\em BestFit} will attempt to set the model parameter(s) such that the error in matching calibration instrument prices is minimised.  The option  {\em Bootstrap} is not available here because the model parameters are not time-dependent and the model's degrees of freedom in general do not suffice to perfectly match the calibration instrument prices.
\item {\tt Sigma/Calibrate:} Flag to enable/disable calibration of this particular parameter
\item {\tt Sigma/InitialValue:} Initial value of the constant parameter
\item {\tt Kappa/Calibrate:} Flag to enable/disable calibration of this particular parameter
\item {\tt Kappa/InitialValue:} Initial value of the constant parameter
\item {\tt CalibrationOptions:} Choice of calibration instruments by expiry and strike, strikes can be empty 	(implying the default, ATMF options), or explicitly specified (in terms of commodity prices as absolute strike values). 
\item {\tt DriftFreeState[Optional]:} Boolean to switch between the two implementations of the state variable, see appendix. By default this is set to {\tt false}.        
\end{itemize}

\medskip
Finally, the instantaneous correlation structure is specified as follows.

\begin{listing}[H]
%\hrule\medskip
\begin{minted}[fontsize=\footnotesize]{xml}
<CrossAssetModel>
  <!-- ... -->
  <InstantaneousCorrelations>
    <Correlation factor1="IR:EUR" factor2="IR:USD">0.3</Correlation>
    <Correlation factor1="IR:EUR" factor2="IR:GBP">0.3</Correlation>
    <Correlation factor1="IR:USD" factor2="IR:GBP">0.3</Correlation>
    <Correlation factor1="IR:EUR" factor2="FX:USDEUR">0</Correlation>
    <Correlation factor1="IR:EUR" factor2="FX:GBPEUR">0</Correlation>
    <Correlation factor1="IR:GBP" factor2="FX:USDEUR">0</Correlation>
    <Correlation factor1="IR:GBP" factor2="FX:GBPEUR">0</Correlation>
    <Correlation factor1="IR:USD" factor2="FX:USDEUR">0</Correlation>
    <Correlation factor1="IR:USD" factor2="FX:GBPEUR">0</Correlation>
    <Correlation factor1="FX:USDEUR" factor2="FX:GBPEUR">0</Correlation>
    <!-- ... --> 
  </InstantaneousCorrelations>
</CrossAssetModel>
\end{minted}
\caption{Simulation model correlation configuration}
\label{lst:simulation_model_correlation_configuration}
\end{listing}

Any risk factor pair not specified explicitly here will be assumed to have zero correlation. Note that the commodity components can have non-zero correlations among each other, but correlations to all other CAM components must remain set to zero for the time being.

\subsubsection{Market}\label{sec:sim_market}

The last part of the simulation configuration file covers the specification of the simulated market.  Note that the
simulation model will yield the evolution of risk factors such as short rates which need to be translated into entire
yield curves that can be 'understood' by the instruments which we want to price under scenarios.  

Moreover we need to specify how volatility structures evolve even if we do not explicitly simulate volatility. This 
translation happens based on the information in the {\em simulation market} object, which is configured in the section 
within the enclosing tags {\tt <Market>} and {\tt </Market>}, as shown in the following small example.

It should be noted that equity volatilities are taken to be a curve by default. To simulate an equity volatility surface with smile the xml node {\tt <Surface> } must be supplied.
There are two methods in ORE for equity volatility simulation: 
\begin{itemize}
\item Simulating ATM volatilities only (and shifting other strikes relative to this using the $T_{0}$ smile). In this case set {\tt <SimulateATMOnly>} to true.
\item Simulating the full volatility surface. The node {\tt <SimulateATMOnly>} should be omitted or set to false, and explicit moneyness levels for simulation should be provided.
\end{itemize}

Swaption volatilities are taken to be a surface by default. To simulate a swaption volatility cube with smile the xml node {\tt <Cube> } must be supplied.
There are two methods in ORE for swaption volatility cube simulation: 
\begin{itemize}
\item Simulating ATM volatilities only (and shifting other strikes relative to this using the $T_{0}$ smile). In this case set {\tt <SimulateATMOnly>} to true.
\item Simulating the full volatility cube. The node {\tt <SimulateATMOnly>} should be omitted or set to false, and explicit strike spreads for simulation should be provided.
\end{itemize}

FX volatilities are taken to be a curve by default. To simulate an FX volatility cube with smile the xml node {\tt <Surface> } must be supplied. The surface node contains the moneyness levels to be simulated.

For Yield Curves, Swaption Volatilities, CapFloor Volatilities, Default Curves, Base Correlations and Inflation Curves, a DayCounter may be specified for each risk factor using the node {\tt <DayCounter name="EXAMPLE\_CURVE">}.  
If no day counter is specified for a given risk factor then the default Actual365 is used. To specify a new default for a risk factor type then use the daycounter node without any attribute,  {\tt <DayCounter>}.

For Yield Curves, there are several choices for the interpolation and extrapolation:
\begin{itemize}
\item Interpolation: This can be LogLinear or LinearZero. If not given, the value defaults to LogLinear.
\item Extrapolation: This can be FlatFwd or FlatZero. If not given, the value defaults to FlatFwd.
\end{itemize}

For Default Curve, there is a similar choice for the extrapolation:
\begin{itemize}
\item Extrapolation: This can be FlatFwd or FlatZero. If not given, the value defaults to FlatFwd.
\end{itemize}

For swap, yield, interest cap-floor, yoy inflation cap-floor, zc inflation cap-floor, cds, fx, equity, commodity
volatilities the smile dynamics can be specified as shown in listing \ref{lst:smile_dynamics_configuration} for swap
vols. The empty key serves as a default configuration for all keys for which no own smile dynamics node is present. The
allowed smile dynamics values are StickyStrike and StickyMoneyness. If not given, the smile dynamics defaults to
StickyStrike.

\begin{listing}
  \begin{minted}[fontsize=\footnotesize]{xml}
    <SmileDynamics key="">StickyStrike</SmileDynamics>
    <SmileDynamics key="EUR-ESTER">StickyMoneyness</SmileDynamics>
  \end{minted}
\caption{Smile Configuration Node}
\label{lst:smile_dynamics_configuration}
\end{listing}

\begin{longlisting}
%\hrule\medskip
\begin{minted}[fontsize=\footnotesize]{xml}
<Market>
  <BaseCurrency>EUR</BaseCurrency>
  <Currencies>
    <Currency>EUR</Currency>
    <Currency>USD</Currency>
  </Currencies>
  <YieldCurves>
    <Configuration>
      <Tenors>3M,6M,1Y,2Y,3Y,4Y,5Y,7Y,10Y,12Y,15Y,20Y</Tenors>
      <Interpolation>LogLinear</Interpolation>
      <Extrapolation>FlatFwd</Extrapolation>
      <DayCounter>ACT/ACT</DayCounter> <!-- Sets a new default for all yieldCurves -->
    </Configuration>
  </YieldCurves>
  <Indices>
    <Index>EUR-EURIBOR-6M</Index>
    <Index>EUR-EURIBOR-3M</Index>
    <Index>EUR-EONIA</Index>
    <Index>USD-LIBOR-3M</Index>
  </Indices>
  <SwapIndices>
    <SwapIndex>
      <Name>EUR-CMS-1Y</Name>
      <ForwardingIndex>EUR-EURIBOR-6M</ForwardingIndex>
      <DiscountingIndex>EUR-EONIA</DiscountingIndex>
    </SwapIndex>
  </SwapIndices>
  <DefaultCurves> 
      <Names> 
        <Name>CPTY1</Name> 
        <Name>CPTY2</Name> 
      </Names> 
      <Tenors>6M,1Y,2Y</Tenors> 
      <SimulateSurvivalProbabilities>true</SimulateSurvivalProbabilities> 
      <DayCounter name="CPTY1">ACT/ACT</DayCounter>
      <Extrapolation>FlatFwd</Extrapolation>
  </DefaultCurves> 
  <SwaptionVolatilities>
    <ReactionToTimeDecay>ForwardVariance</ReactionToTimeDecay>
    <Currencies>
      <Currency>EUR</Currency>
      <Currency>USD</Currency>
    </Currencies>
    <Expiries>6M,1Y,2Y,3Y,5Y,10Y,12Y,15Y,20Y</Expiries>
    <Terms>1Y,2Y,3Y,4Y,5Y,7Y,10Y,15Y,20Y,30Y</Terms>
    <Cube>
     <SimulateATMOnly>false</SimulateATMOnly>
     <StrikeSpreads>-0.02,-0.01,0.0,0.01,0.02</StrikeSpreads>
    </Cube>
    <!-- Sets a new daycounter for just the EUR swaptionVolatility surface -->
    <DayCounter ccy="EUR">ACT/ACT</DayCounter> 
  </SwaptionVolatilities> 
  <CapFloorVolatilities>
    <ReactionToTimeDecay>ConstantVariance</ReactionToTimeDecay>
    <Currencies>
      <Currency>EUR</Currency>
      <Currency>USD</Currency>
    </Currencies>
    <DayCounter ccy="EUR">ACT/ACT</DayCounter>
  </CapFloorVolatilities>
  <FxVolatilities>
    <ReactionToTimeDecay>ForwardVariance</ReactionToTimeDecay>
    <CurrencyPairs>
      <CurrencyPair>EURUSD</CurrencyPair>
    </CurrencyPairs>
    <Expiries>6M,1Y,2Y,3Y,4Y,5Y,7Y,10Y</Expiries>
    <Surface>
     <Moneyness>0.5,0.6,0.7,0.8,0.9</Moneyness>
    </Surface>
  </FxVolatilities>
  <EquityVolatilities>
      <Simulate>true</Simulate>
      <ReactionToTimeDecay>ForwardVariance</ReactionToTimeDecay>
      <!-- Alternative: ConstantVariance -->
      <Names>
        <Name>SP5</Name>
        <Name>Lufthansa</Name>
      </Names>
      <Expiries>6M,1Y,2Y,3Y,4Y,5Y,7Y,10Y</Expiries>
      <Surface>
        <SimulateATMOnly>false</SimulateATMOnly><!-- false -->
        <Moneyness>0.1,0.5,1.0,1.5,2.0,3.0</Moneyness><!-- omitted if SimulateATMOnly true -->
      </Surface>
      <TimeExtrapolation>Flat</TimeExtrapolation>
      <StrikeExtrapolation>Flat</StrikeExtrapolation>

  </EquityVolatilities>
  ...
  <BenchmarkCurves>
    <BenchmarkCurve>
      <Currency>EUR</Currency>
      <Name>BENCHMARK_EUR</Name>
  </BenchmarkCurve>
  ...
  </BenchmarkCurves>
  <Securities>
    <Simulate>true</Simulate>
    <Names>
      <Name>SECURITY_1</Name>
      ...
    </Names>
  </Securities>
  <ZeroInflationIndexCurves>
    <Names>
      <Name>EUHICP</Name>
      <Name>UKRPI</Name>
      <Name>USCPI</Name>
      ...
    </Names>
    <Tenors>6M,1Y,2Y,3Y,5Y,7Y,10Y,15Y,20Y</Tenors>
  </ZeroInflationIndexCurves>
  <YYInflationIndexCurves>
    <Names>
      <Name>EUHICPXT</Name>
      ...
    </Names>
    <Tenors>1Y,2Y,3Y,5Y,7Y,10Y,15Y,20Y</Tenors>
  </YYInflationIndexCurves>
  <DefaultCurves>
    <Names>
      <Name>ItraxxEuropeCrossoverS26V1</Name>
      ...
    </Names>
    <Tenors>1Y,2Y,3Y,5Y,10Y</Tenors>
    <SimulateSurvivalProbabilities>true</SimulateSurvivalProbabilities>
  </DefaultCurves>
  <BaseCorrelations/>
  <CDSVolatilities/>
  <Correlations>
    <Simulate>true</Simulate>
    <Pairs>
      <Pair>EUR-CMS-10Y,EUR-CMS-2Y</Pair>
    </Pairs>
    <Expiries>1Y,2Y</Expiries>
  </Correlations>
  <AdditionalScenarioDataCurrencies>
    <Currency>EUR</Currency>
    <Currency>USD</Currency>
  </AdditionalScenarioDataCurrencies>
  <AdditionalScenarioDataIndices>
    <Index>EUR-EURIBOR-3M</Index>
    <Index>EUR-EONIA</Index>
    <Index>USD-LIBOR-3M</Index>
  </AdditionalScenarioDataIndices>
</Market>
\end{minted}
\caption{Simulation market configuration}
\label{lst:simulation_market_configuration}
\end{longlisting}

\todo[inline]{Comment on cap/floor surface structure and reaction to time decay}

%--------------------------------------------------------
\subsection{Sensitivity Analysis: {\tt sensitivity.xml}}\label{sec:sensitivity}
%--------------------------------------------------------

ORE currently supports sensitivity analysis with respect to
\begin{itemize}
\item Discount curves  (in the zero rate domain)
\item Index curves (in the zero rate domain)
\item Yield curves including e.g. equity forecast yield curves (in the zero rate domain)
\item FX Spots
\item FX volatilities
\item Swaption volatilities, ATM matrix or cube 
\item Cap/Floor volatility matrices (in the caplet/floorlet domain)
\item Default probability curves (in the ``zero rate'' domain, expressing survival probabilities $S(t)$ in term of zero rates $z(t)$ via $S(t)=\exp(-z(t)\times t)$ with Actual/365 day counter)
\item Equity spot prices
\item Equity volatilities, ATM or including strike dimension 
\item Zero inflation curves
\item Year-on-Year inflation curves
\item CDS volatilities
\item Bond credit spreads
\item Base correlation curves
\item Correlation termstructures
\end{itemize}

The {\tt sensitivity.xml} file specifies how sensitivities are computed for each market component. 
The general structure is shown in listing \ref{lst:sensitivity_config}, for a more comprehensive case see {\tt Examples/Example\_15}. A subset of the following parameters is used in each market component to specify the sensitivity analysis:

\begin{itemize}
\item {\tt ShiftType:} Both absolute or relative shifts can be used to compute a sensitivity, specified by the key words
  {\tt Absolute} resp. {\tt Relative}.
\item {\tt ShiftSize:} The size of the shift to apply.
\item {\tt ShiftTenors:} For curves, the tenor buckets to apply shifts to, given as a comma separated list of periods.
\item {\tt ShiftExpiries:} For volatility surfaces, the option expiry buckets to apply shifts to, given as a comma
  separated list of periods.
\item {\tt ShiftStrikes:} For cap/floor, FX option and equity option volatility surfaces, the strikes to apply shifts to, given as a comma separated
  list of absolute strikes
\item {\tt ShiftTerms:} For swaption volatility surfaces, the underlying terms to apply shifts to, given as a comma
  separated list of periods.
\item {\tt Index:} For cap / floor volatility surfaces, the index which together with the currency defines the surface.
  list of absolute strikes
\item {\tt CurveType:} In the context of Yield Curves used to identify an equity ``risk free'' rate forecasting curve; set to {\tt EquityForecast} in this case
\end{itemize}

The cross gamma filter section contains a list of pairs of sensitivity keys. For each possible pair of sensitivity keys
matching the given strings, a cross gamma sensitivity is computed. The given pair of keys can be (and usually are)
shorter than the actual sensitivity keys. In this case only the prefix of the actual key is matched. For example, the
pair {\tt DiscountCurve/EUR,DiscountCurve/EUR} matches all actual sensitivity pairs belonging to a cross sensitivity by
one pillar of the EUR discount curve and another (different) pillar of the same curve. We list the possible keys by
giving an example in each category:

\begin{itemize}
\item {\tt DiscountCurve/EUR/5/7Y}: 7y pillar of discounting curve in EUR, the pillar is at position 5 in the list of
  all pillars (counting starts with zero)
\item {\tt YieldCurve/BENCHMARK\_EUR/0/6M}: 6M pillar of yield curve ``BENCHMARK\_EUR'', the index of the 6M pillar is
  zero (i.e. it is the first pillar)
\item {\tt IndexCurve/EUR-EURIBOR-6M/2/2Y}: 2Y pillar of index forwarding curve for the Ibor index ``EUR-EURIBOR-6M'',
  the pillar index is 2 in this case
\item {\tt OptionletVolatility/EUR/18/5Y/0.04}: EUR caplet volatility surface, at 5Y option expiry and $4\%$ strike, the
  running index for this expiry - strike pair is 18; the index counts the points in the surface in lexical order
  w.r.t. the dimensions option expiry, strike
\item {\tt FXSpot/USDEUR/0/spot}: FX spot USD vs EUR (with EUR as base ccy), the index is always zero for FX spots, the
  pillar is labelled as ``spot'' always
\item {\tt SwaptionVolatility/EUR/11/10Y/10Y/ATM}: EUR Swaption volatility surface at 10Y option expiry and 10Y
  underlying term, ATM level, the running index for this expiry, term, strike triple has running index 11; the index
  counts the points in the surface in lexical order w.r.t. the dimensions option expiry, underlying term and strike
\end{itemize}

Additional flags:

\begin{itemize}
\item ComputeGamma: If set to false, second order sensitivity computation is suppressed
\item UseSpreadedTermStructures: If set to true, spreaded termstructures over t0 will be used for sensitivity
  calculation (where supported), to improve the alignment of the scenario sim market and t0 curves
\end{itemize}

\begin{longlisting}
%\hrule\medskip
  \begin{minted}[fontsize=\scriptsize]{xml}
<SensitivityAnalysis>
  <DiscountCurves>
    <DiscountCurve ccy="EUR">
      <ShiftType>Absolute</ShiftType>
      <ShiftSize>0.0001</ShiftSize>
      <ShiftTenors>6M,1Y,2Y,3Y,5Y,7Y,10Y,15Y,20Y</ShiftTenors>
    </DiscountCurve>
    ...
  </DiscountCurves>
  ...
  <IndexCurves>
    <IndexCurve index="EUR-EURIBOR-6M">
      <ShiftType>Absolute</ShiftType>
      <ShiftSize>0.0001</ShiftSize>
      <ShiftTenors>6M,1Y,2Y,3Y,5Y,7Y,10Y,15Y,20Y</ShiftTenors>
    </IndexCurve>
  </IndexCurves>
  ...
  <YieldCurves>
    <YieldCurve name="BENCHMARK_EUR">
      <ShiftType>Absolute</ShiftType>
      <ShiftSize>0.0001</ShiftSize>
      <ShiftTenors>6M,1Y,2Y,3Y,5Y,7Y,10Y,15Y,20Y</ShiftTenors>
    </YieldCurve>
  </YieldCurves>
  ...
  <FxSpots>
    <FxSpot ccypair="USDEUR">
      <ShiftType>Relative</ShiftType>
      <ShiftSize>0.01</ShiftSize>
    </FxSpot>
  </FxSpots>
  ...
  <FxVolatilities>
    <FxVolatility ccypair="USDEUR">
      <ShiftType>Relative</ShiftType>
      <ShiftSize>0.01</ShiftSize>
      <ShiftExpiries>1Y,2Y,3Y,5Y</ShiftExpiries>
      <ShiftStrikes/>
    </FxVolatility>
  </FxVolatilities>
  ...
  <SwaptionVolatilities>
    <SwaptionVolatility ccy="EUR">
      <ShiftType>Relative</ShiftType>
      <ShiftSize>0.01</ShiftSize>
      <ShiftExpiries>1Y,5Y,7Y,10Y</ShiftExpiries>
      <ShiftStrikes/>
      <ShiftTerms>1Y,5Y,10Y</ShiftTerms>
    </SwaptionVolatility>
  </SwaptionVolatilities>
  ...
  <CapFloorVolatilities>
    <CapFloorVolatility ccy="EUR">
      <ShiftType>Absolute</ShiftType>
      <ShiftSize>0.0001</ShiftSize>
      <ShiftExpiries>1Y,2Y,3Y,5Y,7Y,10Y</ShiftExpiries>
      <ShiftStrikes>0.01,0.02,0.03,0.04,0.05</ShiftStrikes>
      <Index>EUR-EURIBOR-6M</Index>
    </CapFloorVolatility>
  </CapFloorVolatilities>
  ...
  <SecuritySpreads>
    <SecuritySpread security="SECURITY_1">
      <ShiftType>Absolute</ShiftType>
      <ShiftSize>0.0001</ShiftSize>
    </SecuritySpread>
  </SecuritySpreads>
  ...
  <Correlations>
    <Correlation index1="EUR-CMS-10Y" index2="EUR-CMS-2Y">
      <ShiftType>Absolute</ShiftType>
      <ShiftSize>0.01</ShiftSize>
      <ShiftExpiries>1Y,2Y</ShiftExpiries>
      <ShiftStrikes>0</ShiftStrikes>
    </Correlation>
  </Correlations>
  ...
  <CrossGammaFilter>
    <Pair>DiscountCurve/EUR,DiscountCurve/EUR</Pair>
    <Pair>IndexCurve/EUR,IndexCurve/EUR</Pair>
    <Pair>DiscountCurve/EUR,IndexCurve/EUR</Pair>
  </CrossGammaFilter>
  ...
  <ComputeGamma>true</ComputeGamma>
  <UseSpreadedTermStructures>false</UseSpreadedTermStructures>
</SensitivityAnalysis>
\end{minted}
\caption{Sensitivity configuration}
\label{lst:sensitivity_config}
\end{longlisting}

\subsubsection*{Par Sensitivity Analysis}

To perform a par sensitivity analysis, additional sensitivity configuration is required that describes the assumed par instruments and related conventions.
This additional data is required for:
\begin{itemize}
\item DiscountCurves
\item IndexCurves
\item CapFloorVolatilities
\item CreditCurves
\item ZeroInflationIndexCurves
\item YYInflationIndexCurves
\item YYCapFloorVolatilities
\end{itemize}

Using DiscountCurves as an example, the full sensitivity specification including par conversion data is as follows:

\begin{longlisting}
  \begin{minted}[fontsize=\footnotesize]{xml}
    <DiscountCurve ccy="EUR">
      <ShiftType>Absolute</ShiftType>
      <ShiftSize>0.0001</ShiftSize>
      <ShiftTenors>2W,1M,3M,6M,9M,1Y,2Y,3Y,4Y,5Y,7Y,10Y,15Y,20Y,25Y,30Y</ShiftTenors>
      <ParConversion>
        <!--DEP, FRA, IRS, OIS, FXF, XBS -->
	<Instruments>OIS,OIS,OIS,OIS,OIS,OIS,OIS,OIS,OIS,OIS,OIS,OIS,OIS,OIS,OIS,OIS</Instruments>
	<SingleCurve>true</SingleCurve>
	<Conventions>
	  <Convention id="DEP">EUR-EURIBOR-CONVENTIONS</Convention>
	  <Convention id="IRS">EUR-6M-SWAP-CONVENTIONS</Convention>
	  <Convention id="OIS">EUR-OIS-CONVENTIONS</Convention>
	</Conventions>
      </ParConversion>
    </DiscountCurve>   
\end{minted}
\caption{Par sensitivity configuration}
\label{lst:par_sensitivity_config}
\end{longlisting}

Note
\begin{itemize}
\item The list of shift tenors needs to match the list of tenors matches the corresponding grid in the simulation (market) configuration
\item The length of list of (par) instruments needs to match the length of the list of shift tenors
\item Permissible codes for the assumed par instruments:
	\begin{itemize}
	\item DEP, FRA, IRS, OIS, TBS, FXF, XBS in the case of DiscountCurves 
	\item DEP, FRA, IRS, OIS, TBS in the case of IndexCurves
	\item DEP, FRA, IRS, OIS, TBS, XBS in the case of YieldCurves 
	\item ZIS, YYS for YYInflationIndexCurves, interpreted as Year-on-Year Inflation Swaps linked to Zero Inflation resp. YoY Inflation curves
	\item ZIS, YYS for YYCapFloorVolatilities, interpreted as Year-on-Year Inflation Cap Floor linked to Zero Inflation resp. YoY Inflation curves
	\item Any code for CreditCurves, interpreted as CDS
	\item Any code for ZeroInflationIndexCurves, interpreted as CPI Swaps linked to Zero Inflation curves
	\item Any code for CapFloorVolatilities, interpreted as flat Cap/Floor
	\end{itemize}
\item One convention needs to be referenced for each of the instrument codes	
\end{itemize}

%--------------------------------------------------------
\subsection{Stress Scenario Analysis: {\tt stressconfig.xml}}\label{sec:stress}
%--------------------------------------------------------

Stress tests can be applied in ORE to the same market segments and with same granularity as described in the sensitivity section \ref{sec:sensitivity}.

\medskip
This file {\tt stressconfig.xml} specifies how stress tests can be configured. The general structure is shown in listing
\ref{lst:stress_config}.

In this example, two stress scenarios ``parallel\_rates'' and ``twist'' are defined. Each scenario definition contains
the market components to be shifted in this scenario in a similar syntax that is also used for the sensitivity
configuration, see \ref{sec:sensitivity}. Components that should not be shifted, can just be omitted in the definition
of the scenario.

However, instead of specifying one shift size per market component, here a whole vector of shifts can be given, with
different shift sizes applied to each point of the curve (or surface / cube).

In case of the swaption volatility shifts, the single value given as {\tt Shift} (without the attributes {\tt expiry}
and {\tt term}) represents a default value that is used whenever no explicit value is given for a expiry / term pair.

\begin{longlisting}
%\hrule\medskip
  \begin{minted}[fontsize=\scriptsize]{xml}
<StressTesting>
  <StressTest id="parallel_rates">
    <DiscountCurves>
      <DiscountCurve ccy="EUR">
        <ShiftType>Absolute</ShiftType>
        <ShiftTenors>6M,1Y,2Y,3Y,5Y,7Y,10Y,15Y,20Y</ShiftTenors>
        <Shifts>0.01,0.01,0.01,0.01,0.01,0.01,0.01,0.01,0.01</Shifts>
      </DiscountCurve>
      ...
    </DiscountCurves>
    <IndexCurves>
      ...
    </IndexCurves>
    <YieldCurves>
      ...
    </YieldCurves>
    <FxSpots>
      <FxSpot ccypair="USDEUR">
        <ShiftType>Relative</ShiftType>
        <ShiftSize>0.01</ShiftSize>
      </FxSpot>
    </FxSpots>
    <FxVolatilities>
      ...
    </FxVolatilities>
    <SwaptionVolatilities>
      <SwaptionVolatility ccy="EUR">
        <ShiftType>Absolute</ShiftType>
        <ShiftExpiries>1Y,10Y</ShiftExpiries>
        <ShiftTerms>5Y</ShiftTerms>
        <Shifts>
          <Shift>0.0010</Shift>
          <Shift expiry="1Y" term="5Y">0.0010</Shift>
          <Shift expiry="1Y" term="5Y">0.0010</Shift>
          <Shift expiry="1Y" term="5Y">0.0010</Shift>
          <Shift expiry="10Y" term="5Y">0.0010</Shift>
          <Shift expiry="10Y" term="5Y">0.0010</Shift>
          <Shift expiry="10Y" term="5Y">0.0010</Shift>
        </Shifts>
      </SwaptionVolatility>
    </SwaptionVolatilities>
    <CapFloorVolatilities>
      <CapFloorVolatility ccy="EUR">
        <ShiftType>Absolute</ShiftType>
        <ShiftExpiries>6M,1Y,2Y,3Y,5Y,10Y</ShiftExpiries>
        <Shifts>0.001,0.001,0.001,0.001,0.001,0.001</Shifts>
      </CapFloorVolatility>
    </CapFloorVolatilities>
  </StressTest>
  <StressTest id="twist">
    ...
  </StressTest>
</StressTesting>
  \end{minted}
\caption{Stress configuration}
\label{lst:stress_config}
\end{longlisting}

%--------------------------------------------------------
\subsection{Calendar Adjustment: {\tt calendaradjustment.xml}}\label{sec:calendaradjustment}
%--------------------------------------------------------

\medskip
 This file {\tt calendaradjustment.xml} list out all additional holidays and business days that are added to a specified calendar in ORE.
 These dates would originally be missing from the calendar and has to be added.The general structure is shown in listing \ref{lst:calendar_adjustment}.
In this example, two additional dates had been added to the calendar "Japan", one additional holiday and one additional business day. If the user is not certain
wether the date is already included or not, adding it to the {\tt calendaradjustment.xml} to be safe won't raise any errors.
A sample {\tt calendaradjustment.xml} file can be found in the global example input directory. However, it is only used in Example\_1.

\begin{longlisting}
\begin{minted}[fontsize=\scriptsize]{xml}
<CalendarAdjustments>
  <Calendar name="Japan">
    <AdditionalHolidays>
      <Date>2020-01-01</Date>
    </AdditionalHolidays>
    <AdditionalBusinessDays>
      <Date>2020-01-02</Date>
    </AdditionalBusinessDays>
</CalendarAdjustments>
\end{minted}
\caption{Calendar Adjustment}\label{lst:calendar_adjustment}
\end{longlisting}

If the parameter \lstinline!BaseCalendar! is provided then a new calendar will be created using the specified calendar as a base, and adding any \lstinline!AdditionalHolidays! or \lstinline!AdditionalBusinessDays!. In the example below a new calendar \lstinline!CUSTOM_Japan! is being created, it will include any additional holidays or business days specified in the original \lstinline!Japan! calendar plus one additional date.

If a new calendar is added in this way and the schema is being used to validate XML input, the corresponding calendar name must be prefixed with `CUSTOM\_'.

\begin{longlisting}
\hrule\medskip
\begin{minted}[fontsize=\scriptsize]{xml}
<CalendarAdjustments>
  <Calendar name="CUSTOM_Japan">
    <BaseCalendar>Japan</BaseCalendar>
    <AdditionalHolidays>
      <Date>2020-04-06</Date>
    </AdditionalHolidays>
</CalendarAdjustments>
\end{minted}
\caption{Calendar Adjustment creating a new calendar}
\label{lst:calendar_adjustment_2}
\end{longlisting}

\include{parameterisation/curveconfig}

\include{referencedata}

\include{iborfallbackconfig}

%--------------------------------------------------------
%\subsection{Conventions: {\tt conventions.xml}}
%\label{sec:conventions}
%--------------------------------------------------------
\include{conventions}


%========================================================
%\section{Trade Data}
%========================================================
\input{tradedata/intro}
\input{tradedata/envelope}
\input{tradedata/nettingsetdetails}
\input{tradedata/tradespecifics}

\input{tradedata/swap}
\input{tradedata/zerocouponswap}
\input{tradedata/capfloor}
\input{tradedata/forwardrateagreement}
\input{tradedata/swaption}
\input{tradedata/fxforward}
\input{tradedata/fxswap}
\input{tradedata/fxoption}
\input{tradedata/fx_asianoption}
\input{tradedata/fx_barrieroption}
\input{tradedata/fx_digitalbarrieroption}
\input{tradedata/fx_digitaloption}
\input{tradedata/fx_doublebarrieroption}
\input{tradedata/fx_doubletouchoption}
\input{tradedata/fx_europeanbarrieroption}
\input{tradedata/fx_kikobarrieroption}
\input{tradedata/fx_touchoption}
\input{tradedata/fxvarianceswap}
\input{tradedata/equityoption}
\input{tradedata/equityfuturesoption}
\input{tradedata/equityforward}
\input{tradedata/equityswap}
\input{tradedata/eq_asianoption}
\input{tradedata/eq_barrieroption}
\input{tradedata/eq_digitaloption}
\input{tradedata/eq_doublebarrieroption}
\input{tradedata/eq_doubletouchoption}
\input{tradedata/eq_europeanbarrieroption}
\input{tradedata/eq_touchoption}
\input{tradedata/equityvarianceswap}
\input{tradedata/equitycliquetoption}
\input{tradedata/equityposition}
\input{tradedata/equityoptionposition}

\input{tradedata/cpiswap}
\input{tradedata/yyswap}

\input{tradedata/bond}
\input{tradedata/bondposition}
\input{tradedata/forwardbond}
\input{tradedata/bondForward_refdata}
\input{tradedata/bondrepo}
\input{tradedata/bondoption}
\input{tradedata/bondoption_refdata}
\input{tradedata/bondTotalReturnSwap}
\input{tradedata/convertiblebond}
\input{tradedata/ascot}
\input{tradedata/cbodata.tex}

\input{tradedata/compositetrade}
\input{tradedata/totalReturnSwap}

\input{tradedata/creditdefaultswap}
\input{tradedata/indexcds}
\input{tradedata/indexcdsoption}
\input{tradedata/syntheticcdo}
\input{tradedata/creditlinkedswap}

\input{tradedata/commodityforward}
\input{tradedata/commodityswap}
\input{tradedata/commodityswaption}
\input{tradedata/commodityoption}
\input{tradedata/commodityapo}
\input{tradedata/commodityoptionstrip}
\input{tradedata/commodityvarianceswap}
\input{tradedata/commodityposition}

%\include{tradecomponents}
\input{tradecomponents/tradecomponentsintro}
\input{tradecomponents/optiondata}
\input{tradecomponents/premiums}
\input{tradecomponents/legdatanotionals}
\input{tradecomponents/scheduledata}
\input{tradecomponents/fixedlegdatarates}
\input{tradecomponents/floatinglegdata}
\input{tradecomponents/legdataamortisation}
\input{tradecomponents/indexings}
\input{tradecomponents/cashflowleg}
\input{tradecomponents/cmsleg}
\input{tradecomponents/cmbleg}
\input{tradecomponents/digitalcmsleg}
\input{tradecomponents/durationadjustedcmsleg}
\input{tradecomponents/cmsspreadleg}
\input{tradecomponents/digitalcmsspreadleg}
\input{tradecomponents/equityleg}
\input{tradecomponents/cpileg}
\input{tradecomponents/yyleg}
\input{tradecomponents/zerocouponleg}
\input{tradecomponents/commodityfixedleg}
\input{tradecomponents/commodityfloatingleg}
\input{tradecomponents/equitymarginleg}
\input{tradecomponents/cdsreferenceinformation}
\input{tradecomponents/basketdata}
\input{tradecomponents/underlying}
\input{tradecomponents/strikedata}
\input{tradecomponents/barrierdata}
\input{tradecomponents/rangebound}
\input{tradecomponents/bondbasketdata.tex}
\input{tradecomponents/cbotranches.tex}
\include{allowablevalues}

%========================================================
%\section{Netting Set Definitions}\label{sec:nettingsetinput}
%========================================================
\include{nettingdata}

%========================================================
%\section{Market Data}\label{sec:market_data}
%========================================================
\include{marketdata}

%========================================================
%\section{Fixing History}
%========================================================
\include{fixingdata}

%========================================================
%\section{Dividend History}
%========================================================
\include{dividenddata}

\newpage
\begin{appendix}

%========================================================
\section{Methodology Summary}
%========================================================

\subsection{Risk Factor Evolution Model}\label{sec:app_rfe}

ORE applies the cross asset model described in detail in \cite{Lichters} to evolve  the market through time. So far the
evolution model in ORE supports IR and FX risk factors for any number of currencies, Equity and Inflation as well as Credit. Extensions to full simulation of Commodity is planned. \\

The Cross Asset Model is based on the Linear Gauss Markov model (LGM) for interest rates, lognormal FX and equity 
processes, Dodgson-Kainth model for inflation, LGM or Extended Cox-Ingersoll-Ross model (CIR++) for credit, and a single-factor log-normal model for commodity curves.
We identify a single {\em domestic} currency; its LGM process,
which is labelled $z_0$; and a set of $n$ foreign currencies with associated LGM processes that are labelled $z_i$, 
$i=1,\dots,n$. 

We denote the equity spot price processes with state variables $s_j$ and the index of the denominating 
currency for the equity process as $\phi(j)$. The dividend yield corresponding to each equity process $s_j$ is denoted 
by $q_j$.

Following \cite{Lichters}, 13.27 - 13.29 we write the inflation processes 
in the domestic LGM measure with state variables $z_{I,k}$ and $y_{I,k}$ for $k=1,\ldots,K$
and the credit processes in the domestic LGM measure with state variables ${C,k}$ and $y_{C,k}$ for $k=1,\ldots,K$.
If we consider $n$ 
foreign exchange rates for converting foreign currency amounts into the single domestic currency by multiplication, 
$x_i$, $i=1,\dots,n$, then the cross asset model is given by the system of SDEs
\begin{eqnarray*}
dz_0 &=& \alpha_0\,dW_0^z \\
dz_i &=& \gamma_i\,dt + \alpha_i\,dW_i^z,  \qquad i>0 \\
\frac{d x_i}{x_i} &=& \mu_i\, dt + \sigma_i\,dW_i^x, \qquad i > 0 \\
\frac{d s_j}{s_j} &=& \mu_j^S\, dt + \sigma_j^S\,dW_j^S \\
dz_{I,k} &=& \alpha_{I,k}(t)dW_k^I \\
dy_{I,k} &=& \alpha_{I,k}(t)H_{I,k}(t)dW_k^I \\
dz_{C,k} &=& \alpha_{C,k}(t)dW_k^C \\
dy_{C,k} &=& H_{C,k}(t)\alpha_{C,k}(t)dW_k^C \\ \\
\gamma_i &=&
-\alpha_i^2\,H_i -\rho_{ii}^{zx}\,\sigma_i\,\alpha_i + \rho_{i0}^{zz}\,\alpha_i\,\alpha_0\,H_0\\
\mu_i &=& r_0 - r_i + \rho_{0i}^{zx}\,\alpha_0\,H_0\,\sigma_i\\
\mu_j^S &=& (r_{\phi(j)}(t) - q_j(t) + \rho_{0j}^{zs} \alpha_0 H_0 \sigma_j^S - \epsilon_{\phi(j)}
\rho_{j \phi(j)}^{sx}\sigma_j^S \sigma_{\phi(j)}) \\
r_i &=& f_i(0,t) + z_i(t)\,H'_i(t) + \zeta_i(t)\,H_i(t)\,H'_i(t),
\quad \zeta_i(t) = \int_0^t \alpha_i^2(s)\,ds  \\ \\
dW^\alpha_a\,dW^\beta_b &=& \rho^{\alpha\beta}_{ij}\,dt, \qquad \alpha, \beta \in \{z, x, I, C\}, \qquad a, b \text{
                              suitable indices }
%\zeta_i(t) &=& \int_0^t \alpha_i^2(s)\,ds,
%\qquad H_i(t) = \int_0^t e^{-\beta_i(s)} \,ds \\
%\beta_i(t) &=& \int_0^t \lambda_i(s)\,ds,
%\qquad \alpha_i(t) = \sigma_i^{HW}(t)\,e^{\beta(t)} \\
\end{eqnarray*}
where we have dropped time dependencies for readability, $f_i(0,t)$ is the instantaneous forward curve in currency $i$, 
and $\epsilon_i$ is an indicator such that $\epsilon_i = 1 - \delta_{0i}$, where $\delta$ is the Kronecker delta.

\medskip Parameters $H_i(t)$ and $\alpha_i(t)$ (or alternatively $\zeta_i(t)$) are LGM model parameters which determine,
together with the stochastic factor $z_i(t)$, the evolution of numeraire and zero bond prices in the LGM model:
\begin{align}
N(t) &= \frac{1}{P(0,t)}\exp\left\{H_t\, z_t + \frac{1}{2}H^2_t\,\zeta_t \right\}
\label{lgm1f_numeraire} \\
P(t,T,z_t)
&= \frac{P(0,T)}{P(0,t)}\:\exp\left\{ -(H_T-H_t)\,z_t - \frac{1}{2} \left(H^2_T-H^2_t\right)\,\zeta_t\right\}.
\label{lgm1f_zerobond}
\end{align}

Note that the LGM model is closely related to the Hull-White model in T-forward measure \cite{Lichters}.

\medskip The parameters $H_{I,k}(t)$ and $\alpha_{I,k}(t)$ determine together with the factors $z_{I,k}(t), y_{I,k}(t)$
the evolution of the spot Index $I(t)$ and the forward index $\hat{I}(t,T) = P_I(t,T) / P_n(t,T)$ defined as the ratio
of the inflation linked zero bond and the nominal zero bond,

\begin{eqnarray*}
  \hat{I}(t,T) &=& \frac{\hat{I}(0,T)}{\hat{I}(0,t)} e^{(H_{I,k}(T)-H_{I,k}(t))z_{I,k}(t)+\tilde{V}(t,T)} \\
  I(t) &=& I(0) \hat{I}(0,t)e^{H_{I,k}(t)z_{I,k}(t)-y_{I,k}(t)-V(0,t)}
\end{eqnarray*}

with, in case of domestic currency inflation,

\begin{eqnarray*}
  V(t,T) &=& \frac{1}{2} \int_t^T (H_{I,k}(T)-H_{I,k}(s))^2 \alpha_{I,k}^2(s) ds \\
         & & - \rho^{zI}_{0,k} H_0(T) \int_t^T (H_{I,k}(t)-H_{I,k}(s))\alpha_0(s)\alpha_{I,k}(s)ds \\
  \tilde{V}(t,T) &=& V(t,T) - V(0,T) -V(0,t) \\
         &=& -\frac{1}{2}(H_{I,k}^2(T)-H_{I,k}^2(t))\zeta_{I,k}(t,0) \\
         & & +(H_{I,k}(T)-H_{I,k}(t)) \zeta_{I,k}(t,1) \\
         & & +(H_0(T)H_{I,k}(T) - H_0(t)H_{I,k}(t))\zeta_{0I}(t,0) \\
         & & -(H_0(T)-H_0(t))\zeta_{0I}(t,1) \\
  V(0,t) &=& \frac{1}{2}H_{I,k}^2(t)\zeta_{I,k}(t,0)-H_{I,k}(t)\zeta_{I,k}(t,1)+\frac{1}{2}\zeta_{I,k}(t,2) \\
         & & -H_0(t)H_{I,k}(t)\zeta_{0I}(t,0)+H_0(t)\zeta_{0I}(t,1) \\
  \zeta_{I,k}(t,k) &=& \int_0^t H_{I,k}^k(s)\alpha_{I,k}^2(s) ds \\
  \zeta_{0I}(t,k) &=& \rho^{zI}_{0,k}\int_0^t H_{I,k}^k(t) \alpha_0(s) \alpha_{I,k}(s) ds
\end{eqnarray*}

and for foreign currency inflation in currency $i>0$, with

\begin{eqnarray*}
  \tilde{V}(t,T) &=& V(t,T) -V(0,T) + V(0,T)
\end{eqnarray*}

and

\begin{eqnarray*}
  V(t,T) &=& \frac{1}{2}\int_t^T (H_{I,k}(T)-H_{I,k}(s))^2 \alpha_{I,k}(s) ds \\
  & & -\rho^{zI}_{0,k} \int_t^T H_0(s)\alpha_0(s)(H_{I,k}(T)-H_{I,k}(s)\alpha_{I,k}(s)) ds \\
  & & -\rho^{zI}_{i,k} \int_t^T (H_i(T)-H_i(s))\alpha_i(s)(H_{I,k}(T)-H_{I,k}(s))\alpha_{I,k}(s) ds \\
  & & +\rho^{xI}_{i,k} \int_t^T \sigma_i(s)(H_{I,k}(T)-H_{I,k}(s))\alpha_{I,k}(s) ds
\end{eqnarray*}

\subsubsection*{Commodity}

Each commodity component models the commodity price curve as 
\begin{eqnarray}
\frac{dF(t,T)}{F(t,T)} &=& \sigma\,e^{-\kappa\,(T-t)}\, dW(t)  \label{gabillon1f}
\end{eqnarray}
which is a single-factor version of the Gabillon (1991) model that is e.g. described in \cite{Lichters}. It can also be seen as the Schwartz (1997) model formulated in terms of forward curve dynamics. The extension to the full Gabillon model with two factors and time-dependent multiplier
\begin{eqnarray}
\frac{dF(t,T)}{F(t,T)} &=& \alpha(t)\,
\left( \sigma_S \,e^{-\kappa\,(T-t)}\, dW_S(t) + \sigma_L\,\left(1-e^{-\kappa\,(T-t)}\right)\,dW_L(t)\right) \label{gabillon2f}
\end{eqnarray}
for richer dynamics of the curve and accurate calibration to options will follow. 

The commodity components' Wiener processes can be correlated. However, the integration of commodity components into the overall CAM assumes zero correlations between commodities and non-commodity drivers for the time being.

To propagate the one-factor model, we can use an artificial (Ornstein-Uhlenbeck) spot price process
\begin{align*}
dX(t) &= -\kappa\,X(t)\,dt + \sigma(t)\,dW(t), \qquad X(0)=0\\
X(t) &= X(s)\,e^{-\kappa(t-s)}+ \int_s^t \sigma\,e^{-\kappa(t-u)}\, dW(u)
\end{align*}
with 
\begin{align*}
F(t,T) &= F(0,T) \:\exp\left( X(t)\,e^{-\kappa\,(T-t)} - \frac{1}{2}\,(V(0,T)-V(t,T))  \right) \\
V(t,T) &= e^{-2\kappa T}\int_t^T\sigma^2\:e^{2\kappa u}\,du.
\end{align*}
Note that 
$$
\V[\ln F(T,T)] = \V[X(T)] 
$$
is the variance that is used in the pricing of a Futures Option which in turn is used in the calibration of the Schwartz model.

Alternatively, one can use the drift-free state variable $Y(t)=e^{\kappa t} X(t)$ with
\begin{align*}
dY(t) &= \sigma \: e^{\kappa \, t} \, dW(t).
\end{align*}
Both choices of state dynamics are possible in ORE. 

\subsection{Analytical Moments of the Risk Factor Evolution Model}\label{sec:app_analytical_moments}

We follow \cite{Lichters}, chapter 16. The expectation of the interest rate process $z_i$ conditional on $\mathcal{F}_{t_0}$ at $t_0+\Delta t$ is

\begin{eqnarray*}
  \mathbb{E}_{t_0}[z_i(t_0+\Delta t)] &=& z_i(t_0) + \mathbb{E}_{t_0}[\Delta z_i],
  \qquad\mbox{with}\quad \Delta z_i = z_i(t_0+\Delta t) - z_i(t_0) \\
  &=& z_i(t_0) -\int_{t_0}^{t_0+\Delta t} H^z_i\,(\alpha^z_i)^2\,du + \rho^{zz}_{0i} \int_{t_0}^{t_0+\Delta t}
  H^z_0\,\alpha^z_0\,\alpha^z_i\,du \\
  & & - \epsilon_i  \rho^{zx}_{ii}\int_{t_0}^{t_0+\Delta t} \sigma_i^x\,\alpha^z_i\,du
\end{eqnarray*}

where $\epsilon_i$ is zero for $i=0$ (domestic currency) and one otherwise.

\bigskip

The expectation of the FX process $x_i$ conditional on $\mathcal{F}_{t_0}$ at $t_0+\Delta t$ is

\begin{eqnarray*}
  \mathbb{E}_{t_0}[\ln x_i(t_0+\Delta t)] &=& \ln x_i(t_0) +  \mathbb{E}_{t_0}[\Delta \ln x_i],
  \qquad\mbox{with}\quad \Delta \ln x_i = \ln x_i(t_0+\Delta t) - \ln x_i(t_0) \\
  &=& \ln x_i(t_0) + \left(H^z_0(t)-H^z_0(s)\right) z_0(s) -\left(H^z_i(t)-H^z_i(s)\right)z_i(s)\\
  &&+ \ln \left( \frac{P^n_0(0,s)}{P^n_0(0,t)} \frac{P^n_i(0,t)}{P^n_i(0,s)}\right) \\
  && - \frac12 \int_s^t (\sigma^x_i)^2\,du \\
  &&+\frac12 \left((H^z_0(t))^2 \zeta^z_0(t) -  (H^z_0(s))^2 \zeta^z_0(s)- \int_s^t (H^z_0)^2
  (\alpha^z_0)^2\,du\right)\\
  &&-\frac12 \left((H^z_i(t))^2 \zeta^z_i(t) -  (H^z_i(s))^2 \zeta^z_i(s)-\int_s^t (H^z_i)^2 (\alpha^z_i)^2\,du
  \right)\\
  && + \rho^{zx}_{0i} \int_s^t H^z_0\, \alpha^z_0\, \sigma^x_i\,du \\
  &&  - \int_s^t \left(H^z_i(t)-H^z_i\right)\gamma_i \,du, \qquad\mbox{with}\quad s = t_0, \quad t = t_0+\Delta t
\end{eqnarray*}

with

\begin{eqnarray*}
  \gamma_i = -H^z_i\,(\alpha^z_i)^2  + H^z_0\,\alpha^z_0\,\alpha^z_i\,\rho^{zz}_{0i} - \sigma_i^x\,\alpha^z_i\,
  \rho^{zx}_{ii}
\end{eqnarray*}

The expectation of the Inflation processes $z_{I,k}, y_{I,k}$ conditional on $\mathcal{F}_{t_0}$ at any time $t>t_0$ is
equal to $z_{I,k}(t_0)$ resp. $y_{I,k}(t_0)$ since both processes are drift free.

\bigskip

The expectation of the equity processes $s_j$ conditional on $\mathcal{F}_{t_0}$ at $t_0+\Delta t$ is
\begin{eqnarray*}
\mathbb{E}_{t_0}[\ln s_j(t_0+\Delta t)] &=& \ln s_j(t_0) +  \mathbb{E}_{t_0}[\Delta \ln s_j],
\qquad\mbox{with}\quad \Delta \ln s_j = \ln s_j(t_0+\Delta t) - \ln s_j(t_0) \\
&=& \ln s_j(t_0) +  \ln \left[\frac{P_{\phi(j)}(0,s)}{P_{\phi(j)}(0,t)} \right] - \int_s^t 
q_j(u) 
du - \frac{1}{2} \int_s^t \sigma_{j}^{S}(u) \sigma_{j}^{S}(u) du\\
&&
+\rho_{0j}^{zs} \int_s^t \alpha_0(u) H_0(u) \sigma_j^S(u) du
- \epsilon_{\phi(j)} \rho_{j \phi(j)}^{sx} \int_s^t \sigma_j^S (u)\sigma_{\phi(j)}(u) du\\
&&+\frac{1}{2} \left( H_{\phi(j)}^2(t) \zeta_{\phi(j)}(t) - H_{\phi(j)}^2(s) \zeta_{\phi(j)}(s)
- \int_s^t H_{\phi(j)}^2(u) \alpha_{\phi(j)}^2(u) du \right)\\
&&  + (H_{\phi(j)}(t) - H_{\phi(j)}(s)) z_{\phi(j)}(s) 
+\epsilon_{\phi(j)} \int_s^t \gamma_{\phi(j)} (u) (H_{\phi(j)}(t) - H_{\phi(j)}(u)) du\\
\end{eqnarray*}

The IR-IR covariance over the interval $[s,t] := [t_0, t_0+\Delta t]$ (conditional on $\mathcal{F}_{t_0}$) is

\begin{eqnarray*}
      \mathrm{Cov} [\Delta z_a, \Delta \ln x_b] &=& \rho^{zz}_{0a}\int_s^t \left(H^z_0(t)-H^z_0\right)
  \alpha^z_0\,\alpha^z_a\,du \nonumber\\
      &&- \rho^{zz}_{ab}\int_s^t \alpha^z_a \left(H^z_b(t)-H^z_b\right) \alpha^z_b \,du \nonumber\\
      &&+\rho^{zx}_{ab}\int_s^t \alpha^z_a \, \sigma^x_b \,du.
\end{eqnarray*}

The IR-FX covariance over the interval $[s,t] := [t_0, t_0+\Delta t]$ (conditional on $\mathcal{F}_{t_0}$) is

\begin{eqnarray*}
      \mathrm{Cov} [\Delta z_a, \Delta \ln x_b] &=& \rho^{zz}_{0a}\int_s^t \left(H^z_0(t)-H^z_0\right)
  \alpha^z_0\,\alpha^z_a\,du \nonumber\\
      &&- \rho^{zz}_{ab}\int_s^t \alpha^z_a \left(H^z_b(t)-H^z_b\right) \alpha^z_b \,du \nonumber\\
      &&+\rho^{zx}_{ab}\int_s^t \alpha^z_a \, \sigma^x_b \,du.
\end{eqnarray*}

The FX-FX covariance over the interval $[s,t] := [t_0, t_0+\Delta t]$ (conditional on $\mathcal{F}_{t_0}$) is

\begin{eqnarray*}
      \mathrm{Cov}[\Delta \ln x_a, \Delta \ln x_b] &=&
      \int_s^t \left(H^z_0(t)-H^z_0\right)^2 (\alpha_0^z)^2\,du \nonumber\\
      && -\rho^{zz}_{0a} \int_s^t \left(H^z_a(t)-H^z_a\right) \alpha_a^z\left(H^z_0(t)-H^z_0\right) \alpha_0^z\,du
  \nonumber\\
      &&- \rho^{zz}_{0b}\int_s^t \left(H^z_0(t)-H^z_0\right)\alpha_0^z \left(H^z_b(t)-H^z_b\right)\alpha_b^z\,du
  \nonumber\\
      &&+ \rho^{zx}_{0b}\int_s^t \left(H^z_0(t)-H^z_0\right)\alpha_0^z \sigma^x_b\,du \nonumber\\
      &&+ \rho^{zx}_{0a}\int_s^t \left(H^z_0(t)-H^z_0\right)\alpha_0^z\,\sigma^x_a\,du \nonumber\\
      &&- \rho^{zx}_{ab}\int_s^t \left(H^z_a(t)-H^z_a\right)\alpha_a^z \sigma^x_b,du\nonumber\\
      &&- \rho^{zx}_{ba}\int_s^t \left(H^z_b(t)-H^z_b\right)\alpha_b^z\,\sigma^x_a\, du \nonumber\\
      &&+ \rho^{zz}_{ab}\int_s^t \left(H^z_a(t)-H^z_a\right)\alpha_a^z \left(H^z_b(t)-H^z_b\right)\alpha_b^z\,du
  \nonumber\\
      &&+ \rho^{xx}_{ab}\int_s^t\sigma^x_a\,\sigma^x_b \,du
\end{eqnarray*}

The IR-INF covariance over the interval $[s,t] := [t_0, t_0+\Delta t]$ (conditional on $\mathcal{F}_{t_0}$) is

\begin{eqnarray*}
  \mathrm{Cov}[ \Delta z_a, \Delta z_{I,b} ] & = & \rho_{ab}^{zI} \int_s^t \alpha_a(s) \alpha_{I,b}(s) ds \\
  \mathrm{Cov}[ \Delta z_a, \Delta y_{I,b} ] & = & \rho_{ab}^{zI} \int_s^t \alpha_a(s) H_{I,b}(s) \alpha_{I,b}(s) ds
\end{eqnarray*}

The FX-INF covariance over the interval $[s,t] := [t_0, t_0+\Delta t]$ (conditional on $\mathcal{F}_{t_0}$) is

\begin{eqnarray*}
  \mathrm{Cov}[ \Delta x_a, \Delta z_{I,b} ] & = & \rho_{0b}^{zI} \int_s^t \alpha_0(s) (H_0(t)-H_0(s)) \alpha_{I,b}(s) ds \\
                                             & & -\rho_{ab}^{zI} \int_s^t \alpha_a(s)(H_a(t)-H_a(s))\alpha_{I,b}(s) ds \\
                                             & & +\rho_{ab}^{xI}\int_s^t \sigma_a(s) \alpha_{I,b}(s) ds \\
  \mathrm{Cov}[ \Delta x_a, \Delta y_{I,b} ] & = & \rho_{0b}^{zI} \int_s^t \alpha_0(s) (H_0(t)-H_0(s)) H_{I,b}(s)\alpha_{I,b}(s) ds \\
                                             & & -\rho_{ab}^{zI} \int_s^t \alpha_a(s)(H_a(t)-H_a(s))H_{I,b}(s)\alpha_{I,b}(s) ds \\
                                             & & +\rho_{ab}^{xI}\int_s^t \sigma_a(s) H_{I,b}(s)\alpha_{I,b}(s) ds
\end{eqnarray*}

The INF-INF covariance over the interval $[s,t] := [t_0, t_0+\Delta t]$ (conditional on $\mathcal{F}_{t_0}$) is

\begin{eqnarray*}
  \mathrm{Cov}[ \Delta z_{I,a}, \Delta z_{I,b} ] & = & \rho_{ab}^{II} \int_s^t \alpha_{I,a}(s) \alpha_{I,b}(s) ds \\
  \mathrm{Cov}[ \Delta z_{I,a}, \Delta y_{I,b} ] & = & \rho_{ab}^{II} \int_s^t \alpha_{I,a}(s) H_{I,b}(s)
                                                       \alpha_{I,b}(s) ds \\
  \mathrm{Cov}[ \Delta y_{I,a}, \Delta y_{I,b} ] & = & \rho_{ab}^{II} \int_s^t H_{I,a}(s) \alpha_{I,a}(s) H_{I,b}(s) \alpha_{I,b}(s) ds
\end{eqnarray*}

The equity/equity covariance over the interval $[s,t] := [t_0, t_0+\Delta t]$ (conditional on $\mathcal{F}_{t_0}$) is
\begin{eqnarray*}
	Cov \left[\Delta ln[s_i], \Delta ln[s_j] \right] &=&
	\rho_{\phi(i) \phi(j)}^{zz}\int_s^t (H_{\phi(i)} (t) - H_{\phi(i)} (u)) (H_{\phi(j)} (t)\\
	&& - H_{\phi(j)} (u)) \alpha_{\phi(i)}(u) \alpha_{\phi(j)}(u) du\\
	&&+ \rho_{\phi(i) j}^{zs} \int_s^t (H_{\phi(i)} (t) - H_{\phi(i)} (u)) \alpha_{\phi(i)}(u) \sigma_j^S(u) du\\
	&&+ \rho_{\phi(j) i}^{zs} \int_s^t (H_{\phi(j)} (t) - H_{\phi(j)} (u)) \alpha_{\phi(j)}(u) \sigma_i^S(u) du\\
	&&+ \rho_{ij}^{ss} \int_s^t \sigma_i^S(u) \sigma_j^S(u) du\\
\end{eqnarray*}

The equity/FX covariance over the interval $[s,t] := [t_0, t_0+\Delta t]$ (conditional on $\mathcal{F}_{t_0}$) is
\begin{eqnarray*}
	Cov \left[\Delta ln[s_i], \Delta ln[x_j] \right] &=&
	\rho_{\phi(i)0}^{zz} \int_s^t (H_{\phi(i)} (t) - H_{\phi(i)} (u)) (H_0 (t) - H_0 (u)) \alpha_{\phi(i)}(u) 
	\alpha_0(u) 
	du\\
	&& - \rho_{\phi(i)j}^{zz} \int_s^t (H_{\phi(i)} (t) - H_{\phi(i)} (u)) (H_j (t) - H_j (u)) \alpha_{\phi(i)} 
	(u)\alpha_j(u) du\\
	&& + \rho_{\phi(i)j}^{zx} \int_s^t (H_{\phi(i)} (t) - H_{\phi(i)} (u)) \alpha_{\phi(i)} (u) \sigma_j(u) du\\
	&&+ \rho_{i0}^{sz} \int_s^t (H_0 (t) - H_0 (u)) \alpha_0 (u) \sigma_i^S(u) du\\
	&&- \rho_{ij}^{sz} \int_s^t (H_j (t) - H_j (u)) \alpha_j (u) \sigma_i^S(u) du\\
	&&+ \rho_{ij}^{sx} \int_s^t \sigma_i^S(u) \sigma_j(u) du\\
\end{eqnarray*}

The equity/IR covariance over the interval $[s,t] := [t_0, t_0+\Delta t]$ (conditional on $\mathcal{F}_{t_0}$) is
\begin{eqnarray*}
	Cov \left[\Delta ln[s_i], \Delta z_j \right] &=&
	\rho_{\phi(i)j}^{zz} \int_s^t (H_{\phi(i)} (t) - H_{\phi(i)} (u)) \alpha_{\phi(i)} (u) \alpha_j (u) du\\
	&&+ \rho_{ij}^{sz} \int_s^t \sigma_i^S (u) \alpha_j (u) du\\
\end{eqnarray*}

The equity/inflation covariances over the interval $[s,t] := [t_0, t_0+\Delta t]$ (conditional on $\mathcal{F}_{t_0}$) are as follows:
\begin{eqnarray*}
	Cov \left[\Delta ln[s_i], \Delta z_{I,j} \right] &=&
	\rho_{\phi(i)j}^{zI} \int_s^t (H_{\phi(i)} (t) - H_{\phi(i)} (u)) \alpha_{\phi(i)} (u) \alpha_{I,j} (u) du\\
	&&+ \rho_{ij}^{sI} \int_s^t \sigma_i^S (u) \alpha_{I,j} (u) du\\	
	Cov \left[\Delta ln[s_i], \Delta y_{I,j} \right] &=&
	\rho_{\phi(i)j}^{zI} \int_s^t (H_{\phi(i)} (t) - H_{\phi(i)} (u)) \alpha_{\phi(i)} (u) H_{I,j} (u) \alpha_{I,j} (u) du\\
	&&+ \rho_{ij}^{sI} \int_s^t \sigma_i^S (u) H_{I,j} (u) \alpha_{I,j} (u) du\\
\end{eqnarray*}

The expectation of the Credit processes $z_{C,k}, y_{C,k}$ conditional on $\mathcal{F}_{t_0}$ at any time $t>t_0$ is
equal to $z_{C,k}(t_0)$ resp. $y_{C,k}(t_0)$ since both processes are drift free.

The credit/credit covariances over the interval $[s,t] := [t_0, t_0+\Delta t]$ (conditional on $\mathcal{F}_{t_0}$) are as follows:
\begin{eqnarray*}
	Cov \left[\Delta z_{C,a}, \Delta z_{C,b} \right] &=&
	\rho_{ab}^{CC}\int_s^t \alpha_{C, a}(u) \alpha_{C, b}(u) du\\
  Cov \left[\Delta z_{C,a}, \Delta y_{C,b} \right] &=&
	\rho_{ab}^{CC}\int_s^t \alpha_{C, a}(u) H_{C,b}(u) \alpha_{C, b}(u) du\\
  Cov \left[\Delta y_{C,a}, \Delta y_{C,b} \right] &=&
	\rho_{ab}^{CC}\int_s^t \alpha_{C, a}(u) H_{C,a}(u) \alpha_{C, b}(u) H_{C,b}(u) du\\
\end{eqnarray*}

The IR/credit covariances over the interval $[s,t] := [t_0, t_0+\Delta t]$ (conditional on $\mathcal{F}_{t_0}$) are as follows:
\begin{eqnarray*}
	Cov \left[\Delta z_a, \Delta z_{C,b} \right] &=&
	\rho_{ab}^{zC}\int_s^t \alpha_a(u) \alpha_{C, b}(u) du\\
  Cov \left[\Delta z_a, \Delta y_{C,b} \right] &=&
	\rho_{ab}^{zC}\int_s^t \alpha_a(u) H_{C,b}(u) \alpha_{C, b}(u) du\\
\end{eqnarray*}

The FX/credit covariances over the interval $[s,t] := [t_0, t_0+\Delta t]$ (conditional on $\mathcal{F}_{t_0}$) are as follows:
\begin{eqnarray*}
  \mathrm{Cov}[ \Delta x_a, \Delta z_{C,b} ] & = & \rho_{0b}^{zC} \int_s^t \alpha_0(s) (H_0(t)-H_0(s)) \alpha_{C,b}(s) ds \\
                                             & & -\rho_{ab}^{zC} \int_s^t \alpha_a(s)(H_a(t)-H_a(s))\alpha_{C,b}(s) ds \\
                                             & & +\rho_{ab}^{xC}\int_s^t \sigma_a(s) \alpha_{C,b}(s) ds \\
  \mathrm{Cov}[ \Delta x_a, \Delta y_{C,b} ] & = & \rho_{0b}^{zC} \int_s^t \alpha_0(s) (H_0(t)-H_0(s)) H_{C,b}(s)\alpha_{C,b}(s) ds \\
                                             & & -\rho_{ab}^{zC} \int_s^t \alpha_a(s)(H_a(t)-H_a(s))H_{C,b}(s)\alpha_{C,b}(s) ds \\
                                             & & +\rho_{ab}^{xC}\int_s^t \sigma_a(s) H_{C,b}(s)\alpha_{C,b}(s) ds
\end{eqnarray*}

The inflation/credit covariances over the interval $[s,t] := [t_0, t_0+\Delta t]$ (conditional on $\mathcal{F}_{t_0}$) are as follows:
\begin{eqnarray*}
  \mathrm{Cov}[ \Delta z_{I,a}, \Delta z_{C,b} ] &=&
  \rho_{ab}^{IC}\int_s^t \alpha_{I,a} \alpha_{C,b}(u) du\\
  \mathrm{Cov}[ \Delta z_{I,a}, \Delta y_{C,b} ] &=&
  \rho_{ab}^{IC}\int_s^t \alpha_{I,a} H_{C,b}(u) \alpha_{C,b}(u) du\\
  \mathrm{Cov}[ \Delta y_{I,a}, \Delta z_{C,b} ] &=&
  \rho_{ab}^{IC}\int_s^t \alpha_{I,a} H_{I,a}(u) \alpha_{C,b}(u) du\\
  \mathrm{Cov}[ \Delta y_{I,a}, \Delta y_{C,b} ] &=&
  \rho_{ab}^{IC}\int_s^t \alpha_{I,a} H_{I,a}(u) \alpha_{C,b}(u) H_{C,b}(u) du\\
\end{eqnarray*}

The equity/credit covariances over the interval $[s,t] := [t_0, t_0+\Delta t]$ (conditional on $\mathcal{F}_{t_0}$) are as follows:
\begin{eqnarray*}
	Cov \left[\Delta ln[s_i], \Delta z_{C,j} \right] &=&
	\rho_{\phi(i)j}^{zC} \int_s^t (H_{\phi(i)} (t) - H_{\phi(i)} (u)) \alpha_{\phi(i)} (u) \alpha_{C,j} (u) du\\
	&&+ \rho_{ij}^{sC} \int_s^t \sigma_i^S (u) \alpha_{C,j} (u) du\\	
	Cov \left[\Delta ln[s_i], \Delta y_{C,j} \right] &=&
	\rho_{\phi(i)j}^{zC} \int_s^t (H_{\phi(i)} (t) - H_{\phi(i)} (u)) \alpha_{\phi(i)} (u) H_{C,j} (u) \alpha_{C,j} (u) du\\
	&&+ \rho_{ij}^{sC} \int_s^t \sigma_i^S (u) H_{C,j} (u) \alpha_{C,j} (u) du\\
\end{eqnarray*}

\subsection{Change of Measure}

We can change measure from LGM to the T-Forward measure by applying a shift transformation to the $H$ parameter of the domestic LGM process, as explained in \cite{Lichters} and shown in Example 12, section \ref{sec:longterm}. This does not involve amending the system of SDEs above.

\medskip
\noindent
In the following we show how to move from the LGM to the Bank Account measure when we start with the Cross Asset Model in the LGM measure. This description and the implementation in ORE is limited so far to the cross currency case.

First note that the stochastic Bank Account (BA) can be written
\begin{align*}
B(t) &= \frac{1}{P(0,t)}\exp\left(\int_0^t (H_t-H_s)\,\alpha_s\,dW_s^B + \frac{1}{2}\int_0^t (H_t-H_s)^2\,\alpha^2_s\,ds \right)
\end{align*} 
with Wiener processes in the BA measure. We can express this in terms of the domestic LGM's state variable $z(t)$ and an auxiliary random variable $y(t)$
\begin{align*}
B(t) &= \frac{1}{P(0,t)}\exp\left(H(t)\,z(t) - y(t) + \frac{1}{2} \left(H^2(t)\,\zeta_0(t) + \zeta_2(t)\right)\right)
\intertext{with}
dz(t) &= \alpha(t)\,dW^B(t) - H(t)\,\alpha^2(t)\,dt \\
dy(t) &= H(t)\,\alpha(t)\,dW^B(t) \\
\zeta_n(t) &= \int_0^t \alpha^2(s)\,H^n(s) \,ds
\end{align*}
Note the drift of LGM state variable $z(t)$ in the BA measure and the auxiliary state variable $y(t)$ which is driven by the same Wiener process as $z(t)$. The instantaneous correlation of $dz$ and $dy$ is one, but the terminal correlation of $z(t)$ and $y(t)$ is less than one because of their different volatility functions. This is all we need to switch measure to BA in a pure domestic currency case.

To change measure in the cross currency case we need to make changes to the SDE beyond adding an auxiliary state variable $y$ and adding a drift to the domestic LGM state. Let us write down the SDEs in the LGM and BA measure with respective drift terms that ensure martingale properties.

SDE in the LGM measure
\begin{align*}
dz_0 &= \alpha_0\,dW_0^z \\
dz_i &= \left(-\alpha_i^2\,H_i -\rho_{ii}^{zx}\,\sigma_i\,\alpha_i + {\color{red} \rho_{i0}^{zz}\,\alpha_i\,\alpha_0\,H_0}\right)\,dt + \alpha_i\,dW_i^z \\
d\ln x_i &= \left(r_0 - r_i - \frac{1}{2}\sigma^2_i + {\color{red} \rho_{0i}^{zx}\,\alpha_0\,H_0\,\sigma_i} \right)\, dt + \sigma_i\,dW_i^x \\
\intertext{SDE in the BA measure}
{\color{blue}dy_0}  & = {\color{blue}\alpha_0\,H_0\,d\widetilde W_0^z} \\
dz_0 &= {\color{blue}-\alpha_0^2\,H_0\,dt} + \alpha_0\,d\widetilde W_0^z \\
dz_i &= \left(-\alpha_i^2\,H_i-\rho_{ii}^{zx}\,\sigma_i\,\alpha_i\right)\,dt + \alpha_i\,d\widetilde W_i^z \\
d\ln x_i &= \left(r_0 - r_i - \frac{1}{2}\sigma^2_i\right)\, dt + \sigma_i\,d\widetilde W_i^x,\qquad 
r_i = f_i(0,t) + z_i(t)\,H'_i(t) + \zeta_i(t)\,H_i(t)\,H'_i(t)
\end{align*}

Blue terms are {\color{blue}added}, red terms are {\color{red}removed} when moving from LGM to BA.

\medskip\noindent

These drift term changes lead to the following changes in conditional expectations 
\begin{align*}
\E[\Delta y_0] =& 0 \\
\E[\Delta z_0] =& - {\color{blue}\int_s^t H_0\,\alpha_0^2\,du}  \\
\E[\Delta z_i] =& - \int_s^t H_i\,\alpha_i^2\,du 
  - \rho^{zx}_{ii}\int_s^t \sigma_i^x\,\alpha_i\,du
  + {\color{red}\rho^{zz}_{0i} \int_s^t H_0\,\alpha_0\,\alpha_i\,du } \\
\E[\Delta \ln x] 
  =& \left(H_0(t)-H_0(s)\right) z_0(s) -\left(H_i(t)-H_i(s)\right)\,z_i(s)\\
  &+ \ln \left( \frac{P^n_0(0,s)}{P^n_0(0,t)} \frac{P^n_i(0,t)}{P^n_i(0,s)}\right) \\
  & - \frac12 \int_s^t (\sigma^x_i)^2\,du \\
  &+\frac12 \left(H^2_0(t)\, \zeta_0(t) -  H^2_0(s) \,\zeta_0(s) - \int_s^t H_0^2 \alpha_0^2\,du\right)\\
  &-\frac12 \left(H^2_i(t) \,\zeta_i(t) -  H^2_i(s) \,\zeta_i(s) - \int_s^t H_i^2 \alpha_i^2\,du\right)\\
  & + {\color{red} \rho^{zx}_{0i} \int_s^t H_0\, \alpha_0\, \sigma^x_i\,du} \\
  &  - \int_s^t \left(H_i(t)-H_i\right)\gamma_i \,du \qquad\mbox{with}\qquad
  \gamma_i = -\alpha_i^2\,H_i -\rho_{ii}^{zx}\,\sigma_i\,\alpha_i + {\color{red}\rho_{i0}^{zz}\,\alpha_i\,\alpha_0\,H_0}   \\
  & + {\color{blue}\int_s^t \left(H_0(t)-H_0\right)\,\gamma_0 \,du \qquad \mbox{with}\qquad \gamma_0 = - H_0\,\alpha_0^2}
\end{align*}
and the following additional variances and covariances
\begin{align*}
\mathrm{Var}[\Delta y_0] =& \int_s^t \alpha_0^2\,H_0^2\,du \\
\mathrm{Cov}[\Delta y_0, \Delta z_i] =& \rho^{zz}_{0i} \int_s^t \alpha_0\,H_0\,\alpha_i\,du \\
\mathrm{Cov}[\Delta y_0, \Delta \ln x_i] =& \int_s^t \left(H_0(t)-H_0\right) \alpha_0^2\,H_0\,du \\
&  - \rho^{zz}_{0i}\int_s^t \alpha_0\,H_0\left(H_i(t)-H_i\right)\, \alpha_i \,du \\
&  +\rho^{zx}_{0i}\int_s^t \alpha_0 \, H_0\,\sigma^x_i \,du 
%\mathrm{Var}[\Delta z_i] =& \int_s^t \alpha_i^2\,du \\
%\mathrm{Var}[\Delta \ln x_i] =&
%      \int_s^t \left(H_0(t)-H_0\right)^2 \alpha_0^2\,du \nonumber\\
%      & -2\rho^{zz}_{0i} \int_s^t \left(H_i(t)-H_i\right) \alpha_i\left(H_0(t)-H_0\right) \alpha_0\,du
%  \nonumber\\
%      &+ 2\rho^{zx}_{0i}\int_s^t \left(H_0(t)-H_0\right)\alpha_0 \,\sigma^x_i\,du \nonumber\\
%      &- 2\rho^{zx}_{ii}\int_s^t \left(H_i(t)-H_i\right)\alpha_i \,\sigma^x_i\,du\nonumber\\
%      &+ \int_s^t \left(H_i(t)-H_i\right)^2\alpha_i^2 \,du
%  \nonumber\\
%      &+ \int_s^t(\sigma^x_i)^2\,du \\
%\mathrm{Cov} [\Delta z_i, \Delta z_j] =& \rho^{zz}_{ij}\int_s^t \alpha_i\,\alpha_j\,du \\
%\mathrm{Cov} [\Delta z_i, \Delta \ln x_j] =& \rho^{zz}_{0i}\int_s^t \left(H_0(t)-H_0\right)
%  \alpha_0\,\alpha_i\,du \nonumber\\
%      &- \rho^{zz}_{ij}\int_s^t \alpha_i \,\alpha_j \,\left(H_j(t)-H_j\right) \,du \nonumber\\
%      &+\rho^{zx}_{ij}\int_s^t \alpha_i \, \sigma^x_j \,du.
\end{align*}

Example 36 in section \ref{example:36} illustrates the effect of the choice of measure on exposure simulations.

\subsection{Exposures}\label{sec:app_exposure}

In ORE we use the following exposure definitions
\begin{align}
\EE(t) = \EPE(t) &= \E^N\left[ \frac{(NPV(t)-C(t))^+}{N(t)} \right] \label{EE}\\
\ENE(t) &= \E^N\left[ \frac{(-NPV(t)+C(t))^+}{N(t)} \right] \label{ENE}
\end{align}
where $\NPV(t)$ stands for the netting set NPV and $C(t)$ is the collateral balance\footnote{$C(t)>0$ means that we have
  {\em received} collateral from the counterparty} at time $t$. Note that these exposures are expectations of values
discounted with numeraire $N$ (in ORE the Linear Gauss Markov model's numeraire) to today, and expectations are taken in
the measure associated with numeraire $N$. These are the exposures which enter into unilateral CVA and DVA calculation,
respectively, see next section. Note that we sometimes label the expected exposure (\ref{EE}) EPE, not to be confused
with the Basel III Expected Positive Exposure below.

\medskip
Basel III defines a number of exposures each of which is a 'derivative' of Basel's Expected Exposure:
\begin{align}
\intertext{Expected Exposure}
EE_B(t) &= \E[\max(NPV(t) - C(t), 0)] \label{basel_ee}\\
\intertext{Expected Positive Exposure}
EPE_B(T) &= \frac{1}{T} \sum_{t<T} EE_B(t)\cdot \Delta t  \label{basel_epe} \\
\intertext{Effective Expected Exposure, recursively defined as running maximum}
EEE_B(t) &= \max(EEE_B(t-\Delta t), EE_B(t)) \label{basel_eee}\\
\intertext{Effective Expected Positive Exposure}
EEPE_B(T) &= \frac{1}{T} \sum_{t<T} EEE_B(t)\cdot \Delta t \label{basel_eepe}
\end{align}
The last definition, Effective EPE, is used in Basel documents since Basel II for Exposure At Default and capital
calculation. Following \cite{bcbs128,bcbs189} the time averages in the EPE and EEPE calculations are taken over {\em the
  first year} of the exposure evolution (or until maturity if all positions of the netting set mature before one year).

\medskip
To compute $EE_B(t)$ consistently in a risk-neutral setting, we compound (\ref{EE}) with the deterministic discount factor $P(t)$ up to horizon $t$:
$$
EE_B(t) = \frac{1}{P(t)} \:\EE(t)
$$

Finally, we define another common exposure measure, the {\em Potential Future Exposure} (PFE), as a (typically high)
quantile $\alpha$ of the NPV distribution through time, similar to Value at Risk but at the upper end of the NPV
distribution:

\begin{align}
  \PFE_\alpha(t) = \left(\inf\left\{ x | F_t(x) \geq \alpha\right\}\right)^+ \label{PFE}
\end{align}

where $F_t$ is the cumulative NPV distribution function at time $t$. Note that we also take the positive part to ensure
that PFE is a positive measure even if the quantile yields a negative value which is possible in extreme cases.
 
\subsection{Exposures using American Monte Carlo}
\label{sec:app_amc}

The exposure analysis implemented in ORE that is used in the bulk of the examples in this user guide, mostly vanilla portfolios, 
is divided into two independent steps:

\begin{enumerate}
\item in a first step a list of NPVs (or a ``NPV cube'') is computed. The list is indexed by the trade ID, the
  simulation time step and the scenario sample number. Each entry of the cube is computed using the same pricers as for
  the T0 NPV calculation by shifting the evaluation date to the relevant time step of the simulation and updating the
  market term structures to the relevant scenario market data. The market data scenarios are generated using a {\em risk
    factor evolution model} which can be a cross asset model, but also be based on e.g. historical simulation.
\item in a second step the generated NPV cube is passed to a post processor that aggregates the results to XVA figures
  of different kinds.
\end{enumerate}

We label this approach in the following as the {\em classic} exposure analysis.

The AMC module in ORE allows to replace the first step by a different approach which works faster in particular for exotic
deals. The second step remains the same. The risk factor evolution model coincides with the pricing models for the
single trades in this approach and is always a cross asset model operated in a pricing measure.

For AMC the entries of the NPV cube are now viewed as conditional NPVs at the simulation time given the information that
is generated by the cross asset model's driving stochastic process up to the simulation time. The conditional
expectations are then computed using a regression analysis of some type. In our current implementation this is chosen to
be a parametric regression analysis.

The regression models are calibrated per trade during a training phase and later on evaluated in the simulation
phase. The set of paths in the two phases is in general different w.r.t. their number, time step structure, and
generation method (Sobol, Mersenne Twister) and seed. Typically the regressand is the (deflated) dirty {\em path} NPV of
the trade in question, or also its underlying NPV or an option continuation value (to take exercise decisions or
represent the physical underlying for physical exercise rights). The regressor is typically the model state. Certain
exotic features that introduce path-dependency (e.g. a TaRN structure) may require an augmentation of the regressor
though (e.g. by the already accumulated amount in case of the TaRN).

The path NPVs are generated at their {\em natural event dates}, like the fixing date for floating rate coupons or the
payment date for fixed cashflows. This reduces the requirements for the cross asset model to provide closed form
expressions for the numeraire and conditional zero bonds only.

Since the evaluation of the regression functions is computationally cheap the overall timings of the NPV cube generation
are generally smaller compared to the classic approach, in particular for exotic deals like Bermudan Swaptions.

From a methodology point of view an important difference between the classic and the AMC exposure analysis lies in the
model consistency: While the conditional NPVs computed with AMC are by construction consistent with the risk factor
evolution model driving the XVA simulation, the scenario NPVs in the classic approach are in general not consistent in
this sense unless the market scenarios are fully implied by the cross asset model. Here ``fully implied'' means that not
only rate curves, but also market volatility and correlation term structures like FX volatility surfaces, Swaption
volatilities or CMS correlation term structures as well as other parameters used by the single trade pricers have to be
deduced from the cross asset model, e.g. the mean reversion of the Hull White 1F model and a suitable model volatility
feeding into a Bermudan Swaption pricer.

We note that the generation of such implied term structures can be computationally expensive even for simple versions of
a cross asset model like one composed from LGM IR and Black-Scholes FX components etc., and even more so for more exotic
component flavours like Cheyette IR components, Heston FX components etc.

In the current implementation only a subset of all ORE trade types can be simulated using AMC while all other trade types
are still simulated using the classic engine. The separation of the trades and the joining of the resulting classic and AMC
cubes is automatic. The post processing step is run on the joint cube from the classic and AMC simulations as before.

Trade types supported by AMC so far:
\begin{enumerate}
\item Swap
\item CrossCurrencySwap
\item FxOption
\item BermudanSwaption
\item MultiLegOption
\end{enumerate}

\subsubsection{Implementation Details}\label{sec:implementation_details}

\subsubsection*{AMC valuation engine and AMC pricing engines}

The \verb+AMCValuationEngine+ is responsible for generating a NPV cube for a portfolio of AMC enabled trades and
(optionally) to populate a \verb+AggregationScenarioData+ instance with simulation data for post processing, very
similar to the classic \verb+ValuationEngine+ in ORE.

The AMC valuation engine takes a cross asset model defining the risk factor evolution. This is set up identically to the
cross asset model used in the \\ \verb+CrossAssetModelScenarioGenerator+. Similarly the same parameters for the path
generation (given as a \verb+ScenarioGeneratorData+ instance) are used, so that it is guaranteed that both the AMC
engine and the classic engine produce the same paths, hence can be combined to a single cube for post processing. It is
checked, that a non-zero seed for the random number generation is used.

The portfolio that the AMC engine consumes is build against an engine factory set up by a pricing engine configuration
given in the amc analytics type (see \ref{sec:application_config}). This configuration should select special AMC engine
builders which (by a pure naming convention) have the engine type ``AMC''. These engine builders are retrieved from
\verb+getAmcEngineBuilders()+ in \verb+oreappplus.cpp+ and are special in that unlike usual engine builders they take
two parameters

\begin{enumerate}
\item the cross asset model which serves as a risk factor evolution model in the AMC valuation engine
\item the date grid used within the AMC valuation engine
\end{enumerate}

For technical reasons, the configuration also contains configurations for \\ \verb+CapFlooredIborLeg+ and \verb+CMS+
because those are used within the trade builders (more precisely the leg builders called from these) to build the
trade. The configuration can be the same as for T0 pricing for them, it is actually not used by the AMC pricing engines.

The AMC engine builders build a smaller version of the global cross asset model only containing the model components
required to price the specific trade. Note that no deal specific calibration of the model is performed.

The AMC pricing engines perform a T0 pricing and - as a side product - can be used as usual T0 pricing engines if a
corresponding engine builder is supplied, see \ref{sec:side_products}.

In addition the AMC pricing engines perform the necessary calculations to yield conditional NPVs on the given global
simulation grid. How these calcuations are performed is completely the responsibility of the pricing engines, altough
some common framework for many trade types is given by a base engine, see \ref{sec:amc_base_engine}. This way the
approximation of conditional NPVs on the simulation grid can be taylored to each product and also each single trade,
with regards to

\begin{enumerate}
\item the number of traning paths and the required date grid for the training (e.g. containing all relevant coupon and
  exercise event dates of a trade)
\item the order and type of regressoin basis functions to be used
\item the choice of the regressor (e.g. a TaRN might require a regressor augmented by the accumulated coupon amount)
\end{enumerate}

The AMC pricing engines then provide an additional result labelled \verb+amcCalculator+ which is a class implementing
the \verb+AmcCalculator+ interface which consists of two methods: The method \verb+simulatePath()+ takes a
\verb+MultiPath+ instance representing one simulated path from the global risk factor evolution model and returns an
array of conditional, deflated NPVs for this path. The method \verb+npvCurrency()+ returns the currency $c$ of the
calculated conditional NPVs. This currency can be different from the base currency $b$ of the global risk factor
evolution model. In this case the conditional NPVs are converted to the global base currency within the AMC valuation
engine by multiplying them with the conversion factor

\begin{equation}\label{currency_conversion_factor}
\frac{N_c(t) X_{c,b}(t)}{N_b(t)}
\end{equation}

where $t$ is the simulation time, $N_c(t)$ is the numeraire in currency $c$, $N_b(t)$ is the numeraire in currency
$b$ and $X_{c,b}(t)$ is the FX rate at time $t$ converting from $c$ to $b$.

The technical criterion for a trade to be processed within the AMC valuation is engine is that a) it can be built
against the AMC engine factory described above and b) it provides an additional result \verb+amcCalculator+. If a trade
does not meet these criteria it is simulated using the classic valuation engine. The logic that does this is located in
the overide of the method \verb+OREAppPlus::generateNPVCube()+.

The AMC valuation engine can also populate an aggregation scenario data instance. This is done only if necessary,
i.e. only if no classic simulation is performed anyway. The numeraire and fx spot values produced by the AMC valuation
engine are identical to the classic engine. Index fixings are close, but not identical, because the AMC engine used the
T0 curves for projection while the classic engine uses scenario simulation market curves, which are not exactly matching
those of the T0 market. In this sense the AMC valuation engine produces more precise values compared to the classic
engine.

\subsubsection*{The multileg option AMC base engine and derived engines}\label{sec:amc_base_engine}

Table \ref{tbl:amcconfig} provides an overview of the implemented AMC engine builders. These builders use the following
QuantExt pricing engines

\begin{enumerate}
\item \verb+McLgmSwapEngine+ for single currency swaps
\item \verb+McCamCurrencySwapEngine+ for cross currency swaps
\item \verb+McCamFxOptionEngine+ for fx options
\item \verb+McLgmSwaptionEngine+ for Bermudan swaptions
\item \verb+McMultiLegOptionEngine+ for Multileg option
\end{enumerate}

All these engine are based on a common \verb+McMultiLegBaseEngine+ which does all the computations. For this each of the
engines sets up the following protected member variables (serving as parameters for the base engine) in their
\verb+calculate()+ method:

\begin{enumerate}
\item \verb+leg_+: a vector of \verb+QuantLib::Leg+
\item \verb+currency_+: a vector of \verb+QuantLib::Currency+ corresponding to the leg vector
\item \verb+payer_+: a vector of $+1.0$ or $-1.0$ double values indicating receiver or payer legs
\item \verb+exercise_+: a \verb+QuantLib::Exercise+ instance describing the exercise dates (may be \verb+nullptr+, if
  the underlying represents the deal already)
\item \verb+optionSettlement_+: a \verb+Settlement::Type+ value indicating whether the option is settled physically or
  in cash
\end{enumerate}

A call to \verb+McMultiLegBaseEngine::calculate()+ will set the result member variables

\begin{enumerate}
\item \verb+resultValue_+: T0 NPV in the base currency of the cross asset model passed to the pricing engine
\item \verb+underlyingValue_+: T0 NPV of the underlying (again in base ccy)
\item *\verb+amcCalculator_+: the AMC calculator engine to be used in the AMC valuation engine
\end{enumerate}

The specific engine implementations should convert the \verb+resultValue_+ to the npv currency of the trade (as defined
by the (ORE) trade builder) so that they can be used as regular pricing engine consistently within ORE. Note that only
the additional \verb+amcCalculator+ result is used by the AMC valuation engine, not any of the T0 NPVs directly.

\subsubsection{Limitations and Open Points}
\label{sec:amc_limitations}

This sections lists known limitations of the AMC simulation engine.

\subsubsection*{Trade Features}

Some trade features are not yet supported by the multileg option engine:

\begin{enumerate}
\item legs with fx resetting feature
\item legs with naked option = true
\item coupon types are restricted to Ibor and CMS
\item exercise flows (like a notional exchange common to cross currency swaptions) are not supported
\end{enumerate}

\subsubsection*{Flows Generation (for DIM Analysis)}

At the current stage the AMC engine does not generate flows which are required for the DIM analysis in the post
processor.

\subsubsection*{State interpolation for exercise decisions}

During the simulation phase exercise times of a specific trade are not necessarily part of the simulated time
grid. Therefore the model state required to take the exercise decision has in to be interpolated in general on the
simulated path. Currently this is done using a simple linear interpolation while from a pure methodology point of view a
Brownian Bridge would be preferable. In our tests we do not see a big impact of this approximation though.

\subsubsection*{Missing recalibration of the MCMultiLegOptionEngine}

The MC Multi Leg Option Engine builder uses the \verb+CrossAssetModelBuilder+ to set up the pricing model. This class
does not implement the \verb+ModelBuidler+ interface meaning that the model is not recalibrated in a sensitivity
analysis run. Therefore the sensitivities calculated by this engine are not valid.

\subsubsection*{Basis Function Selection}

Currently the basis function system is generated by specifying the type of the functions and the order, see
\ref{sec:pricing_engine_config}. The number of independent variables varies by product type and details. Depending on
the number of independent variables and the order the number of generated basis functions can get quite big which slows
down the computation of regression coefficients. It would be desirable to have the option to filter the full set of
basis functions, e.g. by explicitly enumerating them in the configuration, so that a high order can be chosen even for
products with a relatively large number of independent variables (like e.g. FX Options or Cross Currency Swaps).

\subsubsection{Outlook: Trade Compression}

For vanilla trades where the regression is only required to produce the NPV cube entries (and not to take exercise
decisions etc.) it is not strictly necessary to do the regression analysis on a single trade level\footnote{except
  single trade exposures are explicitly required of course}. Although in the current implementation there is no direct
way to do the regression analysis on whole (sub-)portfolios instead of single trades, one can represent such a
subportfolio as a single technical trade (e.g. as a single swap or multileg option trade) to achieve a similar
result. This might lead to better performance than the usual single trade calculation. However one should also try to
keep the regressions as low-dimensional as possible (for performance and accuracy reasons) and therefore define the
sub-portfolios by e.g. currency, i.e. as big as possible while at the same time keeping the associated model dimension as
small as possible.

\subsection{CVA and DVA}\label{sec:app_cvadva}

Using the expected exposures in \ref{sec:app_exposure} unilateral discretised CVA and DVA are given by \cite{Lichters}
\begin{align}
\CVA &= \sum_{i} \PD(t_{i-1},t_i)\times\LGD\times \EPE(t_i) \label{CVA}\\
\DVA &= \sum_{i} \PD_{Bank}(t_{i-1},t_i)\times\LGD_{Bank}\times \ENE(t_i) \label{DVA}
\end{align}
where
\begin{align*}
\EPE(t) & \mbox{ expected exposure (\ref{EE})}\\
\ENE(t) & \mbox{ expected negative exposure (\ref{ENE})}\\
PD(t_i,t_j) & \mbox{ counterparty probability of default in } [t_i;t_j]\\
PD_{Bank}(t_i,t_j) & \mbox{ our probability of default in } [t_i;t_j]\\
LGD & \mbox{ counterparty loss given default}\\
LGD_{Bank} & \mbox{ our loss given default}\\
\end{align*}

Note that the choice $t_i$ in the arguments of $\EPE(t_i)$ and $\ENE(t_i)$ means we are choosing the {\em advanced}
rather than the {\em postponed} discretization of the CVA/DVA integral \cite{BrigoMercurio}. This choice can be easily
changed in the ORE source code or made configurable. \\

Moreover, formulas (\ref{CVA}, \ref{DVA}) assume independence of credit and other market risk factors, so that $\PD$ and
$\LGD$ factors are outside the expectations. With the extension of ORE to credit asset classes and in particular for
wrong-way-risk analysis, CVA/DVA formulas is generaised and is applicable to calculations with dynamic credit

\begin{align}
\CVA^{dyn} &= \sum_{i} \E^N\left[\frac{\PD^{dyn}(t_{i-1},t_i)\times \PE(t_i)}{N(t)} \right]\times\LGD \label{CVA_dynamic} \\
\DVA^{dyn} &= \sum_{i} \E^N\left[\frac{\PD^{dyn}_{Bank}(t_{i-1},t_i)\times \NE(t_i)}{N(t)} \right]\times\LGD_{Bank} \label{DVA_dynamic}
\end{align}
where
\begin{align*}
\PE(t) & \mbox{ random variables representing positive exposure at } t: (NPV(t)-C(t))^+\\
\NE(t) & \mbox{ random variables representing negative exposure at } t: (-NPV(t)+C(t))^+\\
PD^{dyn}(t_i,t_j) & \mbox{ random variables representing counterparty probability of default in } [t_i;t_j]\\
PD^{dyn}_{Bank}(t_i,t_j) & \mbox{ random variables representing our probability of default in } [t_i;t_j]\\
LGD & \mbox{ counterparty loss given default}\\
LGD_{Bank} & \mbox{ our loss given default}\\
\end{align*}

\subsection{FVA}\label{sec:fva}

%Any exposure (uncollateralised or residual after taking collateral into account) gives rise to funding cost or benefits
%depending on the sign of the residual position. This can be expressed as a Funding Value Adjustment (FVA). A simple
%definition of FVA can be given in a very similar fashion as the sum of unilateral CVA and DVA which we defined by
%(\ref{CVA},\ref{DVA}), namely as an expectation of exposures times funding spreads:
%\begin{align}
%  \FVA &= \underbrace{\sum_{i=1}^n f_b(t_{i-1},t_i)\,\delta_i \, \E^N\left[S_C(t_{i-1})\, S_B(t_{i-1})\, (\NPV(t_i))^+\,
%         D(t_i)\right]}_{\mbox{Funding Benefit Adjustment (FBA)}}\nonumber\\
%       & {} - \underbrace{\sum_{i=1}^n f_l(t_{i-1},t_i)\,\delta_i \, \E^N\left[S_C(t_{i-1})\, S_B(t_{i-1})\, (-\NPV(t_i))^+\, D(t_i)\right]}_{\mbox{Funding Cost Adjustment (FCA)}}\label{eq_simple_fva}
%\end{align}
%where
%\begin{align*}
%D(t_i) & \mbox{ stochastic discount factor, $1/N(t_i)$ in LGM}\\
%\NPV(t_i) & \mbox{ portfolio value after potential collateralization}\\
%S_C(t_j) & \mbox{ survival probability of the counterparty}\\
%S_B(t_j) & \mbox{ survival probability of the bank}\\
%f_b(t_j) & \mbox{ borrowing spread for the bank relative to the collateral compounding rate}\\
%f_l(t_j) & \mbox{ lending spread for the bank relative to the collateral compounding rate}
%\end{align*}
%For details see e.g. Chapter 14 in Gregory \cite{Gregory12} and the discussion in \cite{Lichters}.

Any exposure (uncollateralised or residual after taking collateral into account) gives rise to funding cost or benefits
depending on the sign of the residual position. This can be expressed as a Funding Value Adjustment (FVA). A simple
definition of FVA can be given in a very similar fashion as the sum of unilateral CVA and DVA which we defined by
(\ref{CVA},\ref{DVA}), namely as an expectation of exposures times funding spreads:
\begin{align}
  \FVA &= \underbrace{\sum_{i=1}^n f_l(t_{i-1},t_i)\,\delta_i \, \E^N\left\{S_C(t_{i-1})\, S_B(t_{i-1})\, [-\NPV(t_i)+C(t_i)]^+\,
         D(t_i)\right\}}_{\mbox{Funding Benefit Adjustment (FBA)}}\nonumber\\
       & {} - \underbrace{\sum_{i=1}^n f_b(t_{i-1},t_i)\,\delta_i \, \E^N\left\{S_C(t_{i-1})\, S_B(t_{i-1})\, [\NPV(t_i)-C(t_i)]^+\, D(t_i)\right\}}_{\mbox{Funding Cost Adjustment (FCA)}}\label{eq_simple_fva}
%  \FVA &= - \underbrace{\sum_{i=1}^n f_b(t_{i-1},t_i)\,\delta_i \, \E^N\left[S_C(t_{i-1})\, S_B(t_{i-1})\, (\NPV(t_i))^+\,
 %        D(t_i)\right]}_{\mbox{Funding Cost Adjustment (FCA)}}\nonumber\\
 %      & {} \underbrace{\sum_{i=1}^n f_l(t_{i-1},t_i)\,\delta_i \, \E^N\left[S_C(t_{i-1})\, S_B(t_{i-1})\, (-\NPV(t_i))^+\, D(t_i)\right]}_{\mbox{Funding Benefit Adjustment (FBA)}}\label{eq_simple_fva}
\end{align}
where
\begin{align*}
D(t_i) & \mbox{ stochastic discount factor, $1/N(t_i)$ in LGM}\\
\NPV(t_i) & \mbox{ portfolio value at time } t_i\\
C(t_i) & \mbox{Collateral account balance at time } t_i \\ 
S_C(t_j) & \mbox{ survival probability of the counterparty}\\
S_B(t_j) & \mbox{ survival probability of the bank}\\
f_b(t_j) & \mbox{ borrowing spread for the bank relative to OIS flat}\\
f_l(t_j) & \mbox{ lending spread for the bank relative to OIS flat}
\end{align*}
For details see e.g. Chapter 14 in Gregory \cite{Gregory12} and the discussion in \cite{Lichters}.

\medskip
The reasoning leading to the expression above is as follows. Consider, for example, a single partially collateralised derivative (no collateral at all or CSA with a significant threshold) between us (the Bank) and counterparty 1 (trade 1). 

We assume that we enter into an offsetting trade with (hypothetical) counterparty 2 which is perfectly collateralised (trade 2). We label the NPV of trade 1 and 2 $\NPV_{1,2}$ respectively (from our perspective, excluding CVA). Then $\NPV_2=-\NPV_1$. The respective collateral amounts due to trade 1 and 2 are $C_1$ and $C_2$ from our perspective. Because of the perfect collateralisation of trade 2 we assume $C_2=\NPV_2$. The imperfect collateralisation of trade 1 means $C_1 \ne \NPV_1$. The net collateral balance from our perspective is then $C=C_1+C_2$ which can be written $C=C_1+C_2 = C_1 + \NPV_2 = -\NPV_1 + C_1$.

\begin{itemize}
\item If $C>0$ we receive net collateral and pay the overnight rate on this notional amount. On the other hand we can invest the received collateral and earn our lending rate, so that we have a benefit proportional to the lending spread $f_l$ (lending rate minus overnight rate). It is a benefit assuming $f_l >0$. $C>0$ means $-\NPV_1 + C_1 > 0$ so that we can cover this case with ``lending notional'' $[-\NPV_1 + C_1]^+$.
\item If $C<0$ we post collateral amount $-C$ and receive the overnight rate on this amount. Amount $-C$ needs to be funded in the market, and we pay our borrowing rate on it. This leads to a funding cost proportional to the borrowing spread $f_b$ (borrowing rate minus overnight). $C<0$ means $\NPV_1 - C_1 > 0$, so that we can cover this case with ``borrowing notional'' $[\NPV_1 - C_1]^+$. If the borrowing spread is positive, this term proportional to $f_b \times [\NPV_1 - C_1]^+$ is indeed a cost and therefore needs to be subtracted from the benefit above.
\end{itemize}
   
Formula \eqref{eq_simple_fva} evaluates these funding cost components on the basis of the original trade's or portfolio's $\NPV$. Perfectly collateralised portfolios hence do not contribute to FVA because under the hedging fiction, they are hedged with a perfectly collateralised opposite portfolio, so any collateral payments on portfolio 1 are canceled out by those of the opposite sign on portfolio 2.

\subsection{COLVA}

When the CSA defines a collateral compounding rate that deviates from the overnight rate, this gives rise to another
value adjustment labeled COLVA \cite{Lichters}. In the simplest case the deviation is just given by a constant spread
$\Delta$:
\begin{align}
\COLVA &= \E^N\left[ \sum_i -C(t_i)\cdot \Delta \cdot \delta_i \cdot D(t_{i+1}) \right]
\label{COLVA}
\end{align}
where $C(t)$ is the collateral balance\footnote{see \ref{sec:app_exposure}, $C(t)>0$ means that we have {\em received}
  collateral from the counterparty} at time $t$ and $D(t)$ is the stochastic discount factor $1/N(t)$ in LGM. Both
$C(t)$ and
$N(t)$ are computed in ORE's Monte Carlo framework, and the expectation yields the desired adjustment. \\
 
Replacing the constant spread by a time-dependent deterministic function in ORE is straight forward. 
  
\subsection{Collateral Floor Value}

A less trivial extension of the simple COLVA calculation above, also covered in ORE, is the case where the deviation
between overnight rate and collateral rate is stochastic itself. A popular example is a CSA under which the collateral
rate is the overnight rate {\em floored at zero}. To work out the value of this CSA feature one can take the difference
of discounted margin cash flows with and without the floor feature. It is shown in \cite{Lichters} that the following
formula is a good approximation to the collateral floor value
\begin{align}
\Pi_{Floor} &= \E^N\left[ \sum_i -C(t_i)\cdot (-r(t_i))^+\cdot\delta_i \cdot D(t_{i+1}) \right]
\label{CSA_floor_value_approx}
\end{align}
where $r$ is the stochastic overnight rate and $(-r)^+ = r^+ - r$ is the difference between floored and 'un-floored' compounding rate. \\

Taking both collateral spread and floor into account, the value adjustment is 
\begin{align}
\Pi_{Floor,\Delta} &= \E^N\left[ \sum_i -C(t_i)\cdot ((r(t_i)-\Delta)^+-r(t_i))\cdot\delta_i \cdot D(t_{i+1}) \right] 
\label{CSA_floor_value_approx_2}
\end{align}

\subsection{Dynamic Initial Margin and MVA}\label{sec:app_dim}

The introduction of Initial Margin posting in non-cleared OTC derivatives business reduces residual credit exposures and
the associated value adjustments, {\bf CVA} and {\bf DVA}.

On the other hand, it gives rise to additional funding cost. The value of the latter is referred to as Margin Value Adjustment ({\bf MVA}).\\

To quantify these two effects one needs to model Initial Margin under future market scenarios, i.e. Dynamic Initial Margin ({\bf DIM}). Potential approaches comprise 
\begin{itemize}
\item Monte Carlo VaR embedded into the Monte Carlo simulation
\item Regression-based methods
\item Delta VaR under scenarios
\item ISDA's Standard Initial Margin (SIMM) under scenarios
\end{itemize} 

We skip the first option as too computationally expensive for ORE. In the current ORE release we focus on a relatively
simple regression approach as in \cite{Anfuso2016,LichtersEtAl}. Consider the netting set values $\NPV(t)$ and $\NPV(t+\Delta)$ that
are spaced one margin period of risk $\Delta$ apart. Moreover, let $F(t,t+\Delta)$ denote cumulative netting set cash
flows between time $t$ and $t+\Delta$, converted into the NPV currency. Let $X(t)$ then denote the netting set value
change during the margin period of risk excluding cash flows in that period:
$$
X(t) = \NPV(t+\Delta) + F(t, t+\Delta) - \NPV(t) 
$$  
ignoring discounting/compounding over the margin period of risk. We actually want to determine the distribution of
$X(t)$ conditional on the `state of the world' at time $t$, and pick a high (99\%) quantile to determine the Initial
Margin amount for each time $t$. Instead of working out the distribution, we content ourselves with estimating the
conditional variance $\V(t)$ or standard deviation $S(t)$ of $X(t)$, assuming a normal distribution and scaling $S(t)$
to the desired 99\% quantile by multiplying with the usual factor $\alpha=2.33$ to get an estimate of the Dynamic
Initial Margin $\DIM$:
$$
\V(t) = \E_t[X^2] - \E_t^2[X], \qquad S(t)=\sqrt{\V(t)}, \qquad \DIM(t) = \alpha \,S(t)
$$ 
We further assume that $\E_t[X]$ is small enough to set it to the expected value of $X(t)$ across all Monte Carlo
samples $X$ at time $t$ (rather than estimating a scenario dependent mean). The remaining task is then to estimate the
conditional expectation $\E_t[X^2]$. We do this in the spirit of the Longstaff Schwartz method using regression of
$X^2(t)$ across all Monte Carlo samples at a given time. As a regressor (in the one-dimensional case) we could use
$\NPV(t)$ itself. However, we rather choose to use an adequate market point (interest rate, FX spot rate) as regression
variable $x$, because this is generalised more easily to the multi-dimensional case. As regression basis functions we
use polynomials, i.e. regression functions of the form $c_0 + c_1\,x + c_2\,x^2 + ...+ c_n\,x^n$ where the order $n$ of
the polynomial can be selected by the user. Choosing the lowest order $n=0$, we obtain the simplest possible estimate,
the variance of $X$ across all samples at time $t$, so that we apply a single $\DIM(t)$ irrespective of the 'state of
the world' at time $t$ in that case.  The extension to multi-dimensional regression is also implemented in ORE. The user
can choose several regressors simultaneously (e.g. a EUR rate, a USD rate, USD/EUR spot FX rate, etc.) in order order to
cover complex multi-currency portfolios.

\medskip
Given the DIM estimate along all paths, we can next work out the Margin Value Adjustment \cite{Lichters} in discrete form
%{\color{red}
\begin{align}
\MVA &= \sum_{i=1}^n (f_b - s_I)\, \delta_i\: S_C(t_i)\: S_B(t_i) \times \E^N\left[
\DIM(t_i)\,D(t_i)\right]. \label{MVA} 
\end{align}
%}
with borrowing spread $f_b$ as in the FVA section \ref{sec:fva} and spread $s_I$ received on initial margin, both
spreads relative to the cash collateral rate.

\subsection{KVA (CCR)}\label{sec:app_kva}

The KVA is calculated for the Counterparty Credit Risk Capital charge
(CCR) following the IRB method concisely  described in
\cite{Gregory15}, Appendix 8A.
It is following the Basel rules by computing risk capital as the
product of alpha weighted  exposure at default, worst case probability
of default at 99.9  and a maturity adjustment factor also described in
the Basel annex 4.
The risk capital charges are discounted with a capital discount factor
and summed up to  give the total CCR KVA after being multiplied with
the risk  weight and a capital charge (following the RWA method).

\medskip Basel II internal rating based (IRB) estimate of worst case
probability of  default: large homogeneous pool (LHP) approximation of
Vasicek (1997), KVA regulatory probability of default is the worst
case probability of default floored at 0.03 (the latter is valid for 
corporates and banks, no such floor applies to sovereign counterparties):
$$
\PD_{99.9\%} = \max\left(floor, N \left(\frac{N^{-1}(\PD) + \sqrt{\rho}
  N^{-1}(0.999)}{\sqrt{1 - \rho}}\right) - \PD\right)
$$
$N$ is the cumulative standard normal distribution,

$$
\rho = 0.12 \frac{1 - e^{-50 \PD}}{1 - e^{-50}} + 0.24 \left(1 - \frac{1 -
  e^{-50 \PD}}{1 - e^{-50}}\right)
$$

\medskip Maturity adjustment factor for RWA method capped at 5, floored at 1:
$$
\MA(\PD, M) = \min\left(5, \max\left(1, \frac{1 + (M - 2.5) B(\PD)}{1 - 1.5 B(\PD)}\right)\right)
$$
\medskip where $B(\PD) = (0.11852 - 0.05478 \ln(\PD))^2$ and M is the
effective  maturity of the portfolio (capped at 5):

$$M = \min\left(5, 1 + \frac{\sum\limits_{t_k > 1yr} \EE_B(t_k)\Delta t_k
  B(0,t_k)}{\sum\limits_{t_k \leq 1yr} \EEE_B(t_k)\Delta t_k B(0,t_k)}\right)
$$

\medskip where $B(0,t_k)$ is the risk-free discount factor from the
simulation  date $t_k$ to today, $\Delta t_k$ is the difference
between time points, 
$\EE_B(t_k)$ is the expected (Basel) exposure at time $t_k$ and $\EEE_B(t_k)$ is the
associated effective expected exposure.

\medskip 
Expected risk capital at $t_i$:
$$
\RC(t_i) = EAD(t_i) \times LGD \times \PD_{99.9\%} \times \MA(\PD, M)
$$
where
\begin{itemize}
\item $\EAD(t_i) = \alpha \times \EEPE(t_i)$
\item $\EEPE(t_i)$ is estimated as the time average of the running maximum of $\EPE(t)$ over the time interval $t_i\leq t\leq t_i+1$
\item $\alpha$ is the multiplier resulting from the IRB calculations (Basel II defines a supervisory alpha of 1.4, but gives banks the option to estimate their own $\alpha$,subject to a floor of 1.2).
\item the maturity adjustment MA is derived from the EPE profile for times $t\geq t_i$
\end{itemize}

\medskip 
$\KVA_{CCR}$ is the sum of the expected risk capital amount discounted at {\em capital discount rate} $r_{cd}$ and compounded at rate given by the product of {\em capital hurdle} $h$ and {\em regulatory adjustment} $a$:
$$
\KVA_{CCR} = \sum_i \RC(t_i) \times \frac{1}{ (1 + r_{cd})^{\delta(t_{i-1}, t_i)}} \times \delta(t_{i-1}, t_i) \times h \times a
$$
assuming Actual/Actual day count to compute the year factions $delta$.

In ORE we compute KVA CCR from both perspectives - ``our'' KVA driven by EPE and the counterparty default risk, and similarly ``their'' KVA driven by ENE and our default risk.

\subsection{KVA (BA-CVA)}\label{sec:app_kva_cva}

This section briefly summarizes the calculation of a capital value adjustment associated with the CVA capital charge (in the basic approach, BA-CVA) as introduced in Basel III \cite{bcbs189, d325, d424}. ORE implements the {\em stand-alone} capital charge $\SCVA$ for a netting set and computes a KVA for it\footnote{In the reduced version of BA-CVA, where hedges are not recognized, the total BA-CVA capital charge across all counterparties $c$ is given by
$$
K = \sqrt{\left(\rho \sum_c \SCVA_c\right)^2 +(1-\rho^2)\sum_c \SCVA_c^2}
$$  
with supervisory correlation $\rho=0.5$ to reflect that the credit spread risk factors across counterparties are not perfectly correlated. Each counterparty $\SCVA_c$ is given by a sum over all netting sets with this counterparty.}. In the basic approach, the stand-alone capital charge for a netting set is given by
$$
\SCVA = \RW_c\cdot M\cdot \EEPE \cdot\DF
$$
with 
\begin{itemize}
\item supervisory risk weight $\RW_c$ for the counterparty;
\item effective netting set maturity $M$ as in section \ref{sec:app_kva} (for a bank using IMM to calculate EAD), but without applying a cap of 5;
\item supervisory discount $\DF$ for the netting set which is equal to one for banks using IMM to calculate $\EEPE$ and $\DF=\left(1-\exp\left(-0.05\,M\right)\right)/(0.05\,M)$ for banks not using IMM to calculate $\EEPE$. 
\end{itemize}

The associated capital value adjustment is then computed for each netting set's stand-alone CVA charge as above
$$
\KVA_{BA-\CVA} = \sum_i \SCVA(t_i) \times \frac{1}{ (1 + r_{cd})^{\delta(t_{i-1}, t_i)}} \times \delta(t_{i-1}, t_i) \times h \times a
$$
with 
$$
\SCVA(t_i) = \RW_c \cdot M(t_i)\cdot \EEPE(t_i)\cdot\DF
$$
where we derive both $M$ and EEPE from the EPE profile for times $t\geq t_i$.

In ORE we compute KVA BA-CVA from both perspectives - ``our'' KVA driven by EPE and the counterparty risk weight, and similarly ``their'' KVA driven by ENE and our risk weight. \\

Note: Banks that use the BA-CVA for calculating CVA capital requirements are allowed to cap the maturity adjustment factor $\MA(\PD,M)$ in section \ref{sec:app_kva} at 1 for netting sets that contribute to CVA capital, if using the IRB approach for CCR capital.

\subsection{Collateral Model}\label{sec:app_collateral}

The collateral model implemented in ORE is based on the evolution of collateral account balances along each Monte Carlo
path taking into account thresholds, minimum transfer amounts and independent amounts defined in the CSA, as well as
margin periods of risk.

ORE computes the collateral requirement (aka \emph{Credit Support Amount}) through time along each Monte Carlo path
\begin{align}\label{eq:CSA}
CSA(t_m) &= 
\begin{cases}
\max(0, V_{set}(t_m) - I_A - T_{hold}),& V_{set}(t_m) - I_A \ge 0 \\
\min(0, V_{set}(t_m) - I_A + T_{hold}),& V_{set}(t_m) - I_A < 0
\end{cases}
\end{align}
where
\begin{itemize}
\item $V_{set}(t_m)$ is the value of the netting set as of
  time $t_m$,
  \item $T_{hold}$ is the threshold exposure below which no collateral is
  required (possibly asymmetric),
%\item $MTA$ is the minimum transfer amount for collateral margin
%  flow requests (possibly asymmetric)
\item $I_A$ is the sum of all collateral independent amounts attached to
  the underlying portfolio of trades (positive amounts imply that the bank
  has received a net inflow of independent amounts from the
  counterparty), assumed here to be cash.
\end{itemize}

As the collateral account already has a value of $C(t_m)$ at time $t_m$, the collateral shortfall is simply the
difference between $C(t_m)$ and $CSA(t_m)$. However, we also need to account for the possibility that margin calls
issued in the past have not yet been settled (for instance, because of disputes). If $M(t_m)$ denotes the net value of
all outstanding margin calls at $t_m$, and $\Delta(t)$ is the difference $\Delta(t) = CSA(t_m) - C(t_m) - M(t_m)$
between the {\em Credit Support Amount} and the current and outstanding collateral, then the actual margin
\emph{Delivery Amount} $D(t_m)$ is calculated as follows:
\begin{align}\label{eq:DA}
D(t_m) &= 
\begin{cases}
\Delta(t),& \left| \Delta(t) \right| \ge MTA \\
0,& \left| \Delta(t) \right| < MTA
\end{cases}
\end{align}
where $MTA$ is the minimum transfer amount.

\subsubsection{Margin Period of Risk} \label{sec:mpor}
After a counterparty defaults, it takes time to close out the portfolio. During this time period the portfolio value will change upon market conditions, therefore the portfolio's close-out value is subject to market risk, which is referred also as the close-out risk and the corresponding close-out period is called as the {\em Margin Period of Risk} (MPoR).  

Therefore, when a loss on the defaulted counterparty is realised at time $t_d$, the last time the collateral could be received is $t_d-\tau$, where $\tau$ denotes the MPoR. That is, the collateral at time $t_d$ is determined by the collateral value at $t_d-\tau$, namely $CSA(t_d-\tau)$, see equation \ref{eq:CSA}.

In ORE, we have two approaches to incorporate MPoR in the exposure simulations:
\begin{itemize}
 \item {\em Close-out Approach}: Simulating on an auxiliary close-out grid additional to the default time grid.
 \item {\em Lagged Approach}: Simulating only on a default time grid and delaying the margin calls on the grid.
\end{itemize}

\medskip In the {\em Close-out Approach}, we use an auxiliary ``close-out'' grid in addition to the main simulation grid (see section \ref{sec:simulation}). The main simulation grid is used to compute “default values” which feed into the collateral balance $C(t$) filtered by MTA and Threshold etc. The auxiliary “close-out” grid, offset from the main grid by the MPoR, is used to compute the delayed close-out values $V(t)$ associated with default time $t$\footnote{We note that in ORE when the exposure of an uncollateralised netting-set or a single trade without considering the netting-set is calculated, then the default value is calculated at the main simulation grid, not on the close-out grid.}. The difference between $V(t)$ and $C(t)$ causes a residual exposure $[V (t)-C(t)]^+$ even if minimum transfer amounts and thresholds are zero, see for example \cite{Pykhtin2010}. This approach allows a detailed modelling of what happens in the close-out period by calculating the close-out values in different ways. ORE currently supports two options: 
%
\begin{itemize}
\item the close-out value can be computed as of default date, by just evolving the market from default date to close-out date (“sticky date”), or
\item the close-out value can be computed as of close-out date, by evolving both valuation date and market over the close-out period (“actual date”), i.e., the portfolio ages and cash flows might occur in the close-out period causing spikes in the evolution of exposures.
\end{itemize}

The option ``sticky date'' is more aggressive in that it avoids any exposure evolution spikes due to contractual cashflows that occur in the close-out period after default, the only exposure effect is due to market evolution over the period. The ``actual date'' option is more conservative in that it includes the effect of all contractual cash flows in the close-out period, in particular outgoing cashflows at any time in the period which cause an exposure jump upwards. A more detailed framework for collateralised exposure modelling is introduced in the article \cite{Andersen2016}, indicating a potential route for extending ORE.

\medskip On the other hand, in the {\em Lagged Approach} the simulation is conducted only on a default time grid. The collateral values are calculated, by delaying the delivery amounts between default times, specified by the {\em Margin Period of Risk} (MPoR) which leads to residual exposure. 

In table \ref{table:lagged}, we present a toy example to illustrate how the delayed margin calls lead to residual exposures. In this example, we assume that the default time grid is equally-spaced with time steps that match the MPoR (which is 1M). Further, we assume zero threshold and MTA. At the initial time, the delivery amount is $2.00$, which is the difference between the initial value of the portfolio and the default value at 1M. If this amount were settled immediately, then the collateral value would have been $10$ and hence the residual exposure would habe been zero at 1M. The delay of the delivery amount by MPoR implies a collateral value of $8.00$ until 1M and hence a residual exposure of $2$. 
%
\begin{table}[!ht]
    \centering
    \begin{tabular}{|p{1cm}|p{1.4cm}|p{1.5cm}|p{1.5cm}|p{1.6cm}|p{1.cm}|}
    \hline
        Time Grid & Default Value & Delivery Amount & Delivery Amount Delayed  & Collateral Value   & NPV  \\ \hline
         0 & 8.00 & 2.00 &   True &~ &  ~   \\ \hline
        1M & 10.00 & 5.00& True & 8.00&  10.00   \\ \hline
        2M & 15.00 & -3.00 & True & 10.00 & 15.00 \\ \hline
        3M & 12.00 & -3.00 & True & 15.00 & 12.00  \\ \hline
        4M & 9.00 & 5.00 & True & 12.00 & 9.00   \\ \hline
        5M & 14.00 & 6.00 & True & 9.00 & 14.00  \\ \hline
        6M & 20.00 &  ~  & ~ & 14.00 & 20.00  \\ \hline
    \end{tabular}
    \caption{Toy example for delayed margin calls.}\label{table:lagged}
\end{table}
%

Some remarks and observations:
\begin{itemize}
 \item {\em Lagged Approach}  has the disadvantage that we need to use equally-spaced time grids with time steps that match the MPoR. In the above example, let us assume that the MPoR is 2W. Then, delaying the first delivery amount by 2W would still imply a collateral value of $10.00$ at 1M and hence a zero residual exposure.
  \item In {\em Lagged Approach} approach, we support three calculation (settlement) types where the delay of the {\em Delivery Amount } depends on its sign. The above example corresponds to a ``symmetric'' calculation type where both positive and negative delivery amounts are settled with delay, see section \ref{sec:analytics} for other calculation types.
   \item In ORE, the {\em Close-out Approach} is the preferred method -and the {\em Lagged Approach} is the legacy method- to incorporate MPoR in the collateral model. 
\end{itemize}
\subsection{Exposure Allocation}\label{sec:app_allocation}

XVAs and exposures are typically computed at netting set level. For accounting purposes it is typically required to {\em
  allocate} XVAs from netting set to individual trade level such that the allocated XVAs add up to the netting set
XVA. This distribution is not trivial, since due to netting and imperfect correlation single trade (stand-alone) XVAs
hardly ever add up to the netting set XVA: XVA is sub-additive similar to VaR. ORE provides an allocation method
(labeled {\em marginal allocation } in the following) which slightly generalises the one proposed in
\cite{PykhtinRosen}. Allocation is done pathwise which first leads to allocated expected exposures and then to allocated
CVA/DVA by inserting these exposures into equations (\ref{CVA},\ref{DVA}). The allocation algorithm in ORE is as
follows:
\begin{itemize}
\item Consider the netting set's discounted $\NPV$ after taking collateral into account, on a given path at time $t$:
$$
E(t)=D(0,t)\,(\NPV(t)-C(t))
$$ 
\item On each path, compute contributions $A_i$ of the latter to trade $i$ as
$$
A_{i} (t) = \left\{ \begin{array}{ll} 
E(t) \times \NPV_{i}(t) / \NPV(t), & |\NPV(t)| > \epsilon \\
E(t) / n, & |\NPV(t)| \le \epsilon
\end{array}
\right. 
$$
with number of trades $n$ in the netting set and trade $i$'s value $\NPV_i(t)$.
\item The $\EPE$ fraction allocated to trade $i$ at time $t$ by averaging over paths:
$$
\EPE_i(t) = \E\left[ A_i^+(t) \right]
$$
\end{itemize}
By construction, $\sum_i A_i(t) = E(t)$ and hence $\sum_i \EPE_i(t) = \EPE(t)$.\\

We introduced the {\em cutoff } parameter $\epsilon>0$ above in order to handle the case where the netting set value
$\NPV(t)$ (almost) vanishes due to netting, while the netting set 'exposure' $E(t)$ does not. This is possible in a
model with nonzero MTA and MPoR. Since a single scenario with vanishing $\NPV(t)$ suffices to invalidate the expected
exposure at this time $t$, the cutoff is essential. Despite introducing this cutoff, it is obvious that the marginal
allocation method can lead to spikes in the allocated exposures. And generally, the marginal allocation leads to both
positive and negative $\EPE$ allocations.

\medskip As a an example for a simple alternative to the marginal allocation of $\EPE$ we provide allocation based on
today's single-trade CVAs
$$
w_i = \CVA_i / \sum_i \CVA_i.
$$
This yields allocated exposures proportional to the netting set exposure, avoids spikes and negative $\EPE$, but does
not distinguish the 'direction' of each trade's contribution to $\EPE$ and $\CVA$.

\subsection{Sensitivity Analysis}\label{sec:app_sensi}

ORE's sensitivity analysis framework uses ``bump and revalue'' to compute Interest Rate, FX, Inflation, Equity and Credit sensitivities to
\begin{itemize}
\item Discount curves  (in the zero rate domain)
\item Index curves (in the zero rate domain)
\item Yield curves including e.g. equity forecast yield curves (in the zero rate domain)
\item FX Spots
\item FX volatilities
\item Swaption volatilities, ATM matrix or cube 
\item Cap/Floor volatility matrices (in the caplet/floorlet domain)
\item Default probability curves (in the ``zero rate'' domain, expressing survival probabilities $S(t)$ in term of zero rates $z(t)$ via $S(t)=\exp(-z(t)\times t)$ with Actual/365 day counter)
\item Equity spot prices
\item Equity volatilities, ATM or including strike dimension 
\item Zero inflation curves
\item Year-on-Year inflation curves
\item CDS volatilities
\item Base correlation curves
\end{itemize}

Apart from first order sensitivities (deltas), ORE computes second order sensitivities (gammas and cross gammas) as well. Deltas are computed using up-shifts and base values as
$$
\delta = \frac{f(x+\Delta)-f(x)}{\Delta},
$$ 
where the shift $\Delta$ can be absolute or expressed as a relative move $\Delta_r$ from the current level, $\Delta=x\,\Delta_r$. Gammas are computed using up- and down-shifts
$$
\gamma = \frac{f(x+\Delta)+f(x-\Delta) - 2\,f(x)}{\Delta^2},
$$ 
cross gammas using up-shifts and base values as
$$
\gamma_{cross} = \frac{f(x+\Delta_x,y+\Delta_y)-f(x+\Delta_x,y) -f(x,y+\Delta_y) + f(x,y)}{\Delta_x\,\Delta_y}.
$$ 

From the above it is clear that this involves the application of 1-d shifts (e.g. to discount zero curves) and 2-d shifts (e.g. to Swaption volatility matrices). The structure of the shift curves/matrices does not have to match the structure of the underlying data to be shifted, in particular the shift ``curves/matrices'' can be less granular than the market to be shifted. 
Figure \ref{fig_shiftcurve} illustrates for the one-dimensional case how shifts are applied.
\begin{figure}[h]
\begin{center}
\includegraphics[scale=0.6]{shiftcurve.pdf}
\end{center}
\caption{1-d shift curve (bottom) applied to a more granular underlying curve (top). }
\label{fig_shiftcurve}
\end{figure} 

Shifts at the left and right end of the shift curve are extrapolated flat, i.e. applied to all data of the original curve to the left and to the right of the shift curve ends. In between, all shifts are distributed linearly as indicated to the left and right up to the adjacent shift grid points. As a result, a parallel shift of the all points on the shift curve yields a parallel shift of all points on the underlying curve.   \\

The two-dimensional case is covered in an analogous way, applying flat extrapolation at the boundaries and ``pyramidal-shaped'' linear interpolation for the bulk of the points. 

The details of the computation of sensitivities to implied volatilities in strike direction can be summarised as
follows, see also table \ref{sensi_config_overview} for an overview of the admissible configurations and the results
that are obtained using them.

\medskip
For {\em Swaption Volatilities}, the initial market setup can be an ATM surface only or a full cube. The simulation
market can be set up to simulate ATM only or to simulate the full cube, but the latter choice is only possible if a full cube is set
up in the initial market. The sensitivity set up must match the simulation setup with regards to the strikes (i.e. it
is ATM only if and only if the simulation setup is ATM only, or it must contain exactly the same strike spreads relative
to ATM as the simulation setup). Finally, if the initial market setup is a full cube, and the simulation / sensitivity
setup is to simulate ATM only, then sensitivities are computed by shifting the ATM volatility w.r.t. the given shift size and type and
shifting the non-ATM volatilities by the same absolute amount as the ATM volatility.

\medskip
For {\em Cap/Floor Volatilities}, the initial market setup always contains a set of fixed strikes, i.e. there is no
distinction between ATM only and a full surface. The same holds for the simulation market setup. The sensitivity setup
may contain a different strike grid in this case than the simulation market. Sensitivity are computed per expiry and
per strike in every case.

\medskip
For {\em Equity Volatilities}, the initial market setup can be an ATM curve or a full surface. The simulation market can
be set up to simulate ATM only or to simulate the full surface, where a full surface is allowed even if the initial market setup in an
ATM curve only. If we have a full surface in the initial market and simulate the ATM curve only in the simulation market, sensitivities
are computed as in the case of Swaption Volatilities, i.e. the ATM volatility is shifted w.r.t. the specified shift size
and type and the non-ATM volatilities are shifted by the same absolute amount as the ATM volatility. If the simulation
market is set up to simulate the full surface, then all volatilities are shifted individually using the specified shift size and type. In
every case the sensitivities are aggregated on the ATM bucket in the sensitivity report.

\medskip
For {\em FX Volatilities}, the treatment is similar to Equity Volatilities, except for the case of a full surface
definition in the initial market and an ATM only curve in the simulation market. In this case, the pricing in the
simulation market is using the ATM curve only, i.e. the initial market's smile structure is lost.

\medskip
For {\em CDS Volatilities} only an ATM curve can be defined.

\medskip
In all cases the smile dynamics is ``sticky strike'', i.e. the implied vol used for pricing a deal does not change if
the underlying spot price changes.

\begin{table}[hbt]
  \scriptsize
  \begin{center}
    \begin{tabular}{l | l | l | l | l | l}
      \hline
      Type & Init Mkt. Config. & Sim. Mkt Config. & Sensitivity Config. & Pricing & Sensitivities w.r.t. \\
      \hline
      Swaption & ATM & Simulate ATM only & Shift ATM only & ATM Curve & ATM Shifts \\
      Swaption & Cube & Simulate Cube & Shift Smile Strikes & Full Cube & Smile Strike Shifts\footnote{smile
                                                                          strike spreads must match simulation market configuration} \\
      Swaption & Cube & Simulate ATM only & Shift ATM only & Full Cube & ATM Shifts\footnote{smile is shifted in parallel\label{sensismileparallel}} \\
      \hline
      Cap/Floor & Surface & Simulate Surface & Shift Smile Strikes & Full Surface & Smile Strike Shifts \\
      \hline
      Equity & ATM & Simulate ATM only & Shift ATM only & ATM Curve & ATM Shifts \\
      Equity & ATM & Simulate Surface & Shift ATM only & ATM Curve & Smile Strike Shifts\footnote{result sensitivities
                                                                     are aggregated on ATM\label{sensiaggatm}} \\
      Equity & Surface & Simulate ATM only & Shift ATM only & Full Surface & ATM Shifts\textsuperscript{\ref{sensismileparallel}} \\
      Equity & Surface & Simulate Surface & Shift ATM only & Full Surface & Smile Strike Shifts\textsuperscript{\ref{sensiaggatm}} \\
      \hline
      FX & ATM & Simulate ATM only & Shift ATM only & ATM Curve & ATM Shifts \\
      FX & ATM & Simulate Surface & Shift ATM only & ATM Curve & Smile Strike Shifts\textsuperscript{\ref{sensiaggatm}} \\
      FX & Surface & Simulate ATM only & Shift ATM only & ATM Curve & ATM Shifts \\
      FX & Surface & Simulate Surface & Shift ATM only & Full Surface & Smile Strike Shifts\textsuperscript{\ref{sensiaggatm}} \\
      \hline
      CDS & ATM & Simulate ATM only & Shift ATM only & ATM Curve & ATM Shifts \\
    \end{tabular}
    \caption{Admissible configurations for Sensitivity computation in ORE}
    \label{sensi_config_overview}
  \end{center}
  \end{table}

\subsection{Par Sensitivity Analysis}
\label{app:par_sensi}

The ``raw'' sensitivities in ORE are generated in a computationally convenient domain (such as zero rates, caplet/floorlet volatilities, integrated hazard rates, inflation zero rates). These raw sensitivities are typically further processed in risk analytics such as VaR measures. On the other hand, for hedging purposes one is rather interested in sensitivities with respect to fair rates of hedge instruments such as Forward Rate Agreements, Swaps, flat Caps/Floors, CDS, Zero Coupon Inflation Swaps. \\

It is possible to generate par sensitivities from raw sensitivities using the chain rule as follows, and this is the approach taken in ORE. Recall for example the fair swap rate $c$ for some maturity as a function of zero rates $z_i$ in a single curve setting:
$$
c = \frac{1 - e^{-z_n\,t_n}}{\sum_{i=1}^n \delta_i\,e^{-z_i\, t_i}}
$$
More realistically, a given fair swap rate might be a function of the zero rates spanning the discount and index curves in the chosen currency. In a multi currency curve setting, that swap rate might even be a function of the zero rates spanning a foreign (collateral) currency discount curve, foreign and domestic currency index curves. Generally, we can write any fair par rate $c_i$ as function of raw rates $z_j$,
$$
c_i \equiv c_i(z_1, z_2, ..., z_n)
$$
This function may not be available in closed form, but numerically we can evaluate the sensitivity of $c_i$ with respect to changes in all raw rates,
$$
\frac{\partial c_i}{\partial z_j}.
$$
These sensitivities form a {\em Jacobi} matrix of derivatives. Now let $V$ denote some trade's price. Its sensitivity with respect a raw rate change $\partial V/\partial z_k$ can then be expressed in terms of sensitivities w.r.t. par rates using the chain rule
$$
\frac{\partial V}{\partial z_j} = \sum_{i=1}^n \frac{\partial V}{\partial c_i}\,\frac{\partial c_i}{\partial z_j},
$$
or in vector/matrix form
$$
\nabla_z V = C \cdot \nabla_c V, \qquad C_{ji} = \frac{\partial c_i}{\partial z_j}.
$$
Given the raw sensitivity vector $\nabla_z V$, we need to invert the Jacobi matrix $C$ to obtain the par rate sensitivity vector
$$
\nabla_c V = C^{-1} \cdot \nabla_z V.
$$

We then compute the Jacobi matrix $C$ by
\begin{itemize}
\item setting up par instruments with links to all required term structures expressed in terms of raw rates
\item ``bumping'' all relevant raw rates and numerically computing the par instrument's fair rate shift for each bump
\item thus filling the Jacobi matrix with finite difference approximations of the partial derivatives $\partial c_i/\partial z_j$.
\end{itemize}

The par rate conversion supports the following par instruments:
\begin{itemize}
\item Deposits
\item Forward rate Agreements
\item Interest Rate Swaps (fixed vs. ibor)
\item Overnight Index Swaps
\item Tenor Basis Swaps (ibor vs. ibor)
\item Overnight Index Basis Swaps (ibor vs. OIS)
\item FX Forwards
\item Cross Currency Basis Swaps
\item Credit Default Swaps
\item Caps/Floors
\end{itemize}


\subsection{Value at Risk}\label{sec:app_var}

For the computation of the parametric, or variance-covariance VaR, we rely on a second order sensitivity-based P\&L approximation

\begin{eqnarray}\label{taylorPl2}
  \pi_S & = & \sum_{i=1}^n D^i_{T_i}\,V\cdot Y_i 
        + \frac{1}{2} \sum_{i,j=1}^n D^{i,j}_{T_i,T_j}\,V\cdot Y_i\cdot Y_j
\end{eqnarray}

with 
\begin{itemize}
\item portfolio value $V$
\item random variables $Y_i$ representing risk factor returns; these are assumed to be multivariate normally distributed with zero mean
and covariance matrix matrix $C = \{ \rho_{i,k} \sigma_i \sigma_k \}_{i,k}$, where $\sigma_i$ denotes the standard
deviation of $Y_i$; covariance matrix $C$ may be estimated using the Pearson estimator on historical return data
$\{ r_i(j) \}_{i,j}$. Since the raw estimate might not be positive semidefinite, we apply a salvaging algorithm to
ensure this property, which basically replaces negative Eigenvalues by zero and renormalises the resulting matrix, see
\cite{corrSalv};
\item first or second order derivative operators $D$, depending
on the market factor specific shift type $T_i \in \{ A,R,L \}$ (absolute shifts, relative shifts, absolute log-shifts), i.e.
\begin{eqnarray*}\label{derivs}
  D^i_A \,V(x) &=& \frac{\partial V(x)}{\partial x_i} \\
  D^i_R \,V(x) = D^i_L f(x) &=& x_i\frac{\partial V(x)}{\partial x_i}
\end{eqnarray*}
and using the short hand notation
\begin{equation*}
  D^{i,j}_{T_i,T_j} V(x) = D^i_{T_i} D^j_{T_j} V(x)
\end{equation*}
In ORE, these first and second order sensitivities are computed as finite difference
approximations (``bump and revalue'').
\end{itemize}

To approximate the $p$-quantile of $\pi_S$ in \eqref{taylorPl2} ORE offers the techniques outlined below.

\subsubsection*{Delta Gamma Normal Approximation}
 
The distribution of \eqref{taylorPl2} is non-normal due to the second order terms. 
The delta gamma normal approximation in ORE computes mean $m$ and variance $v$ of the portfolio value change $\pi_S$ (discarding moments higher than two) following \cite{alexander} and provides a simple VaR estimate 
$$
VaR = m + N^{-1}(q)\,\sqrt{v}
$$
for the desired quantile $q$ ($N$ is the cumulative standard normal distribution). Omitting the second order terms in \eqref{taylorPl2} yields the delta normal approximation.
 
\subsubsection*{Cornish-Fisher Expansion}

The first four moments of the distribution of $\pi_S$ in \eqref{taylorPl2} can be computed in closed form using the covariance matrix $C$ and the sensitivities of first and second order $D_i$
and $D_{i,k}$, see e.g. \cite{alexander}. Once these moments are known, an approximation to the true quantile of $\pi_S$ can be computed using the Cornish-Fisher expansion, see also [7], which in practice often gives a decent approximation of the true value, but may also show bigger differences in certain configurations.

\subsubsection*{Saddlepoint Approximation}

Another approximation of the true quantile of $\pi_S$ can be computed using the Saddlepoint approximation using results from \cite{Lugannani} and \cite{Daniels}. This method typically produces more accurate results than the Cornish-Fisher method, while still being fast to evaluate.

\subsubsection*{Monte Carlo Simulation}

By simulating a large number of realisations of the return vector $Y=\{ Y_i \}_i$ and computing the corresponding
realisations of $\pi_S$ in \eqref{taylorPl2} we can estimate the desired quantile as the quantile of the empirical
distribution generated by the Monte Carlo samples. Apart from the Monte Carlo Error no approximation is involved in this
method, so that albeit slow it is well suited to produce values against which any other approximate approaches can be tested. Numerically, the simulation is implemented using a Cholesky Decomposition
of the covariance matrix $C$ in conjunction with a pseudo random number generator (Mersenne Twister) and an
implementation of the inverse cumulative normal distribution to transform $U[0,1]$ variates to $N(0,1)$ variates.

\end{appendix}

%========================================================
%\section{References}
%========================================================

\begin{thebibliography}{*}

\bibitem{ORE} \url{http://www.opensourcerisk.org}

\bibitem{QL} \url{http://www.quantlib.org}
 
\bibitem{QRM} \url{http://www.quaternion.com}

\bibitem{acadia} \url{http://www.acadia.inc}

\bibitem{quantlib-install} \url{http://quantlib.org/install/vc10.shtml}

%\bibitem{confluence} https://confluence.atlassian.com/bitbucket/set-up-git-744723531.html

\bibitem{git-download} \url{https://git-scm.com/downloads}

\bibitem{boost-binaries} \url{https://sourceforge.net/projects/boost/files/boost-binaries}

\bibitem{boost} \url{http://www.boost.org}

\bibitem{jupyter} \url{http://jupyter.org}

\bibitem{Anaconda} \url{https://docs.continuum.io/anaconda}

\bibitem{LO} \url{http://www.libreoffice.org}

%\bibitem{xlwings} \url{http://www.xlwings.org}

\bibitem{bcbs128} Basel Committee on Banking Supervision, {\em International Convergence of Capital Measurement and
    Capital Standards, A Revised Framework}, \url{http://www.bis.org/publ/bcbs128.pdf}, June 2006

\bibitem{bcbs189} Basel Committee on Banking Supervision, {\em Basel III: A global regulatory framework for more
    resilient banks and banking systems}, \url{http://www.bis.org/publ/bcbs189.pdf}, June 2011

\bibitem{d325} Basel Committee on Banking Supervision, {\em Review of the Credit Valuation Adjustment Risk Framework}, \url{https://www.bis.org/bcbs/publ/d325.pdf}, 2015

\bibitem{d424} Basel Committee on Banking Supervision, {\em Basel III: Finalising post-crisis reforms}, \url{https://www.bis.org/bcbs/publ/d424.pdf}, 2017

\bibitem{BrigoMercurio} Damiano Brigo and Fabio Mercurio, {\em Interest Rate Models: Theory and Practice, 2nd Edition},
  Springer, 2006.

\bibitem{Pykhtin2010} Michael Pykhtin, {\em Collateralized Credit Exposure}, in Counterparty Credit Risk, (E. Canabarro,
  ed.), Risk Books, 2010

\bibitem{PykhtinRosen} Michael Pykhtin and Dan Rosen, {\em Pricing Counterparty Risk at the Trade Level and CVA
    Allocations}, Finance and Economics Discussion Series, Divisions of Research \& Statistics and Monetary Affairs,
  Federal Reserve Board, Washington, D.C., 2010

\bibitem{Gregory12} Jon Gregory, {\em Counterparty Credit Risk and Credit Value Adjustment, 2nd Ed.}, Wiley Finance,
  2013.

\bibitem{Gregory15} Jon Gregory, {\em The xVA Challenge, 3rd Ed.}, Wiley Finance, 2015.

\bibitem{Lichters} Roland Lichters, Roland Stamm, Donal Gallagher, {\em Modern Derivatives Pricing and Credit Exposure
    Analysis, Theory and Practice of CSA and XVA Pricing, Exposure Simulation and Backtesting}, Palgrave Macmillan,
  2015.

\bibitem{Anfuso2016} Fabrizio Anfuso, Daniel Aziz, Paul Giltinan, Klearchos Loukopoulos, {\em A Sound Modelling and
    Backtesting Framework for Forecasting Initial Margin Requirements},
  \url{http://papers.ssrn.com/sol3/papers.cfm?abstract_id=2716279}, 2016

\bibitem{Andersen2016} Leif B. G. Andersen, Michael Pykhtin, Alexander Sokol, {\em Rethinking Margin Period of Risk},
  http://papers.ssrn.com/sol3/papers.cfm?abstract\_id=2719964, 2016

  % \bibitem{SIMM}{SIMM Methodology\\ \tiny
  %   http://www2.isda.org/attachment/ODM1Mw==/ISDA\%20SIMM\%20Methodology\_7\%20April\%202016\_v3.15\%20(PUBLIC).pdf}

  % \bibitem{SIMM_Data_Standards}{SIMM Risk Data Standards\\ \tiny
  %   https://www2.isda.org/attachment/ODQzMg==/Risk\%20Data\%20Standards\_24\%20May\%202016\_v1.22\%20(PUBLIC).pdf}

  % \bibitem{OO} http://www.openoffice.org

\bibitem{Andersen_Piterbarg_2010} Andersen, L., and Piterbarg, V. (2010): Interest Rate Modeling, Volume I-III
  
\bibitem{LichtersEtAl} Peter Caspers, Paul Giltinan, Paul; Lichters, Roland; Nowaczyk , Nikolai. {\em Forecasting Initial Margin Requirements – A Model Evaluation}, Journal of Risk Management in Financial Institutions, Vol. 10 (2017), No. 4, \url{https://ssrn.com/abstract=2911167}

\bibitem{corrSalv} R. Rebonato and P. Jaeckel, The most general methodology to create a valid correlation matrix for
  risk management and option pricing purposes, The Journal of Risk, 2(2), Winter 1999/2000,
  \url{http://www.quarchome.org/correlationmatrix.pdf}

\bibitem{alexander} Carol Alexander, Market Risk Analysis, Volume IV, Value at Risk Models, Wiley 2009

\bibitem{Lugannani} Lugannani, R.and S.Rice (1980), Saddlepoint Approximations for the Distribution of the Sum of
  Independent Random Variables, Advances in Applied Probability, 12,475-490.

\bibitem{Daniels} Daniels, H. E. (1987), Tail Probability Approximations, International Statistical Review, 55, 37-48.

\end{thebibliography}

\newpage
\addcontentsline{toc}{section}{Todo}
\listoftodos[Todo]
%\todos

\end{document}<|MERGE_RESOLUTION|>--- conflicted
+++ resolved
@@ -3180,32 +3180,6 @@
 Finally, you can build the Python module and installable packages yourself following the instructions in sections \ref{sec:oreswig}, \ref{sec:win_wheel}, \ref{sec:nix_wheel}
 based on your local ORE code. 
 
-<<<<<<< HEAD
-%--------------------------------------------------------
-\subsection{Bond Yield Shifted}% Example 44
-\label{example:44}
-%--------------------------------------------------------
-
-The example in folder {\tt Examples/Example\_44} shows how to use a yield curve
-built from a BondYieldShifted segment, as described in section \ref{sec:bond_yield_shifted}.
-
-In particular, it builds the curve {\tt USD.BMK.GVN.CURVE\_SHIFTED} shifted by three liquid Bonds:
-
-\begin{itemize}
-\item {\tt EJ7706660}, fixed Rate USD Bond maturing in August 2023.
-\item {\tt ZR5330686}, fixed Rate USD Bond maturing in September 2049.
-\item {\tt AS064441}, floating Rate Bond maturing in May 2025.
-\end{itemize}
-
-The resulting curve is exhibited in the {\tt curves.csv} output file.
-Moreover, the results can be crosschecked against the NPVs, i.e. prices, of the ZeroBonds comprised in the portfolio.
-\begin{itemize}
-\item {\tt ZeroBond\_long}, maturing 2052-06-03 shows a price of 0.2022 akin to the 0.2022 in the curves output at the same date.
-\item {\tt ZeroBond\_short}, maturing 2032-06-01 shows a price of 0.5754 aktin to the 0.5754 in the curves output at the same date.
-\end{itemize}
-
-The example can be run calling {\tt python run.py}.
-=======
 %--------------------------------------------------------------------
 \subsection{Credit Portfolio Model}% Example 43
 \label{example:43}
@@ -3309,7 +3283,6 @@
 \medskip
 will launch a single ORE run to process a TRS example and to generate NPV and cash flows in the usual result files.
 As opposed to example 45, the CBO and its bondbasket are represented explicitly in the CBO node.
->>>>>>> 25383a95
 
 \clearpage
 %========================================================
