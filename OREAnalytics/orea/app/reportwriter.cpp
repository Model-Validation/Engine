--- conflicted
+++ resolved
@@ -75,12 +75,7 @@
         .addColumn("Notional(Base)", double(), 2)
         .addColumn("NettingSet", string())
         .addColumn("CounterParty", string());
-<<<<<<< HEAD
     for (auto & [tradeId, trade] : portfolio->trades()) {
-=======
-
-    for (auto trade : portfolio->trades()) {
->>>>>>> e855e9f1
         try {
             DLOG("Writing npv data of trade id: " << trade->id());
             string npvCcy = trade->npvCurrency();
