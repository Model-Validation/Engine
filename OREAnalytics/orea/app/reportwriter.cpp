--- conflicted
+++ resolved
@@ -1281,11 +1281,7 @@
             // Get the additional data for the current instrument.
             auto additionalData = trade->additionalData();
             for (const auto& kv : additionalData) {
-<<<<<<< HEAD
                 auto p = parseBoostAny(kv.second, precision);
-=======
-                auto p = parseBoostAny(kv.second, 8);
->>>>>>> a67565df
                 if (boost::starts_with(p.first, "vector")) {
                     vector<std::string> tokens;
                     string vect = p.second;
@@ -1362,11 +1358,7 @@
                     } else if (kv.second.type() == typeid(result_type_scalar)) {
                         addMapResults<result_type_scalar>(kv.second, tradeId, kv.first, report);
                     } else {
-<<<<<<< HEAD
                         auto p = parseBoostAny(kv.second, precision);
-=======
-                        auto p = parseBoostAny(kv.second, 8);
->>>>>>> a67565df
                         if (boost::starts_with(p.first, "vector")) {
                             vector<std::string> tokens;
                             string vect = p.second;
