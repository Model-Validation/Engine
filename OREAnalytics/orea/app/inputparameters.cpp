/*
 Copyright (C) 2022 Quaternion Risk Management Ltd
 All rights reserved.

 This file is part of ORE, a free-software/open-source library
 for transparent pricing and risk analysis - http://opensourcerisk.org

 ORE is free software: you can redistribute it and/or modify it
 under the terms of the Modified BSD License.  You should have received a
 copy of the license along with this program.
 The license is also available online at <http://opensourcerisk.org>

 This program is distributed on the basis that it will form a useful
 contribution to risk analytics and model standardisation, but WITHOUT
 ANY WARRANTY; without even the implied warranty of MERCHANTABILITY or
 FITNESS FOR A PARTICULAR PURPOSE. See the license for more details.
*/

#include <orea/app/inputparameters.hpp>
#include <orea/cube/inmemorycube.hpp>
#include <orea/cube/cube_io.hpp>
#include <orea/engine/observationmode.hpp>
#include <orea/engine/sensitivityfilestream.hpp>
#include <orea/scenario/historicalscenariofilereader.hpp>
#include <orea/scenario/shiftscenariogenerator.hpp>
#include <orea/scenario/simplescenariofactory.hpp>
#include <orea/simm/simmbucketmapperbase.hpp>
#include <ored/utilities/calendaradjustmentconfig.hpp>
#include <ored/utilities/currencyconfig.hpp>
#include <ored/utilities/parsers.hpp>
#include <ored/portfolio/scriptedtrade.hpp>
#include <orea/simm/crifloader.hpp>

namespace ore {
namespace analytics {

vector<string> getFileNames(const string& fileString, const std::filesystem::path& path) {
    vector<string> fileNames;
    boost::split(fileNames, fileString, boost::is_any_of(",;"), boost::token_compress_on);
    for (auto it = fileNames.begin(); it < fileNames.end(); it++) {
        boost::trim(*it);
        *it = (path / *it).generic_string();
    }
    return fileNames;
}

InputParameters::InputParameters() {
    iborFallbackConfig_ = QuantLib::ext::make_shared<IborFallbackConfig>(IborFallbackConfig::defaultConfig());
    simmBucketMapper_ = QuantLib::ext::make_shared<SimmBucketMapperBase>();
    loadParameters();
}

void InputParameters::setAsOfDate(const std::string& s) {
    asof_ = parseDate(s);
    Settings::instance().evaluationDate() = asof_;
}

void InputParameters::setMarketConfig(const std::string& config, const std::string& context) {
    auto it = marketConfigs_.find(context);
    QL_REQUIRE(it == marketConfigs_.end(),
               "market config " << it->second << " already set for context " << it->first);
    marketConfigs_[context] = config;
}

void InputParameters::setRefDataManager(const std::string& xml) {
    refDataManager_ = QuantLib::ext::make_shared<BasicReferenceDataManager>();
    refDataManager_->fromXMLString(xml);
}

void InputParameters::setRefDataManagerFromFile(const std::string& fileName) {
    refDataManager_ = QuantLib::ext::make_shared<BasicReferenceDataManager>(fileName);
}

void InputParameters::setScriptLibrary(const std::string& xml) {
    ScriptLibraryData data;
    data.fromXMLString(xml);
    ScriptLibraryStorage::instance().set(std::move(data));
}

void InputParameters::setScriptLibraryFromFile(const std::string& fileName) {
    ScriptLibraryData data;
    data.fromFile(fileName);
    ScriptLibraryStorage::instance().set(std::move(data));
}

void InputParameters::setConventions(const std::string& xml) {
    conventions_ = QuantLib::ext::make_shared<Conventions>();
    conventions_->fromXMLString(xml);
}
    
void InputParameters::setConventionsFromFile(const std::string& fileName) {
    conventions_ = QuantLib::ext::make_shared<Conventions>();
    conventions_->fromFile(fileName);
}

void InputParameters::setCurveConfigs(const std::string& xml) {
    auto curveConfig = QuantLib::ext::make_shared<CurveConfigurations>();
    curveConfig->fromXMLString(xml);
    curveConfigs_.add(curveConfig);
}

void InputParameters::setCurveConfigsFromFile(const std::string& fileName) {
    auto curveConfig = QuantLib::ext::make_shared<CurveConfigurations>();
    curveConfig->fromFile(fileName);
    curveConfigs_.add(curveConfig);
}

void InputParameters::setIborFallbackConfig(const std::string& xml) {
    iborFallbackConfig_= QuantLib::ext::make_shared<IborFallbackConfig>();
    iborFallbackConfig_->fromXMLString(xml);
}

void InputParameters::setIborFallbackConfigFromFile(const std::string& fileName) {
    iborFallbackConfig_= QuantLib::ext::make_shared<IborFallbackConfig>();
    iborFallbackConfig_->fromFile(fileName);
}

void InputParameters::setPricingEngine(const std::string& xml) {
    pricingEngine_ = QuantLib::ext::make_shared<EngineData>();
    pricingEngine_->fromXMLString(xml);
}

void InputParameters::setPricingEngineFromFile(const std::string& fileName) {
    pricingEngine_ = QuantLib::ext::make_shared<EngineData>();
    pricingEngine_->fromFile(fileName);
}

void InputParameters::setTodaysMarketParams(const std::string& xml) {
    todaysMarketParams_ = QuantLib::ext::make_shared<TodaysMarketParameters>();
    todaysMarketParams_->fromXMLString(xml);
}

void InputParameters::setTodaysMarketParamsFromFile(const std::string& fileName) {
    todaysMarketParams_ = QuantLib::ext::make_shared<TodaysMarketParameters>();
    todaysMarketParams_->fromFile(fileName);
}

void InputParameters::setPortfolio(const std::string& xml) {
    portfolio_ = QuantLib::ext::make_shared<Portfolio>(buildFailedTrades_);
    portfolio_->fromXMLString(xml);
}

void InputParameters::setPortfolioFromFile(const std::string& fileNameString, const std::filesystem::path& inputPath) {
    vector<string> files = getFileNames(fileNameString, inputPath);
    portfolio_ = QuantLib::ext::make_shared<Portfolio>(buildFailedTrades_);
    for (auto file : files) {
        LOG("Loading portfolio from file: " << file);
        portfolio_->fromFile(file);
    }
}

void InputParameters::setMarketConfigs(const std::map<std::string, std::string>& m) {
    marketConfigs_ = m;
}
    
void InputParameters::setMporCalendar(const std::string& s) {
    mporCalendar_ = parseCalendar(s);
}

void InputParameters::setSensiSimMarketParams(const std::string& xml) {
    sensiSimMarketParams_ = QuantLib::ext::make_shared<ScenarioSimMarketParameters>();
    sensiSimMarketParams_->fromXMLString(xml);
}

void InputParameters::setSensiSimMarketParamsFromFile(const std::string& fileName) {
    sensiSimMarketParams_ = QuantLib::ext::make_shared<ScenarioSimMarketParameters>();
    sensiSimMarketParams_->fromFile(fileName);
}
    
void InputParameters::setSensiScenarioData(const std::string& xml) {
    sensiScenarioData_ = QuantLib::ext::make_shared<SensitivityScenarioData>();
    sensiScenarioData_->fromXMLString(xml);
}

void InputParameters::setSensiScenarioDataFromFile(const std::string& fileName) {
    sensiScenarioData_ = QuantLib::ext::make_shared<SensitivityScenarioData>();
    sensiScenarioData_->fromFile(fileName);
}

void InputParameters::setSensiPricingEngine(const std::string& xml) {
    sensiPricingEngine_ = QuantLib::ext::make_shared<EngineData>();
    sensiPricingEngine_->fromXMLString(xml);
}

void InputParameters::setScenarioSimMarketParams(const std::string& xml) {
    scenarioSimMarketParams_ = QuantLib::ext::make_shared<ScenarioSimMarketParameters>();
    scenarioSimMarketParams_->fromXMLString(xml);
}

void InputParameters::setScenarioSimMarketParamsFromFile(const std::string& fileName) {
    scenarioSimMarketParams_ = QuantLib::ext::make_shared<ScenarioSimMarketParameters>();
    scenarioSimMarketParams_->fromFile(fileName);
}

void InputParameters::setHistVarSimMarketParamsFromFile(const std::string& fileName) {
<<<<<<< HEAD
    histVarSimMarketParams_ = boost::make_shared<ScenarioSimMarketParameters>();
=======
    histVarSimMarketParams_ = QuantLib::ext::make_shared<ScenarioSimMarketParameters>();
>>>>>>> 29782b33
    histVarSimMarketParams_->fromFile(fileName);
}

void InputParameters::setSensiPricingEngineFromFile(const std::string& fileName) {
    sensiPricingEngine_ = QuantLib::ext::make_shared<EngineData>();
    sensiPricingEngine_->fromFile(fileName);
}

void InputParameters::setStressSimMarketParams(const std::string& xml) {
    stressSimMarketParams_ = QuantLib::ext::make_shared<ScenarioSimMarketParameters>();
    stressSimMarketParams_->fromXMLString(xml);
}
    
void InputParameters::setStressSimMarketParamsFromFile(const std::string& fileName) {
    stressSimMarketParams_ = QuantLib::ext::make_shared<ScenarioSimMarketParameters>();
    stressSimMarketParams_->fromFile(fileName);
}
    
void InputParameters::setStressScenarioData(const std::string& xml) {
    stressScenarioData_ = QuantLib::ext::make_shared<StressTestScenarioData>();
    stressScenarioData_->fromXMLString(xml);
}
    
void InputParameters::setStressScenarioDataFromFile(const std::string& fileName) {
    stressScenarioData_ = QuantLib::ext::make_shared<StressTestScenarioData>();
    stressScenarioData_->fromFile(fileName);
}
    
void InputParameters::setStressPricingEngine(const std::string& xml) {
    stressPricingEngine_ = QuantLib::ext::make_shared<EngineData>();
    stressPricingEngine_->fromXMLString(xml);
}

void InputParameters::setStressPricingEngineFromFile(const std::string& fileName) {
    stressPricingEngine_ = QuantLib::ext::make_shared<EngineData>();
    stressPricingEngine_->fromFile(fileName);
}

void InputParameters::setExposureSimMarketParams(const std::string& xml) {
    exposureSimMarketParams_ = QuantLib::ext::make_shared<ScenarioSimMarketParameters>();
    exposureSimMarketParams_->fromXMLString(xml);
}
    
void InputParameters::setExposureSimMarketParamsFromFile(const std::string& fileName) {
    exposureSimMarketParams_ = QuantLib::ext::make_shared<ScenarioSimMarketParameters>();
    exposureSimMarketParams_->fromFile(fileName);
}

void InputParameters::setScenarioGeneratorData(const std::string& xml) {
    scenarioGeneratorData_ = QuantLib::ext::make_shared<ScenarioGeneratorData>();
    scenarioGeneratorData_->fromXMLString(xml);
}

void InputParameters::setScenarioGeneratorDataFromFile(const std::string& fileName) {
    scenarioGeneratorData_ = QuantLib::ext::make_shared<ScenarioGeneratorData>();
    scenarioGeneratorData_->fromFile(fileName);
}

void InputParameters::setCrossAssetModelData(const std::string& xml) {
    crossAssetModelData_ = QuantLib::ext::make_shared<CrossAssetModelData>();
    crossAssetModelData_->fromXMLString(xml);
}

void InputParameters::setCrossAssetModelDataFromFile(const std::string& fileName) {
    crossAssetModelData_ = QuantLib::ext::make_shared<CrossAssetModelData>();
    crossAssetModelData_->fromFile(fileName);
}

void InputParameters::setSimulationPricingEngine(const std::string& xml) {
    simulationPricingEngine_ = QuantLib::ext::make_shared<EngineData>();
    simulationPricingEngine_->fromXMLString(xml);
}

void InputParameters::setSimulationPricingEngineFromFile(const std::string& fileName) {
    simulationPricingEngine_ = QuantLib::ext::make_shared<EngineData>();
    simulationPricingEngine_->fromFile(fileName);
}

void InputParameters::setAmcPricingEngine(const std::string& xml) {
    amcPricingEngine_ = QuantLib::ext::make_shared<EngineData>();
    amcPricingEngine_->fromXMLString(xml);
}

void InputParameters::setXvaCgSensiScenarioData(const std::string& xml) {
    xvaCgSensiScenarioData_ = QuantLib::ext::make_shared<SensitivityScenarioData>();
    xvaCgSensiScenarioData_->fromXMLString(xml);
}

void InputParameters::setXvaCgSensiScenarioDataFromFile(const std::string& fileName) {
    xvaCgSensiScenarioData_ = QuantLib::ext::make_shared<SensitivityScenarioData>();
    xvaCgSensiScenarioData_->fromFile(fileName);
}

void InputParameters::setAmcPricingEngineFromFile(const std::string& fileName) {
    amcPricingEngine_ = QuantLib::ext::make_shared<EngineData>();
    amcPricingEngine_->fromFile(fileName);
}

void InputParameters::setNettingSetManager(const std::string& xml) {
    nettingSetManager_ = QuantLib::ext::make_shared<NettingSetManager>();
    nettingSetManager_->fromXMLString(xml);
}

void InputParameters::setNettingSetManagerFromFile(const std::string& fileName) {
    nettingSetManager_ = QuantLib::ext::make_shared<NettingSetManager>();
    nettingSetManager_->fromFile(fileName);
}

void InputParameters::setCollateralBalances(const std::string& xml) {
    collateralBalances_ = QuantLib::ext::make_shared<CollateralBalances>();
    collateralBalances_->fromXMLString(xml);
}

void InputParameters::setCollateralBalancesFromFile(const std::string& fileName) {
    collateralBalances_ = QuantLib::ext::make_shared<CollateralBalances>();
    collateralBalances_->fromFile(fileName);
}

void InputParameters::setCubeFromFile(const std::string& file) {
    auto r = ore::analytics::loadCube(file);
    cube_ = r.cube;
    if(r.scenarioGeneratorData)
        scenarioGeneratorData_ = r.scenarioGeneratorData;
    if(r.storeFlows)
        storeFlows_ = *r.storeFlows;
    if(r.storeCreditStateNPVs)
        storeCreditStateNPVs_ = *r.storeCreditStateNPVs;
}

void InputParameters::setCube(const ext::shared_ptr<NPVCube>& cube) {
    cube_ = cube;
}

void InputParameters::setNettingSetCubeFromFile(const std::string& file) {
    nettingSetCube_ = ore::analytics::loadCube(file).cube;
}

void InputParameters::setCptyCubeFromFile(const std::string& file) {
    cptyCube_ = ore::analytics::loadCube(file).cube;
}

void InputParameters::setMarketCubeFromFile(const std::string& file) { mktCube_ = loadAggregationScenarioData(file); }

void InputParameters::setMarketCube(const QuantLib::ext::shared_ptr<AggregationScenarioData>& cube) { mktCube_ = cube; }

void InputParameters::setVarQuantiles(const std::string& s) {
    // parse to vector<Real>
    varQuantiles_ = parseListOfValues<Real>(s, &parseReal);
}

void InputParameters::setCovarianceDataFromFile(const std::string& fileName) {
    ore::data::CSVFileReader reader(fileName, false);
    std::vector<std::string> dummy;
    while (reader.next()) {
        covarianceData_[std::make_pair(*parseRiskFactorKey(reader.get(0), dummy),
                                       *parseRiskFactorKey(reader.get(1), dummy))] =
            ore::data::parseReal(reader.get(2));
    }
    LOG("Read " << covarianceData_.size() << " valid covariance data lines from " << fileName);
}

void InputParameters::setCovarianceData(ore::data::CSVReader& reader) {
    std::vector<std::string> dummy;
    while (reader.next()) { 
        covarianceData_[std::make_pair(*parseRiskFactorKey(reader.get(0), dummy),
                                       *parseRiskFactorKey(reader.get(1), dummy))] =
            ore::data::parseReal(reader.get(2));
    }
    LOG("Read " << covarianceData_.size() << " valid covariance data lines");
}

void InputParameters::setCovarianceDataFromBuffer(const std::string& xml) {
    ore::data::CSVBufferReader reader(xml, false);
    setCovarianceData(reader);
}

void InputParameters::setSensitivityStreamFromFile(const std::string& fileName) {
    sensitivityStream_ = QuantLib::ext::make_shared<SensitivityFileStream>(fileName);
}

void InputParameters::setSensitivityStreamFromBuffer(const std::string& buffer) {
    sensitivityStream_ = QuantLib::ext::make_shared<SensitivityBufferStream>(buffer);
}

void InputParameters::setBenchmarkVarPeriod(const std::string& period) { 
    benchmarkVarPeriod_ = period;
}

void InputParameters::setHistoricalScenarioReader(const std::string& fileName) {
    boost::filesystem::path baseScenarioPath(fileName);
    QL_REQUIRE(exists(baseScenarioPath), "The provided base scenario file, " << baseScenarioPath << ", does not exist");
    QL_REQUIRE(is_regular_file(baseScenarioPath),
               "The provided base scenario file, " << baseScenarioPath << ", is not a file");
    historicalScenarioReader_ =
        QuantLib::ext::make_shared<HistoricalScenarioFileReader>(fileName, QuantLib::ext::make_shared<SimpleScenarioFactory>());
}

void InputParameters::setBenchmarkVarPeriod(const std::string& period) { 
    benchmarkVarPeriod_ = period;
}

void InputParameters::setHistoricalScenarioReader(const std::string& fileName) {
    boost::filesystem::path baseScenarioPath(fileName);
    QL_REQUIRE(exists(baseScenarioPath), "The provided base scenario file, " << baseScenarioPath << ", does not exist");
    QL_REQUIRE(is_regular_file(baseScenarioPath),
               "The provided base scenario file, " << baseScenarioPath << ", is not a file");
    historicalScenarioReader_ =
        QuantLib::ext::make_shared<HistoricalScenarioFileReader>(fileName, boost::make_shared<SimpleScenarioFactory>());
}

void InputParameters::setAmcTradeTypes(const std::string& s) {
    // parse to set<string>
    auto v = parseListOfValues(s);
    amcTradeTypes_ = std::set<std::string>(v.begin(), v.end());
}
    
void InputParameters::setCvaSensiGrid(const std::string& s) {
    // parse to vector<Period>
    cvaSensiGrid_ = parseListOfValues<Period>(s, &parsePeriod);
}
    
void InputParameters::setDeterministicInitialMarginFromFile(const std::string& fileName) {
    // Minimum requirement: The file has a header line and contains at least
    // columns "Date", "NettingSet" and "InitialMargin".
    // We don't assume that data is sorted by netting set or date.
    ore::data::CSVFileReader reader(fileName, true);
    std::map<std::string, std::map<Date, Real>> data;
    while (reader.next()) {
        Date date = parseDate(reader.get("Date"));
        std::string nettingSet = reader.get("NettingSet");
        Real initialMargin = parseReal(reader.get("InitialMargin"));        
        // LOG("IM Evolution NettingSet " << nettingSet << ": "
        //     << io::iso_date(date) << " " << initialMargin);
        if (data.find(nettingSet) == data.end())
            data[nettingSet] = std::map<Date,Real>();
        std::map<Date,Real>& evolution = data[nettingSet];
        evolution[date] = initialMargin;
    }
    for (auto d : data) {
        std::string n = d.first;
        LOG("Loading IM evolution for netting set " << n << ", size " << d.second.size());
        vector<Real> im;
        vector<Date> date;
        for (auto row : d.second) {
            im.push_back(row.second);
            date.push_back(row.first);
        }
        TimeSeries<Real> ts(date.begin(), date.end(), im.begin());
        // for (auto d : ts.dates())
        //     LOG("TimeSeries " << io::iso_date(d) << " " << ts[d]);
        setDeterministicInitialMargin(n, ts);
        WLOG("External IM evolution for NettingSet " << n << " loaded");
    }
}

void InputParameters::setDimRegressors(const std::string& s) {
    // parse to vector<string>
    dimRegressors_ = parseListOfValues(s);
}
    
void InputParameters::setDimOutputGridPoints(const std::string& s) {
    // parse to vector<Size>
    dimOutputGridPoints_ = parseListOfValues<Size>(s, &parseInteger);
}
    
void InputParameters::setCashflowHorizon(const std::string& s) {
    // parse to Date
    cashflowHorizon_ = parseDate(s);
}
    
void InputParameters::setPortfolioFilterDate(const std::string& s) {
    // parse to Date
    portfolioFilterDate_ = parseDate(s);
}

void InputParameters::setCreditSimulationParametersFromFile(const std::string& fileName) {
    creditSimulationParameters_ = QuantLib::ext::make_shared<CreditSimulationParameters>();
    creditSimulationParameters_->fromFile(fileName);
}

void InputParameters::setCreditSimulationParametersFromBuffer(const std::string& xml) {
    creditSimulationParameters_ = QuantLib::ext::make_shared<CreditSimulationParameters>();
    creditSimulationParameters_->fromXMLString(xml);
} 
    
void InputParameters::setCrifFromFile(const std::string& fileName, char eol, char delim, char quoteChar, char escapeChar) {
    bool updateMappings = true;
    bool aggregateTrades = false;
    auto crifLoader = CsvFileCrifLoader(fileName, getSimmConfiguration(), CrifRecord::additionalHeaders, updateMappings,
                                        aggregateTrades, eol, delim, quoteChar, escapeChar, reportNaString());
    crif_ = crifLoader.loadCrif();
}

void InputParameters::setCrifFromBuffer(const std::string& csvBuffer, char eol, char delim, char quoteChar, char escapeChar) {
    bool updateMappings = true;
    bool aggregateTrades = false;
    auto crifLoader =
        CsvBufferCrifLoader(csvBuffer, getSimmConfiguration(), CrifRecord::additionalHeaders, updateMappings,
                            aggregateTrades, eol, delim, quoteChar, escapeChar, reportNaString());
    crif_ = crifLoader.loadCrif();
}

void InputParameters::setSimmNameMapper(const std::string& xml) {
    simmNameMapper_ = QuantLib::ext::make_shared<SimmBasicNameMapper>();
    simmNameMapper_->fromXMLString(xml);    
}
    
void InputParameters::setSimmNameMapperFromFile(const std::string& fileName) {
    simmNameMapper_ = QuantLib::ext::make_shared<SimmBasicNameMapper>();
    simmNameMapper_->fromFile(fileName);    
}

void InputParameters::setSimmBucketMapper(const std::string& xml) {
    QL_REQUIRE(simmVersion_ != "", "SIMM version not set");
    QL_REQUIRE(simmBucketMapper_ != nullptr, "SIMMbucket mapper not set");
    //QuantLib::ext::shared_ptr<SimmBucketMapperBase> sbm = QuantLib::ext::dynamic_pointer_cast<SimmBucketMapperBase>();
    QuantLib::ext::shared_ptr<SimmBucketMapperBase> sbm = QuantLib::ext::dynamic_pointer_cast<SimmBucketMapperBase>(simmBucketMapper_);
    sbm->fromXMLString(xml);
}
    
void InputParameters::setSimmBucketMapperFromFile(const std::string& fileName) {
    QL_REQUIRE(simmVersion_ != "", "SIMM version not set");
    QL_REQUIRE(simmBucketMapper_ != nullptr, "SIMMbucket mapper not set");
    QuantLib::ext::shared_ptr<SimmBucketMapperBase> sbm = QuantLib::ext::dynamic_pointer_cast<SimmBucketMapperBase>(simmBucketMapper_);
    sbm->fromFile(fileName);    
}

void InputParameters::setSimmCalibrationDataFromFile(const std::string& fileName) {
    simmCalibrationData_ = QuantLib::ext::make_shared<SimmCalibrationData>();
    simmCalibrationData_->fromFile(fileName);
}

void InputParameters::setAnalytics(const std::string& s) {
    // parse to set<string>
    auto v = parseListOfValues(s);
    analytics_ = std::set<std::string>(v.begin(), v.end());
}

void InputParameters::insertAnalytic(const std::string& s) {
    analytics_.insert(s);
}

OutputParameters::OutputParameters(const QuantLib::ext::shared_ptr<Parameters>& params) {
    LOG("OutputFileNameMap called");
    npvOutputFileName_ = params->get("npv", "outputFileName", false);
    cashflowOutputFileName_ = params->get("cashflow", "outputFileName", false);
    curvesOutputFileName_ = params->get("curves", "outputFileName", false);
    scenarioDumpFileName_ = params->get("simulation", "scenariodump", false);
    scenarioOutputName_ = params->get("scenario", "scenarioOutputFile", false);
    cubeFileName_ = params->get("simulation", "cubeFile", false);
    mktCubeFileName_ = params->get("simulation", "aggregationScenarioDataFileName", false);
    rawCubeFileName_ = params->get("xva", "rawCubeOutputFile", false);
    netCubeFileName_ = params->get("xva", "netCubeOutputFile", false);
    dimEvolutionFileName_ = params->get("xva", "dimEvolutionFile", false);    
    std::string tmp = params->get("xva", "dimRegressionFiles", false);
    if (tmp != "")
        dimRegressionFileNames_ = parseListOfValues(tmp);
    sensitivityFileName_ = params->get("sensitivity", "sensitivityOutputFile", false);    
    parSensitivityFileName_ = params->get("sensitivity", "parSensitivityOutputFile", false);    
    jacobiFileName_ = params->get("sensitivity", "jacobiOutputFile", false);    
    jacobiInverseFileName_ = params->get("sensitivity", "jacobiInverseOutputFile", false);    
    sensitivityScenarioFileName_ = params->get("sensitivity", "scenarioOutputFile", false);    
    stressTestFileName_ = params->get("stress", "scenarioOutputFile", false);
    varFileName_ = params->get("parametricVar", "outputFile", false);
    if (varFileName_.empty())
        varFileName_ = params->get("historicalSimulationVar", "outputFile", false);
    parConversionOutputFileName_ = params->get("zeroToParSensiConversion", "outputFile", false);
    parConversionJacobiFileName_ = params->get("zeroToParSensiConversion", "jacobiOutputFile", false);
    parConversionJacobiInverseFileName_ = params->get("zeroToParSensiConversion", "jacobiInverseOutputFile", false);  

    // map internal report name to output file name
    fileNameMap_["npv"] = npvOutputFileName_;
    fileNameMap_["cashflow"] = cashflowOutputFileName_;
    fileNameMap_["curves"] = curvesOutputFileName_;
    fileNameMap_["cube"] = cubeFileName_;
    fileNameMap_["scenariodata"] = mktCubeFileName_;
    fileNameMap_["scenario"] = !scenarioOutputName_.empty() ? scenarioOutputName_ : scenarioDumpFileName_;
    fileNameMap_["rawcube"] = rawCubeFileName_;
    fileNameMap_["netcube"] = netCubeFileName_;
    fileNameMap_["dim_evolution"] = dimEvolutionFileName_;
    fileNameMap_["sensitivity"] = sensitivityFileName_;
    fileNameMap_["sensitivity_scenario"] = sensitivityScenarioFileName_;
    fileNameMap_["par_sensitivity"] = parSensitivityFileName_;
    fileNameMap_["jacobi"] = jacobiFileName_;
    fileNameMap_["jacobi_inverse"] = jacobiInverseFileName_;
    fileNameMap_["stress"] = stressTestFileName_;
    fileNameMap_["var"] = varFileName_;
    fileNameMap_["parConversionSensitivity"] = parConversionOutputFileName_;
    fileNameMap_["parConversionJacobi"] = parConversionJacobiFileName_;
    fileNameMap_["parConversionJacobi_inverse"] = parConversionJacobiInverseFileName_;
    
    vector<Size> dimOutputGridPoints;
    tmp = params->get("xva", "dimOutputGridPoints", false);
    if (tmp != "")
        dimOutputGridPoints = parseListOfValues<Size>(tmp, parseInteger);
    QL_REQUIRE(dimOutputGridPoints.size() == dimRegressionFileNames_.size(),
               "dim regression output grid points size (" << dimOutputGridPoints.size() << ") "
               << "and file names size (" << dimRegressionFileNames_.size() << ") do not match");
    for (Size i = 0; i < dimRegressionFileNames_.size(); ++i)
        fileNameMap_["dim_regression_" + std::to_string(i)] = dimRegressionFileNames_[i];

    tmp = params->get("xva", "creditMigrationTimeSteps", false);
    if (tmp != "") {
        auto ts = parseListOfValues<Size>(tmp, &parseInteger);
        for (auto const& t : ts) {
            fileNameMap_["credit_migration_" + std::to_string(t)] =
                params->get("xva", "creditMigrationOutputFiles") + "_" + std::to_string(t);
        }
    }

    LOG("OutputFileNameMap complete");
}
    
std::string OutputParameters::outputFileName(const std::string& internalName, const std::string& suffix) {
    auto it = fileNameMap_.find(internalName);
    if (it == fileNameMap_.end() || it->second == "")
        return internalName + "." + suffix;
    else        
        return it->second; // contains suffix
}


void InputParameters::setParConversionSimMarketParams(const std::string& xml) {
    parConversionSimMarketParams_ = QuantLib::ext::make_shared<ScenarioSimMarketParameters>();
    parConversionSimMarketParams_->fromXMLString(xml);
}

void InputParameters::setParConversionSimMarketParamsFromFile(const std::string& fileName) {
    parConversionSimMarketParams_ = QuantLib::ext::make_shared<ScenarioSimMarketParameters>();
    parConversionSimMarketParams_->fromFile(fileName);
}

void InputParameters::setParConversionScenarioData(const std::string& xml) {
    parConversionScenarioData_ = QuantLib::ext::make_shared<SensitivityScenarioData>();
    parConversionScenarioData_->fromXMLString(xml);
}

void InputParameters::setParConversionScenarioDataFromFile(const std::string& fileName) {
    parConversionScenarioData_ = QuantLib::ext::make_shared<SensitivityScenarioData>();
    parConversionScenarioData_->fromFile(fileName);
}
void InputParameters::setParConversionPricingEngine(const std::string& xml) {
    parConversionPricingEngine_ = QuantLib::ext::make_shared<EngineData>();
    parConversionPricingEngine_->fromXMLString(xml);
}

void InputParameters::setParConversionPricingEngineFromFile(const std::string& fileName) {
    parConversionPricingEngine_ = QuantLib::ext::make_shared<EngineData>();
    parConversionPricingEngine_->fromFile(fileName);
}

Date InputParameters::mporDate() {
    if (mporDate_ == Date()) {
        QL_REQUIRE(asof() != Date(), "Asof date is required for mpor date");
        QL_REQUIRE(!mporCalendar().empty(), "MporCalendar or BaseCurrency is required for mpor date");
        QL_REQUIRE(mporDays() != Null<Size>(), "mporDays is required for mpor date");

        int effectiveMporDays = mporForward()
            ? static_cast<int>(mporDays())
                               : -static_cast<int>(mporDays());

        mporDate_ = mporCalendar().advance(asof(), effectiveMporDays, QuantExt::Days);
    }
    return mporDate_;
}

QuantLib::ext::shared_ptr<SimmConfiguration> InputParameters::getSimmConfiguration() {
    QL_REQUIRE(simmBucketMapper() != nullptr,
               "Internal error, load simm bucket mapper before retrieving simmconfiguration");
    return buildSimmConfiguration(simmVersion(), simmBucketMapper(), simmCalibrationData(), mporDays());
}


} // namespace analytics
} // namespace ore<|MERGE_RESOLUTION|>--- conflicted
+++ resolved
@@ -193,11 +193,7 @@
 }
 
 void InputParameters::setHistVarSimMarketParamsFromFile(const std::string& fileName) {
-<<<<<<< HEAD
-    histVarSimMarketParams_ = boost::make_shared<ScenarioSimMarketParameters>();
-=======
     histVarSimMarketParams_ = QuantLib::ext::make_shared<ScenarioSimMarketParameters>();
->>>>>>> 29782b33
     histVarSimMarketParams_->fromFile(fileName);
 }
 
@@ -393,19 +389,6 @@
                "The provided base scenario file, " << baseScenarioPath << ", is not a file");
     historicalScenarioReader_ =
         QuantLib::ext::make_shared<HistoricalScenarioFileReader>(fileName, QuantLib::ext::make_shared<SimpleScenarioFactory>());
-}
-
-void InputParameters::setBenchmarkVarPeriod(const std::string& period) { 
-    benchmarkVarPeriod_ = period;
-}
-
-void InputParameters::setHistoricalScenarioReader(const std::string& fileName) {
-    boost::filesystem::path baseScenarioPath(fileName);
-    QL_REQUIRE(exists(baseScenarioPath), "The provided base scenario file, " << baseScenarioPath << ", does not exist");
-    QL_REQUIRE(is_regular_file(baseScenarioPath),
-               "The provided base scenario file, " << baseScenarioPath << ", is not a file");
-    historicalScenarioReader_ =
-        QuantLib::ext::make_shared<HistoricalScenarioFileReader>(fileName, boost::make_shared<SimpleScenarioFactory>());
 }
 
 void InputParameters::setAmcTradeTypes(const std::string& s) {
