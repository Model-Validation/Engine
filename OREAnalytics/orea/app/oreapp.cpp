--- conflicted
+++ resolved
@@ -1074,13 +1074,8 @@
     if (inputs->analytics().find("XVA") != inputs->analytics().end()) {
         tmp = params_->get("xva", "csaFile", false);
         QL_REQUIRE(tmp != "", "Netting set manager is required for XVA");
-<<<<<<< HEAD
-        string csaFile = inputPath + "/" + tmp;
-        LOG("Loading netting and csa data from file " << csaFile);
-=======
         string csaFile = (inputPath / tmp).generic_string();
         LOG("Loading netting and csa data from file" << csaFile);
->>>>>>> b11432c3
         inputs->setNettingSetManagerFromFile(csaFile);
 
         tmp = params_->get("xva", "collateralBalancesFile", false);
