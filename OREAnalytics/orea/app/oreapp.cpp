--- conflicted
+++ resolved
@@ -472,9 +472,9 @@
 
     LOG("Build Stress Test");
     string marketConfiguration = params_->get("markets", "pricing");
-    boost::shared_ptr<StressTest> stressTest = boost::make_shared<StressTest>(
-        portfolio, market_, marketConfiguration, engineData, simMarketData, stressData, 
-        conventions_, curveConfigs_, marketParameters_);
+    boost::shared_ptr<StressTest> stressTest =
+        boost::make_shared<StressTest>(portfolio, market_, marketConfiguration, engineData, simMarketData, stressData,
+                                       conventions_, curveConfigs_, marketParameters_);
 
     string outputFile = outputPath_ + "/" + params_->get("stress", "scenarioOutputFile");
     Real threshold = parseReal(params_->get("stress", "outputThreshold"));
@@ -547,8 +547,8 @@
     boost::shared_ptr<ScenarioSimMarketParameters> simMarketData(new ScenarioSimMarketParameters);
     simMarketData->fromFile(marketConfigFile);
 
-    auto simMarket = boost::make_shared<ScenarioSimMarket>(market_, simMarketData, conventions_, marketConfiguration, 
-        curveConfigs_, marketParameters_, continueOnError_);
+    auto simMarket = boost::make_shared<ScenarioSimMarket>(market_, simMarketData, conventions_, marketConfiguration,
+                                                           curveConfigs_, marketParameters_, continueOnError_);
     boost::shared_ptr<Scenario> scenario = simMarket->baseScenario();
     QL_REQUIRE(scenario->asof() == today, "dates do not match");
 
@@ -616,13 +616,10 @@
 
     if (buildSimMarket_) {
         LOG("Build Simulation Market");
-<<<<<<< HEAD
+
         simMarket_ = boost::make_shared<ScenarioSimMarket>(market_, simMarketData, conventions_, getFixingManager(),
-                                                           params_->get("markets", "simulation"), continueOnError_);
-=======
-        simMarket_ = boost::make_shared<ScenarioSimMarket>(market_, simMarketData, conventions_,
-            params_->get("markets", "simulation"), curveConfigs_, marketParameters_, continueOnError_);
->>>>>>> 72c5cdd9
+                                                           params_->get("markets", "simulation"), curveConfigs_,
+                                                           marketParameters_, continueOnError_);
         simMarket_->scenarioGenerator() = sg;
 
         string groupName = "simulation";
@@ -890,7 +887,8 @@
             vector<string> fixingFiles = getFilenames(fixingFileString, inputPath_);
             CSVLoader loader(marketFiles, fixingFiles, implyTodaysFixings);
             out_ << "OK" << endl;
-            market_ = boost::make_shared<TodaysMarket>(asof_, marketParameters_, loader, curveConfigs_, conventions_, continueOnError_);
+            market_ = boost::make_shared<TodaysMarket>(asof_, marketParameters_, loader, curveConfigs_, conventions_,
+                                                       continueOnError_);
         } else {
             WLOG("No market data loaded from file");
         }
