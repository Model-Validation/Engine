--- conflicted
+++ resolved
@@ -1675,13 +1675,8 @@
         }
         CONSOLE("OK");
     } else {
-<<<<<<< HEAD
-        LOG("skip additional results");
-        CONSOLE("SKIP");
-=======
         LOG("skip today's market calibration results");
         out_ << "SKIP" << endl;
->>>>>>> 626d1e2d
     }
 
     /**********************
