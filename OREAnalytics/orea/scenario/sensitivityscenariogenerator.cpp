/*
 Copyright (C) 2017 Quaternion Risk Management Ltd
 All rights reserved.

 This file is part of ORE, a free-software/open-source library
 for transparent pricing and risk analysis - http://opensourcerisk.org

 ORE is free software: you can redistribute it and/or modify it
 under the terms of the Modified BSD License.  You should have received a
 copy of the license along with this program.
 The license is also available online at <http://opensourcerisk.org>

 This program is distributed on the basis that it will form a useful
 contribution to risk analytics and model standardisation, but WITHOUT
 ANY WARRANTY; without even the implied warranty of MERCHANTABILITY or
 FITNESS FOR A PARTICULAR PURPOSE. See the license for more details.
*/

#include <orea/scenario/sensitivityscenariogenerator.hpp>
#include <ored/utilities/log.hpp>
#include <ostream>

using namespace QuantLib;
using namespace QuantExt;
using namespace std;

namespace ore {
namespace analytics {

SensitivityScenarioGenerator::SensitivityScenarioGenerator(
    const boost::shared_ptr<SensitivityScenarioData>& sensitivityData,
    const boost::shared_ptr<ScenarioSimMarketParameters>& simMarketData, const Date& today,
    const boost::shared_ptr<ore::data::Market>& initMarket, const std::string& configuration,
    boost::shared_ptr<ScenarioFactory> baseScenarioFactory)
    : ShiftScenarioGenerator(simMarketData, today, initMarket, configuration, baseScenarioFactory),
      sensitivityData_(sensitivityData) {
    QL_REQUIRE(sensitivityData_ != NULL, "SensitivityScenarioGenerator: sensitivityData is null");
}

void SensitivityScenarioGenerator::generateScenarios(const boost::shared_ptr<ScenarioFactory>& sensiScenarioFactory) {
    generateDiscountCurveScenarios(sensiScenarioFactory, true);
    generateDiscountCurveScenarios(sensiScenarioFactory, false);

    generateIndexCurveScenarios(sensiScenarioFactory, true);
    generateIndexCurveScenarios(sensiScenarioFactory, false);

    generateYieldCurveScenarios(sensiScenarioFactory, true);
    generateYieldCurveScenarios(sensiScenarioFactory, false);

    generateFxScenarios(sensiScenarioFactory, true);
    generateFxScenarios(sensiScenarioFactory, false);

    if (simMarketData_->simulateFXVols()) {
        generateFxVolScenarios(sensiScenarioFactory, true);
        generateFxVolScenarios(sensiScenarioFactory, false);
    }

    if (simMarketData_->simulateSwapVols()) {
        generateSwaptionVolScenarios(sensiScenarioFactory, true);
        generateSwaptionVolScenarios(sensiScenarioFactory, false);
    }

    if (simMarketData_->simulateCapFloorVols()) {
        generateCapFloorVolScenarios(sensiScenarioFactory, true);
        generateCapFloorVolScenarios(sensiScenarioFactory, false);
    }

    if (simMarketData_->simulateSurvivalProbabilities()) {
        generateSurvivalProbabilityScenarios(sensiScenarioFactory, true);
        generateSurvivalProbabilityScenarios(sensiScenarioFactory, false);
    }

    // add simultaneous up-moves in two risk factors for cross gamma calculation
    vector<RiskFactorKey> keys = baseScenario_->keys();
    Size index = scenarios_.size();
    for (Size i = 0; i < index; ++i) {
        for (Size j = i + 1; j < index; ++j) {
            if (i == j || scenarioDescriptions_[i].type() != ScenarioDescription::Type::Up ||
                scenarioDescriptions_[j].type() != ScenarioDescription::Type::Up)
                continue;
            // filter desired cross shift combinations
            bool match = false;
            for (Size k = 0; k < sensitivityData_->crossGammaFilter().size(); ++k) {
                if ((scenarioDescriptions_[i].factor1().find(sensitivityData_->crossGammaFilter()[k].first) !=
                         string::npos &&
                     scenarioDescriptions_[j].factor1().find(sensitivityData_->crossGammaFilter()[k].second) !=
                         string::npos) ||
                    (scenarioDescriptions_[i].factor1().find(sensitivityData_->crossGammaFilter()[k].second) !=
                         string::npos &&
                     scenarioDescriptions_[j].factor1().find(sensitivityData_->crossGammaFilter()[k].first) !=
                         string::npos)) {
                    match = true;
                    break;
                }
            }
            if (!match)
                continue;

            boost::shared_ptr<Scenario> crossScenario = sensiScenarioFactory->buildScenario(today_);

            for (Size k = 0; k < keys.size(); ++k) {
                Real baseValue = baseScenario_->get(keys[k]);
                Real iValue = scenarios_[i]->get(keys[k]);
                Real jValue = scenarios_[j]->get(keys[k]);
                Real newVal = iValue + jValue - baseValue;
                if (newVal != baseValue)
                    crossScenario->add(keys[k], newVal);
            }
            scenarios_.push_back(crossScenario);
            scenarioDescriptions_.push_back(ScenarioDescription(scenarioDescriptions_[i], scenarioDescriptions_[j]));
            DLOG("Sensitivity scenario # " << scenarios_.size() << ", label " << crossScenario->label() << " created");
        }
    }

    // fill keyToFactor and factorToKey maps from scenario descriptions
    LOG("Fill maps linking factors with RiskFactorKeys");
    keyToFactor_.clear();
    factorToKey_.clear();
    for (Size i = 0; i < scenarioDescriptions_.size(); ++i) {
        RiskFactorKey key = scenarioDescriptions_[i].key1();
        string factor = scenarioDescriptions_[i].factor1();
        keyToFactor_[key] = factor;
        factorToKey_[factor] = key;
        LOG("KeyToFactor map: " << key << " to " << factor);
    }

    LOG("sensitivity scenario generator initialised");
}

void SensitivityScenarioGenerator::generateFxScenarios(const boost::shared_ptr<ScenarioFactory>& sensiScenarioFactory,
                                                       bool up) {
    // We can choose to shift fewer discount curves than listed in the market
    std::vector<string> simMarketFxPairs = simMarketData_->fxCcyPairs();
    if (sensitivityData_->fxCcyPairs().size() > 0)
        fxCcyPairs_ = sensitivityData_->fxCcyPairs();
    else
        fxCcyPairs_ = simMarketFxPairs;
    // Is this too strict?
    // - implemented to avoid cases where input cross FX rates are not consistent
    // - Consider an example (baseCcy = EUR) of a GBPUSD FX trade - two separate routes to pricing
    // - (a) call GBPUSD FX rate from sim market
    // - (b) call GBPEUR and EURUSD FX rates, manually join them to obtain GBPUSD
    // - now, if GBPUSD is an explicit risk factor in sim market, consider what happens
    // - if we bump GBPUSD value and leave other FX rates unchanged (for e.g. a sensitivity analysis)
    // - (a) the value of the trade changes
    // - (b) the value of the GBPUSD trade stays the same
    // - in light of the above we restrict the universe of FX pairs that we support here for the time being
    string baseCcy = simMarketData_->baseCcy();
    for (auto sensi_fx : fxCcyPairs_) {
        string foreign = sensi_fx.substr(0, 3);
        string domestic = sensi_fx.substr(3);
        QL_REQUIRE((domestic == baseCcy) || (foreign == baseCcy),
                   "SensitivityScenarioGenerator does not support cross FX pairs("
                       << sensi_fx << ", but base currency is " << baseCcy << ")");
    }
    // Log an ALERT if some currencies in simmarket are excluded from the list
    for (auto sim_fx : simMarketFxPairs) {
        if (std::find(fxCcyPairs_.begin(), fxCcyPairs_.end(), sim_fx) == fxCcyPairs_.end()) {
            ALOG("FX pair " << sim_fx << " in simmarket is not included in sensitivities analysis");
        }
    }
    for (Size k = 0; k < fxCcyPairs_.size(); k++) {
        string ccypair = fxCcyPairs_[k]; // foreign + domestic;
        SensitivityScenarioData::FxShiftData data = sensitivityData_->fxShiftData()[ccypair];
        ShiftType type = parseShiftType(data.shiftType);
        Real size = up ? data.shiftSize : -1.0 * data.shiftSize;
        // QL_REQUIRE(type == SensitivityScenarioGenerator::ShiftType::Relative, "FX scenario type must be relative");
        bool relShift = (type == SensitivityScenarioGenerator::ShiftType::Relative);

        boost::shared_ptr<Scenario> scenario = sensiScenarioFactory->buildScenario(today_);

        scenarioDescriptions_.push_back(fxScenarioDescription(ccypair, up));

        Real rate = initMarket_->fxSpot(ccypair, configuration_)->value();
        Real newRate = relShift ? rate * (1.0 + size) : (rate + size);
        // Real newRate = up ? rate * (1.0 + data.shiftSize) : rate * (1.0 - data.shiftSize);
        scenario->add(getFxKey(ccypair), newRate);
        scenarios_.push_back(scenario);
        DLOG("Sensitivity scenario # " << scenarios_.size() << ", label " << scenario->label()
                                       << " created: " << newRate);
    }
    LOG("FX scenarios done");
}

void SensitivityScenarioGenerator::generateDiscountCurveScenarios(
    const boost::shared_ptr<ScenarioFactory>& sensiScenarioFactory, bool up) {
    // We can choose to shift fewer discount curves than listed in the market
    std::vector<string> simMarketCcys = simMarketData_->ccys();
    if (sensitivityData_->discountCurrencies().size() > 0)
        discountCurrencies_ = sensitivityData_->discountCurrencies();
    else
        discountCurrencies_ = simMarketCcys;
    // Log an ALERT if some currencies in simmarket are excluded from the list
    for (auto sim_ccy : simMarketCcys) {
        if (std::find(discountCurrencies_.begin(), discountCurrencies_.end(), sim_ccy) == discountCurrencies_.end()) {
            ALOG("Currency " << sim_ccy << " in simmarket is not included in sensitivities analysis");
        }
    }

    Size n_ccy = discountCurrencies_.size();
    Size n_ten = simMarketData_->yieldCurveTenors().size();

    // original curves' buffer
    std::vector<Real> zeros(n_ten);
    std::vector<Real> times(n_ten);

    // buffer for shifted zero curves
    std::vector<Real> shiftedZeros(n_ten);

    for (Size i = 0; i < n_ccy; ++i) {
        string ccy = discountCurrencies_[i];
        SensitivityScenarioData::CurveShiftData data = sensitivityData_->discountCurveShiftData()[ccy];
        ShiftType shiftType = parseShiftType(data.shiftType);
        Handle<YieldTermStructure> ts = initMarket_->discountCurve(ccy, configuration_);
        DayCounter dc = ts->dayCounter();
        for (Size j = 0; j < n_ten; ++j) {
            Date d = today_ + simMarketData_->yieldCurveTenors()[j];
            zeros[j] = ts->zeroRate(d, dc, Continuous);
            times[j] = dc.yearFraction(today_, d);
        }

        std::vector<Period> shiftTenors = data.shiftTenors;
        std::vector<Time> shiftTimes(shiftTenors.size());
        for (Size j = 0; j < shiftTenors.size(); ++j)
            shiftTimes[j] = dc.yearFraction(today_, today_ + shiftTenors[j]);
        Real shiftSize = data.shiftSize;
        QL_REQUIRE(shiftTenors.size() > 0, "Discount shift tenors not specified");

        for (Size j = 0; j < shiftTenors.size(); ++j) {

            boost::shared_ptr<Scenario> scenario = sensiScenarioFactory->buildScenario(today_);
            scenarioDescriptions_.push_back(discountScenarioDescription(ccy, j, up));
            DLOG("generate discount curve scenario, ccy " << ccy << ", bucket " << j << ", up " << up << ", desc "
                                                          << scenarioDescriptions_.back().text());

            // apply zero rate shift at tenor point j
            applyShift(j, shiftSize, up, shiftType, shiftTimes, zeros, times, shiftedZeros, true);

            // store shifted discount curve in the scenario
            for (Size k = 0; k < n_ten; ++k) {
                Real shiftedDiscount = exp(-shiftedZeros[k] * times[k]);
                scenario->add(getDiscountKey(ccy, k), shiftedDiscount);
            }
            // add this scenario to the scenario vector
            scenarios_.push_back(scenario);
            DLOG("Sensitivity scenario # " << scenarios_.size() << ", label " << scenario->label() << " created");

        } // end of shift curve tenors
    }
    LOG("Discount curve scenarios done");
}

void SensitivityScenarioGenerator::generateIndexCurveScenarios(
    const boost::shared_ptr<ScenarioFactory>& sensiScenarioFactory, bool up) {
    // We can choose to shift fewer discount curves than listed in the market
    std::vector<string> simMarketIndices = simMarketData_->indices();
    if (sensitivityData_->indexNames().size() > 0)
        indexNames_ = sensitivityData_->indexNames();
    else
        indexNames_ = simMarketIndices;
    // Log an ALERT if some ibor indices in simmarket are excluded from the list
    for (auto sim_idx : simMarketIndices) {
        if (std::find(indexNames_.begin(), indexNames_.end(), sim_idx) == indexNames_.end()) {
            ALOG("Index " << sim_idx << " in simmarket is not included in sensitivities analysis");
        }
    }

    Size n_indices = indexNames_.size();
    Size n_ten = simMarketData_->yieldCurveTenors().size();

    // original curves' buffer
    std::vector<Real> zeros(n_ten);
    std::vector<Real> times(n_ten);

    // buffer for shifted zero curves
    std::vector<Real> shiftedZeros(n_ten);

    for (Size i = 0; i < n_indices; ++i) {
        string indexName = indexNames_[i];
        SensitivityScenarioData::CurveShiftData data = sensitivityData_->indexCurveShiftData()[indexName];
        ShiftType shiftType = parseShiftType(data.shiftType);
        Handle<IborIndex> iborIndex = initMarket_->iborIndex(indexName, configuration_);
        Handle<YieldTermStructure> ts = iborIndex->forwardingTermStructure();
        DayCounter dc = ts->dayCounter();
        for (Size j = 0; j < n_ten; ++j) {
            Date d = today_ + simMarketData_->yieldCurveTenors()[j];
            zeros[j] = ts->zeroRate(d, dc, Continuous);
            times[j] = dc.yearFraction(today_, d);
        }

        std::vector<Period> shiftTenors = data.shiftTenors;
        std::vector<Time> shiftTimes(shiftTenors.size());
        for (Size j = 0; j < shiftTenors.size(); ++j)
            shiftTimes[j] = dc.yearFraction(today_, today_ + shiftTenors[j]);
        Real shiftSize = data.shiftSize;
        QL_REQUIRE(shiftTenors.size() > 0, "Index shift tenors not specified");

        for (Size j = 0; j < shiftTenors.size(); ++j) {

            boost::shared_ptr<Scenario> scenario = sensiScenarioFactory->buildScenario(today_);

            scenarioDescriptions_.push_back(indexScenarioDescription(indexName, j, up));

            // apply zero rate shift at tenor point j
            applyShift(j, shiftSize, up, shiftType, shiftTimes, zeros, times, shiftedZeros, true);

            // store shifted discount curve for this index in the scenario
            for (Size k = 0; k < n_ten; ++k) {
                Real shiftedDiscount = exp(-shiftedZeros[k] * times[k]);
                scenario->add(getIndexKey(indexName, k), shiftedDiscount);
            }
            // add this scenario to the scenario vector
            scenarios_.push_back(scenario);
            DLOG("Sensitivity scenario # " << scenarios_.size() << ", label " << scenario->label()
                                           << " created for indexName " << indexName);

        } // end of shift curve tenors
    }
    LOG("Index curve scenarios done");
}

void SensitivityScenarioGenerator::generateYieldCurveScenarios(
    const boost::shared_ptr<ScenarioFactory>& sensiScenarioFactory, bool up) {
    // We can choose to shift fewer yield curves than listed in the market
    vector<string> simMarketYieldCurves = simMarketData_->yieldCurveNames();
    if (sensitivityData_->yieldCurveNames().size() > 0)
        yieldCurveNames_ = sensitivityData_->yieldCurveNames();
    else
        yieldCurveNames_ = simMarketYieldCurves;
    // Log an ALERT if some yield curves in simmarket are excluded from the list
    for (auto sim_yc : simMarketYieldCurves) {
        if (std::find(yieldCurveNames_.begin(), yieldCurveNames_.end(), sim_yc) == yieldCurveNames_.end()) {
            ALOG("Yield Curve " << sim_yc << " in simmarket is not included in sensitivities analysis");
        }
    }

    Size n_curves = yieldCurveNames_.size();
    Size n_ten = simMarketData_->yieldCurveTenors().size();

    // original curves' buffer
    std::vector<Real> zeros(n_ten);
    std::vector<Real> times(n_ten);

    // buffer for shifted zero curves
    std::vector<Real> shiftedZeros(n_ten);

    for (Size i = 0; i < n_curves; ++i) {
        string name = yieldCurveNames_[i];
        SensitivityScenarioData::CurveShiftData data = sensitivityData_->yieldCurveShiftData()[name];
        ShiftType shiftType = parseShiftType(data.shiftType);
        Handle<YieldTermStructure> ts = initMarket_->yieldCurve(name, configuration_);
        DayCounter dc = ts->dayCounter();
        for (Size j = 0; j < n_ten; ++j) {
            Date d = today_ + simMarketData_->yieldCurveTenors()[j];
            zeros[j] = ts->zeroRate(d, dc, Continuous);
            times[j] = dc.yearFraction(today_, d);
        }

        std::vector<Period> shiftTenors = data.shiftTenors;
        std::vector<Time> shiftTimes(shiftTenors.size());
        for (Size j = 0; j < shiftTenors.size(); ++j)
            shiftTimes[j] = dc.yearFraction(today_, today_ + shiftTenors[j]);
        Real shiftSize = data.shiftSize;
        QL_REQUIRE(shiftTenors.size() > 0, "Discount shift tenors not specified");

        for (Size j = 0; j < shiftTenors.size(); ++j) {

            boost::shared_ptr<Scenario> scenario = sensiScenarioFactory->buildScenario(today_);

            scenarioDescriptions_.push_back(yieldScenarioDescription(name, j, up));

            // apply zero rate shift at tenor point j
            applyShift(j, shiftSize, up, shiftType, shiftTimes, zeros, times, shiftedZeros, true);

            // store shifted discount curve in the scenario
            for (Size k = 0; k < n_ten; ++k) {
                Real shiftedDiscount = exp(-shiftedZeros[k] * times[k]);
                scenario->add(getYieldKey(name, k), shiftedDiscount);
            }
            // add this scenario to the scenario vector
            scenarios_.push_back(scenario);
            DLOG("Sensitivity scenario # " << scenarios_.size() << ", label " << scenario->label() << " created");

        } // end of shift curve tenors
    }
    LOG("Yield curve scenarios done");
}

void SensitivityScenarioGenerator::generateFxVolScenarios(
    const boost::shared_ptr<ScenarioFactory>& sensiScenarioFactory, bool up) {
    // We can choose to shift fewer discount curves than listed in the market
    std::vector<string> simMarketFxPairs = simMarketData_->fxVolCcyPairs();
    if (sensitivityData_->fxVolCcyPairs().size() > 0)
        fxVolCcyPairs_ = sensitivityData_->fxVolCcyPairs();
    else
        fxVolCcyPairs_ = simMarketFxPairs;
    // Log an ALERT if some FX vol pairs in simmarket are excluded from the list
    for (auto sim_fx : simMarketFxPairs) {
        if (std::find(fxVolCcyPairs_.begin(), fxVolCcyPairs_.end(), sim_fx) == fxVolCcyPairs_.end()) {
            ALOG("FX pair " << sim_fx << " in simmarket is not included in sensitivities analysis");
        }
    }

    string domestic = simMarketData_->baseCcy();

    Size n_fxvol_pairs = fxVolCcyPairs_.size();
    Size n_fxvol_exp = simMarketData_->fxVolExpiries().size();

    std::vector<Real> values(n_fxvol_exp);
    std::vector<Real> times(n_fxvol_exp);

    // buffer for shifted zero curves
    std::vector<Real> shiftedValues(n_fxvol_exp);

    map<string, SensitivityScenarioData::FxVolShiftData> shiftDataMap = sensitivityData_->fxVolShiftData();
    for (Size i = 0; i < n_fxvol_pairs; ++i) {
        string ccypair = fxVolCcyPairs_[i];
        QL_REQUIRE(shiftDataMap.find(ccypair) != shiftDataMap.end(),
                   "ccy pair " << ccypair << " not found in FxVolShiftData");
        SensitivityScenarioData::FxVolShiftData data = shiftDataMap[ccypair];
        ShiftType shiftType = parseShiftType(data.shiftType);
        std::vector<Period> shiftTenors = data.shiftExpiries;
        std::vector<Time> shiftTimes(shiftTenors.size());
        Real shiftSize = data.shiftSize;
        QL_REQUIRE(shiftTenors.size() > 0, "FX vol shift tenors not specified");

        Handle<BlackVolTermStructure> ts = initMarket_->fxVol(ccypair, configuration_);
        DayCounter dc = ts->dayCounter();
        Real strike = 0.0; // FIXME
        for (Size j = 0; j < n_fxvol_exp; ++j) {
            Date d = today_ + simMarketData_->fxVolExpiries()[j];
            values[j] = ts->blackVol(d, strike);
            times[j] = dc.yearFraction(today_, d);
        }

        for (Size j = 0; j < shiftTenors.size(); ++j)
            shiftTimes[j] = dc.yearFraction(today_, today_ + shiftTenors[j]);

        for (Size j = 0; j < shiftTenors.size(); ++j) {
            Size strikeBucket = 0; // FIXME
            boost::shared_ptr<Scenario> scenario = sensiScenarioFactory->buildScenario(today_);

            scenarioDescriptions_.push_back(fxVolScenarioDescription(ccypair, j, strikeBucket, up));

            // apply shift at tenor point j
            applyShift(j, shiftSize, up, shiftType, shiftTimes, values, times, shiftedValues, true);
            for (Size k = 0; k < n_fxvol_exp; ++k)
                scenario->add(getFxVolKey(ccypair, k), shiftedValues[k]);
            // add this scenario to the scenario vector
            scenarios_.push_back(scenario);
            DLOG("Sensitivity scenario # " << scenarios_.size() << ", label " << scenario->label() << " created");
        }
    }
    LOG("FX vol scenarios done");
}

void SensitivityScenarioGenerator::generateSwaptionVolScenarios(
    const boost::shared_ptr<ScenarioFactory>& sensiScenarioFactory, bool up) {
    // We can choose to shift fewer discount curves than listed in the market
    std::vector<string> simMarketCcys = simMarketData_->swapVolCcys();
    if (sensitivityData_->swaptionVolCurrencies().size() > 0)
        swaptionVolCurrencies_ = sensitivityData_->swaptionVolCurrencies();
    else
        swaptionVolCurrencies_ = simMarketCcys;
    // Log an ALERT if some swaption currencies in simmarket are excluded from the list
    for (auto sim_ccy : simMarketCcys) {
        if (std::find(swaptionVolCurrencies_.begin(), swaptionVolCurrencies_.end(), sim_ccy) ==
            swaptionVolCurrencies_.end()) {
            ALOG("Swaption currency " << sim_ccy << " in simmarket is not included in sensitivities analysis");
        }
    }

    Size n_swvol_ccy = swaptionVolCurrencies_.size();
    Size n_swvol_term = simMarketData_->swapVolTerms().size();
    Size n_swvol_exp = simMarketData_->swapVolExpiries().size();

    vector<vector<Real>> volData(n_swvol_exp, vector<Real>(n_swvol_term, 0.0));
    vector<Real> volExpiryTimes(n_swvol_exp, 0.0);
    vector<Real> volTermTimes(n_swvol_term, 0.0);
    vector<vector<Real>> shiftedVolData(n_swvol_exp, vector<Real>(n_swvol_term, 0.0));

    for (Size i = 0; i < n_swvol_ccy; ++i) {
        std::string ccy = swaptionVolCurrencies_[i];
        SensitivityScenarioData::SwaptionVolShiftData data = sensitivityData_->swaptionVolShiftData()[ccy];
        ShiftType shiftType = parseShiftType(data.shiftType);
        Real shiftSize = data.shiftSize;

        vector<Real> shiftExpiryTimes(data.shiftExpiries.size(), 0.0);
        vector<Real> shiftTermTimes(data.shiftTerms.size(), 0.0);

        Handle<SwaptionVolatilityStructure> ts = initMarket_->swaptionVol(ccy, configuration_);
        DayCounter dc = ts->dayCounter();
        Real strike = 0.0; // FIXME

        // cache original vol data
        for (Size j = 0; j < n_swvol_exp; ++j) {
            Date expiry = today_ + simMarketData_->swapVolExpiries()[j];
            volExpiryTimes[j] = dc.yearFraction(today_, expiry);
        }
        for (Size j = 0; j < n_swvol_term; ++j) {
            Date term = today_ + simMarketData_->swapVolTerms()[j];
            volTermTimes[j] = dc.yearFraction(today_, term);
        }
        for (Size j = 0; j < n_swvol_exp; ++j) {
            Period expiry = simMarketData_->swapVolExpiries()[j];
            for (Size k = 0; k < n_swvol_term; ++k) {
                Period term = simMarketData_->swapVolTerms()[k];
                Real swvol = ts->volatility(expiry, term, strike);
                volData[j][k] = swvol;
            }
        }

        // cache tenor times
        for (Size j = 0; j < shiftExpiryTimes.size(); ++j)
            shiftExpiryTimes[j] = dc.yearFraction(today_, today_ + data.shiftExpiries[j]);
        for (Size j = 0; j < shiftTermTimes.size(); ++j)
            shiftTermTimes[j] = dc.yearFraction(today_, today_ + data.shiftTerms[j]);

        // loop over shift expiries and terms
        for (Size j = 0; j < shiftExpiryTimes.size(); ++j) {
            for (Size k = 0; k < shiftTermTimes.size(); ++k) {
                Size strikeBucket = 0; // FIXME
                boost::shared_ptr<Scenario> scenario = sensiScenarioFactory->buildScenario(today_);

                scenarioDescriptions_.push_back(swaptionVolScenarioDescription(ccy, j, k, strikeBucket, up));

                applyShift(j, k, shiftSize, up, shiftType, shiftExpiryTimes, shiftTermTimes, volExpiryTimes,
                           volTermTimes, volData, shiftedVolData, true);
                // add shifted vol data to the scenario
                for (Size jj = 0; jj < n_swvol_exp; ++jj) {
                    for (Size kk = 0; kk < n_swvol_term; ++kk) {
                        Size idx = jj * n_swvol_term + kk;
                        scenario->add(getSwaptionVolKey(ccy, idx), shiftedVolData[jj][kk]);
                    }
                }
                // add this scenario to the scenario vector
                scenarios_.push_back(scenario);
                DLOG("Sensitivity scenario # " << scenarios_.size() << ", label " << scenario->label() << " created");
            }
        }
    }
    LOG("Swaption vol scenarios done");
}

void SensitivityScenarioGenerator::generateCapFloorVolScenarios(
    const boost::shared_ptr<ScenarioFactory>& sensiScenarioFactory, bool up) {
    // We can choose to shift fewer discount curves than listed in the market
    vector<string> simMarketCapCcys = simMarketData_->capFloorVolCcys();
    if (sensitivityData_->capFloorVolCurrencies().size() > 0)
        capFloorVolCurrencies_ = sensitivityData_->capFloorVolCurrencies();
    else
        capFloorVolCurrencies_ = simMarketCapCcys;
    // Log an ALERT if some cap currencies in simmarket are excluded from the list
    for (auto sim_cap : simMarketCapCcys) {
        if (std::find(capFloorVolCurrencies_.begin(), capFloorVolCurrencies_.end(), sim_cap) ==
            capFloorVolCurrencies_.end()) {
            ALOG("CapFloor currency " << sim_cap << " in simmarket is not included in sensitivities analysis");
        }
    }

    Size n_cfvol_ccy = capFloorVolCurrencies_.size();
    Size n_cfvol_strikes = simMarketData_->capFloorVolStrikes().size();
    Size n_cfvol_exp = simMarketData_->capFloorVolExpiries().size();

    vector<vector<Real>> volData(n_cfvol_exp, vector<Real>(n_cfvol_strikes, 0.0));
    vector<Real> volExpiryTimes(n_cfvol_exp, 0.0);
    vector<Real> volStrikes = simMarketData_->capFloorVolStrikes();
    vector<vector<Real>> shiftedVolData(n_cfvol_exp, vector<Real>(n_cfvol_strikes, 0.0));

    for (Size i = 0; i < n_cfvol_ccy; ++i) {
        std::string ccy = capFloorVolCurrencies_[i];
        SensitivityScenarioData::CapFloorVolShiftData data = sensitivityData_->capFloorVolShiftData()[ccy];

        ShiftType shiftType = parseShiftType(data.shiftType);
        Real shiftSize = data.shiftSize;
        vector<Real> shiftExpiryTimes(data.shiftExpiries.size(), 0.0);
        vector<Real> shiftStrikes = data.shiftStrikes;

        Handle<OptionletVolatilityStructure> ts = initMarket_->capFloorVol(ccy, configuration_);
        DayCounter dc = ts->dayCounter();

        // cache original vol data
        for (Size j = 0; j < n_cfvol_exp; ++j) {
            Date expiry = today_ + simMarketData_->capFloorVolExpiries()[j];
            volExpiryTimes[j] = dc.yearFraction(today_, expiry);
        }
        for (Size j = 0; j < n_cfvol_exp; ++j) {
            Period expiry = simMarketData_->capFloorVolExpiries()[j];
            for (Size k = 0; k < n_cfvol_strikes; ++k) {
                Real strike = simMarketData_->capFloorVolStrikes()[k];
                Real vol = ts->volatility(expiry, strike);
                volData[j][k] = vol;
            }
        }

        // cache tenor times
        for (Size j = 0; j < shiftExpiryTimes.size(); ++j)
            shiftExpiryTimes[j] = dc.yearFraction(today_, today_ + data.shiftExpiries[j]);

        // loop over shift expiries and terms
        for (Size j = 0; j < shiftExpiryTimes.size(); ++j) {
            for (Size k = 0; k < shiftStrikes.size(); ++k) {
                boost::shared_ptr<Scenario> scenario = sensiScenarioFactory->buildScenario(today_);

                scenarioDescriptions_.push_back(capFloorVolScenarioDescription(ccy, j, k, up));

                applyShift(j, k, shiftSize, up, shiftType, shiftExpiryTimes, shiftStrikes, volExpiryTimes, volStrikes,
                           volData, shiftedVolData, true);
                // add shifted vol data to the scenario
                for (Size jj = 0; jj < n_cfvol_exp; ++jj) {
                    for (Size kk = 0; kk < n_cfvol_strikes; ++kk) {
                        Size idx = jj * n_cfvol_strikes + kk;
                        scenario->add(getOptionletVolKey(ccy, idx), shiftedVolData[jj][kk]);
                    }
                }
                // add this scenario to the scenario vector
                scenarios_.push_back(scenario);
                DLOG("Sensitivity scenario # " << scenarios_.size() << ", label " << scenario->label() << " created");
            }
        }
    }
    LOG("Optionlet vol scenarios done");
}

void SensitivityScenarioGenerator::generateSurvivalProbabilityScenarios(
    const boost::shared_ptr<ScenarioFactory>& sensiScenarioFactory, bool up) {
    // We can choose to shift fewer credit curves than listed in the market
    std::vector<string> simMarketNames = simMarketData_->defaultNames();

    if (sensitivityData_->creditNames().size() > 0)
        crNames_ = sensitivityData_->creditNames();
    else
        crNames_ = simMarketNames;
    // Log an ALERT if some names in simmarket are excluded from the list
    for (auto sim_name : simMarketNames) {
        if (std::find(crNames_.begin(), crNames_.end(), sim_name) == crNames_.end()) {
            ALOG("Credit Name " << sim_name << " in simmarket is not included in sensitivities analysis");
        }
    }

    Size n_names = crNames_.size();
    Size n_ten = simMarketData_->defaultTenors().size();

    // original curves' buffer
    std::vector<Real> hazardRates(n_ten); //integrated hazard rates
    std::vector<Real> times(n_ten);

    // buffer for shifted survival prob curves
    std::vector<Real> shiftedHazardRates(n_ten);
    for (Size i = 0; i < n_names; ++i) {
        string name = crNames_[i];
        SensitivityScenarioData::CurveShiftData data = sensitivityData_->creditCurveShiftData()[name];
        ShiftType shiftType = parseShiftType(data.shiftType);
        Handle<DefaultProbabilityTermStructure> ts = initMarket_->defaultCurve(name, configuration_);
        DayCounter dc = ts->dayCounter();
        for (Size j = 0; j < n_ten; ++j) {
            Date d = today_ + simMarketData_->defaultTenors()[j];
            times[j] = dc.yearFraction(today_, d);
            Real s_t = ts->survivalProbability(times[j], true); // do we extrapolate or not?
            hazardRates[j] = -std::log(s_t)/times[j];
        }

        std::vector<Period> shiftTenors = data.shiftTenors;
        std::vector<Time> shiftTimes(shiftTenors.size());
        for (Size j = 0; j < shiftTenors.size(); ++j)
            shiftTimes[j] = dc.yearFraction(today_, today_ + shiftTenors[j]);
        Real shiftSize = data.shiftSize;
        QL_REQUIRE(shiftTenors.size() > 0, "Discount shift tenors not specified");

        for (Size j = 0; j < shiftTenors.size(); ++j) {

            boost::shared_ptr<Scenario> scenario = sensiScenarioFactory->buildScenario(today_);
            scenarioDescriptions_.push_back(survivalProbabilityScenarioDescription(name, j, up));
            LOG("generate survival probability scenario, name " << name << ", bucket " << j << ", up " << up
                                                                << ", desc " << scenarioDescriptions_.back().text());

            // apply integrated hazard rate shift at tenor point j
            applyShift(j, shiftSize, up, shiftType, shiftTimes, hazardRates, times, shiftedHazardRates, true);

            // store shifted survival Prob in the scenario
            for (Size k = 0; k < n_ten; ++k) {
                Real shiftedProb = exp(-shiftedHazardRates[k] * times[k]);
                scenario->add(getSurvivalProbabilityKey(name, k), shiftedProb);
            }

            // add this scenario to the scenario vector
            scenarios_.push_back(scenario);
            DLOG("Sensitivity scenario # " << scenarios_.size() << ", label " << scenario->label() << " created");

        } // end of shift curve tenors
    }
    LOG("Discount curve scenarios done");
}

SensitivityScenarioGenerator::ScenarioDescription SensitivityScenarioGenerator::fxScenarioDescription(string ccypair,
                                                                                                      bool up) {
    RiskFactorKey key(RiskFactorKey::KeyType::FXSpot, ccypair);
    std::ostringstream o;
    ScenarioDescription::Type type = up ? ScenarioDescription::Type::Up : ScenarioDescription::Type::Down;
    ScenarioDescription desc(type, key, "spot");
    return desc;
}

SensitivityScenarioGenerator::ScenarioDescription
SensitivityScenarioGenerator::discountScenarioDescription(string ccy, Size bucket, bool up) {
    QL_REQUIRE(sensitivityData_->discountCurveShiftData().find(ccy) != sensitivityData_->discountCurveShiftData().end(),
               "currency " << ccy << " not found in discount shift data");
    QL_REQUIRE(bucket < sensitivityData_->discountCurveShiftData()[ccy].shiftTenors.size(),
               "bucket " << bucket << " out of range");
    RiskFactorKey key(RiskFactorKey::KeyType::DiscountCurve, ccy, bucket);
    std::ostringstream o;
    o << sensitivityData_->discountCurveShiftData()[ccy].shiftTenors[bucket];
    string text = o.str();
    ScenarioDescription::Type type = up ? ScenarioDescription::Type::Up : ScenarioDescription::Type::Down;
    ScenarioDescription desc(type, key, text);
    return desc;
}

SensitivityScenarioGenerator::ScenarioDescription
SensitivityScenarioGenerator::indexScenarioDescription(string index, Size bucket, bool up) {
    QL_REQUIRE(sensitivityData_->indexCurveShiftData().find(index) != sensitivityData_->indexCurveShiftData().end(),
               "currency " << index << " not found in index shift data");
    QL_REQUIRE(bucket < sensitivityData_->indexCurveShiftData()[index].shiftTenors.size(),
               "bucket " << bucket << " out of range");
    RiskFactorKey key(RiskFactorKey::KeyType::IndexCurve, index, bucket);
    std::ostringstream o;
    o << sensitivityData_->indexCurveShiftData()[index].shiftTenors[bucket];
    string text = o.str();
    ScenarioDescription::Type type = up ? ScenarioDescription::Type::Up : ScenarioDescription::Type::Down;
    ScenarioDescription desc(type, key, text);
    return desc;
}

SensitivityScenarioGenerator::ScenarioDescription
SensitivityScenarioGenerator::yieldScenarioDescription(string name, Size bucket, bool up) {
    QL_REQUIRE(sensitivityData_->yieldCurveShiftData().find(name) != sensitivityData_->yieldCurveShiftData().end(),
               "currency " << name << " not found in index shift data");
    QL_REQUIRE(bucket < sensitivityData_->yieldCurveShiftData()[name].shiftTenors.size(),
               "bucket " << bucket << " out of range");
    RiskFactorKey key(RiskFactorKey::KeyType::YieldCurve, name, bucket);
    std::ostringstream o;
    o << sensitivityData_->yieldCurveShiftData()[name].shiftTenors[bucket];
    string text = o.str();
    ScenarioDescription::Type type = up ? ScenarioDescription::Type::Up : ScenarioDescription::Type::Down;
    ScenarioDescription desc(type, key, text);
    return desc;
}

SensitivityScenarioGenerator::ScenarioDescription
SensitivityScenarioGenerator::fxVolScenarioDescription(string ccypair, Size expiryBucket, Size strikeBucket, bool up) {
    QL_REQUIRE(sensitivityData_->fxVolShiftData().find(ccypair) != sensitivityData_->fxVolShiftData().end(),
               "currency pair " << ccypair << " not found in fx vol shift data");
    SensitivityScenarioData::FxVolShiftData data = sensitivityData_->fxVolShiftData()[ccypair];
    QL_REQUIRE(expiryBucket < data.shiftExpiries.size(), "expiry bucket " << expiryBucket << " out of range");
    Size index = strikeBucket * data.shiftExpiries.size() + expiryBucket;
    RiskFactorKey key(RiskFactorKey::KeyType::FXVolatility, ccypair, index);
    std::ostringstream o;
    if (data.shiftStrikes.size() == 0) {
        o << data.shiftExpiries[expiryBucket] << "/ATM";
    } else {
        QL_REQUIRE(strikeBucket < data.shiftStrikes.size(), "strike bucket " << strikeBucket << " out of range");
        o << data.shiftExpiries[expiryBucket] << "/" << data.shiftStrikes[strikeBucket];
    }
    string text = o.str();
    ScenarioDescription::Type type = up ? ScenarioDescription::Type::Up : ScenarioDescription::Type::Down;
    ScenarioDescription desc(type, key, text);
    return desc;
}

SensitivityScenarioGenerator::ScenarioDescription
SensitivityScenarioGenerator::swaptionVolScenarioDescription(string ccy, Size expiryBucket, Size termBucket,
                                                             Size strikeBucket, bool up) {
    QL_REQUIRE(sensitivityData_->swaptionVolShiftData().find(ccy) != sensitivityData_->swaptionVolShiftData().end(),
               "currency " << ccy << " not found in swaption vol shift data");
    SensitivityScenarioData::SwaptionVolShiftData data = sensitivityData_->swaptionVolShiftData()[ccy];
    QL_REQUIRE(expiryBucket < data.shiftExpiries.size(), "expiry bucket " << expiryBucket << " out of range");
    QL_REQUIRE(termBucket < data.shiftTerms.size(), "term bucket " << termBucket << " out of range");
    QL_REQUIRE(data.shiftStrikes.size() == 0, "empty Swaption strike vector expected");
    Size index = strikeBucket * data.shiftExpiries.size() * data.shiftTerms.size() +
                 expiryBucket * data.shiftTerms.size() + termBucket;
    RiskFactorKey key(RiskFactorKey::KeyType::SwaptionVolatility, ccy, index);
    std::ostringstream o;
    if (data.shiftStrikes.size() == 0) {
        o << data.shiftExpiries[expiryBucket] << "/" << data.shiftTerms[termBucket] << "/ATM";
    } else {
        o << data.shiftExpiries[expiryBucket] << "/" << data.shiftTerms[termBucket] << "/" << std::setprecision(4)
          << data.shiftStrikes[strikeBucket];
    }
    string text = o.str();
    ScenarioDescription::Type type = up ? ScenarioDescription::Type::Up : ScenarioDescription::Type::Down;
    ScenarioDescription desc(type, key, text);
    return desc;
}

SensitivityScenarioGenerator::ScenarioDescription
SensitivityScenarioGenerator::capFloorVolScenarioDescription(string ccy, Size expiryBucket, Size strikeBucket,
                                                             bool up) {
    QL_REQUIRE(sensitivityData_->capFloorVolShiftData().find(ccy) != sensitivityData_->capFloorVolShiftData().end(),
               "currency " << ccy << " not found in cap/floor vol shift data");
    SensitivityScenarioData::CapFloorVolShiftData data = sensitivityData_->capFloorVolShiftData()[ccy];
    QL_REQUIRE(expiryBucket < data.shiftExpiries.size(), "expiry bucket " << expiryBucket << " out of range");
    QL_REQUIRE(strikeBucket < data.shiftStrikes.size(), "strike bucket " << strikeBucket << " out of range");
    // Size index = strikeBucket * data.shiftExpiries.size() + expiryBucket;
    Size index = expiryBucket * data.shiftStrikes.size() + strikeBucket;
    RiskFactorKey key(RiskFactorKey::KeyType::OptionletVolatility, ccy, index);
    std::ostringstream o;
    if (data.shiftStrikes.size() == 0) {
        o << data.shiftExpiries[expiryBucket] << "/ATM";
    } else {
        o << data.shiftExpiries[expiryBucket] << "/" << std::setprecision(4) << data.shiftStrikes[strikeBucket];
    }
    string text = o.str();
    ScenarioDescription::Type type = up ? ScenarioDescription::Type::Up : ScenarioDescription::Type::Down;
    ScenarioDescription desc(type, key, text);
    return desc;
}
<<<<<<< HEAD

SensitivityScenarioGenerator::ScenarioDescription
SensitivityScenarioGenerator::survivalProbabilityScenarioDescription(string name, Size bucket, bool up) {
    QL_REQUIRE(sensitivityData_->creditCurveShiftData().find(name) != sensitivityData_->creditCurveShiftData().end(),
               "Name " << name << " not found in credit shift data");
    QL_REQUIRE(bucket < sensitivityData_->creditCurveShiftData()[name].shiftTenors.size(),
               "bucket " << bucket << " out of range");
    RiskFactorKey key(RiskFactorKey::KeyType::SurvivalProbability, name, bucket);
    std::ostringstream o;
    o << sensitivityData_->creditCurveShiftData()[name].shiftTenors[bucket];
    string text = o.str();
    ScenarioDescription::Type type = up ? ScenarioDescription::Type::Up : ScenarioDescription::Type::Down;
    ScenarioDescription desc(type, key, text);
    return desc;
}
}
}
=======
} // namespace analytics
} // namespace ore
>>>>>>> cafd51a6
<|MERGE_RESOLUTION|>--- conflicted
+++ resolved
@@ -814,7 +814,6 @@
     ScenarioDescription desc(type, key, text);
     return desc;
 }
-<<<<<<< HEAD
 
 SensitivityScenarioGenerator::ScenarioDescription
 SensitivityScenarioGenerator::survivalProbabilityScenarioDescription(string name, Size bucket, bool up) {
@@ -830,9 +829,5 @@
     ScenarioDescription desc(type, key, text);
     return desc;
 }
-}
-}
-=======
 } // namespace analytics
-} // namespace ore
->>>>>>> cafd51a6
+} // namespace ore