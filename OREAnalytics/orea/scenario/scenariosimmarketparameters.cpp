--- conflicted
+++ resolved
@@ -190,23 +190,14 @@
     }
 
     nodeChild = XMLUtils::getChildNode(node, "SwaptionVolatilities");
-<<<<<<< HEAD
     swapVolSimulate_ = false;
     XMLNode* swapVolSimNode = XMLUtils::getChildNode(nodeChild, "Simulate");
     if (swapVolSimNode) {
         swapVolSimulate_ = ore::data::parseBool(XMLUtils::getNodeValue(swapVolSimNode));
-=======
-    if (nodeChild) {
-        swapVolSimulate_ = false;
-        XMLNode* swapVolSimNode = XMLUtils::getChildNode(nodeChild, "Simulate");
-        if (swapVolSimNode)
-            swapVolSimulate_ = ore::data::parseBool(XMLUtils::getNodeValue(swapVolSimNode));
->>>>>>> f2051f46
         swapVolTerms_ = XMLUtils::getChildrenValuesAsPeriods(nodeChild, "Terms", true);
         swapVolExpiries_ = XMLUtils::getChildrenValuesAsPeriods(nodeChild, "Expiries", true);
         swapVolCcys_ = XMLUtils::getChildrenValues(nodeChild, "Currencies", "Currency", true);
         swapVolDecayMode_ = XMLUtils::getChildValue(nodeChild, "ReactionToTimeDecay");
-<<<<<<< HEAD
         XMLNode* cubeNode = XMLUtils::getChildNode(nodeChild, "Cube");
         if (cubeNode) {
             swapVolIsCube_ = true;
@@ -221,8 +212,6 @@
         } else {
             swapVolIsCube_ = false;
         }
-=======
->>>>>>> f2051f46
     }
 
     nodeChild = XMLUtils::getChildNode(node, "CapFloorVolatilities");
