/*
 Copyright (C) 2017 Quaternion Risk Management Ltd
 All rights reserved.

 This file is part of ORE, a free-software/open-source library
 for transparent pricing and risk analysis - http://opensourcerisk.org

 ORE is free software: you can redistribute it and/or modify it
 under the terms of the Modified BSD License.  You should have received a
 copy of the license along with this program.
 The license is also available online at <http://opensourcerisk.org>

 This program is distributed on the basis that it will form a useful
 contribution to risk analytics and model standardisation, but WITHOUT
 ANY WARRANTY; without even the implied warranty of MERCHANTABILITY or
 FITNESS FOR A PARTICULAR PURPOSE. See the license for more details.
*/

#include <orea/scenario/stressscenariodata.hpp>
#include <ored/utilities/log.hpp>
#include <ored/utilities/to_string.hpp>
#include <ored/utilities/xmlutils.hpp>

using namespace QuantLib;
using namespace std;

namespace ore {
namespace analytics {

void StressTestScenarioData::fromXML(XMLNode* root) {
    data_.clear();

    XMLNode* node = XMLUtils::locateNode(root, "StressTesting");
    XMLUtils::checkNode(node, "StressTesting");

    useSpreadedTermStructures_ =
        ore::data::parseBool(XMLUtils::getChildValue(node, "UseSpreadedTermStructures", false, "false"));



    for (XMLNode* testCase = XMLUtils::getChildNode(node, "StressTest"); testCase;
         testCase = XMLUtils::getNextSibling(testCase)) {

        StressTestData test;
        test.label = XMLUtils::getAttribute(testCase, "id");
        // XMLUtils::getChildValue(testCase, "Label", true);

        LOG("Load stress test label " << test.label);

        XMLNode* parShiftsNode = XMLUtils::getChildNode(testCase, "ParShifts");
        if (parShiftsNode) {
            test.irCurveParShifts = XMLUtils::getChildValueAsBool(parShiftsNode, "IRCurves", false, false);
            test.irCapFloorParShifts =
                XMLUtils::getChildValueAsBool(parShiftsNode, "CapFloorVolatilities", false, false);
            test.creditCurveParShifts =
                XMLUtils::getChildValueAsBool(parShiftsNode, "SurvivalProbability", false, false);
        }

        LOG("Get recovery rate shift parameters");
        
        test.recoveryRateShifts.clear();
        XMLNode* recoveryRates = XMLUtils::getChildNode(testCase, "RecoveryRates");
        if (recoveryRates) {
            for (XMLNode* child = XMLUtils::getChildNode(recoveryRates, "RecoveryRate"); child;
                 child = XMLUtils::getNextSibling(child)) {
                string isin = XMLUtils::getAttribute(child, "id");
                LOG("Loading stress parameters for recovery rate for " << isin);
                SpotShiftData data;
                data.shiftSize = XMLUtils::getChildValueAsDouble(child, "ShiftSize", true);
                data.shiftType = parseShiftType(XMLUtils::getChildValue(child, "ShiftType", true));
                test.recoveryRateShifts[isin] = data;
            }
        }
        LOG("Get survival probability shift parameters");
        XMLNode* survivalProbability = XMLUtils::getChildNode(testCase, "SurvivalProbabilities");
        QL_REQUIRE(survivalProbability, "Survival Probabilities node not found");
        test.survivalProbabilityShifts.clear();
        for (XMLNode* child = XMLUtils::getChildNode(survivalProbability, "SurvivalProbability"); child;
             child = XMLUtils::getNextSibling(child)) {
            string name = XMLUtils::getAttribute(child, "name");
            LOG("Loading stress parameters for survival probability for " << name);
            CurveShiftData data;
            data.shiftType = parseShiftType(XMLUtils::getChildValue(child, "ShiftType", true));
            data.shifts = XMLUtils::getChildrenValuesAsDoublesCompact(child, "Shifts", true);
            data.shiftTenors = XMLUtils::getChildrenValuesAsPeriods(child, "ShiftTenors", true);
            QL_REQUIRE(data.shifts.size() == data.shiftTenors.size(),
                       "number of tenors and shifts does not match in survival probability stress data");
            QL_REQUIRE(data.shifts.size() > 0, "no shifts provided in survival probability stress data");
            test.survivalProbabilityShifts[name] = data;
        }

        LOG("Get discount curve shift parameters");
        XMLNode* discountCurves = XMLUtils::getChildNode(testCase, "DiscountCurves");
        QL_REQUIRE(discountCurves, "DiscountCurves node not found");
        test.discountCurveShifts.clear();
        for (XMLNode* child = XMLUtils::getChildNode(discountCurves, "DiscountCurve"); child;
             child = XMLUtils::getNextSibling(child)) {
            string ccy = XMLUtils::getAttribute(child, "ccy");
            LOG("Loading stress parameters for discount curve for ccy " << ccy);
            CurveShiftData data;
            data.shiftType = parseShiftType(XMLUtils::getChildValue(child, "ShiftType", true));
            data.shifts = XMLUtils::getChildrenValuesAsDoublesCompact(child, "Shifts", true);
            data.shiftTenors = XMLUtils::getChildrenValuesAsPeriods(child, "ShiftTenors", true);
            QL_REQUIRE(data.shifts.size() == data.shiftTenors.size(),
                       "number of tenors and shifts does not match in discount curve stress data");
            QL_REQUIRE(data.shifts.size() > 0, "no shifts provided in discount curve stress data");
            test.discountCurveShifts[ccy] = data;
        }

        LOG("Get index curve stress parameters");
        XMLNode* indexCurves = XMLUtils::getChildNode(testCase, "IndexCurves");
        QL_REQUIRE(indexCurves, "IndexCurves node not found");
        test.indexCurveShifts.clear();
        for (XMLNode* child = XMLUtils::getChildNode(indexCurves, "IndexCurve"); child;
             child = XMLUtils::getNextSibling(child)) {
            string index = XMLUtils::getAttribute(child, "index");
            LOG("Loading stress parameters for index " << index);
            // same as discount curve sensitivity loading from here ...
            CurveShiftData data;
            data.shiftType = parseShiftType(XMLUtils::getChildValue(child, "ShiftType", true));
            data.shifts = XMLUtils::getChildrenValuesAsDoublesCompact(child, "Shifts", true);
            data.shiftTenors = XMLUtils::getChildrenValuesAsPeriods(child, "ShiftTenors", true);
            QL_REQUIRE(data.shifts.size() == data.shiftTenors.size(),
                       "number of tenors and shifts does not match in index curve stress data");
            QL_REQUIRE(data.shifts.size() > 0, "no shifts provided in index curve stress data");
            test.indexCurveShifts[index] = data;
        }

        LOG("Get yield curve stress parameters");
        XMLNode* yieldCurves = XMLUtils::getChildNode(testCase, "YieldCurves");
        QL_REQUIRE(yieldCurves, "YieldCurves node not found");
        test.yieldCurveShifts.clear();
        for (XMLNode* child = XMLUtils::getChildNode(yieldCurves, "YieldCurve"); child;
             child = XMLUtils::getNextSibling(child)) {
            string name = XMLUtils::getAttribute(child, "name");
            LOG("Loading stress parameters for yield curve " << name);
            // same as discount curve sensitivity loading from here ...
            CurveShiftData data;
            data.shiftType = parseShiftType(XMLUtils::getChildValue(child, "ShiftType", true));
            data.shifts = XMLUtils::getChildrenValuesAsDoublesCompact(child, "Shifts", true);
            data.shiftTenors = XMLUtils::getChildrenValuesAsPeriods(child, "ShiftTenors", true);
            QL_REQUIRE(data.shifts.size() == data.shiftTenors.size(),
                       "number of tenors and shifts does not match in yield curve stress data");
            QL_REQUIRE(data.shifts.size() > 0, "no shifts provided in yield curve stress data");
            test.yieldCurveShifts[name] = data;
        }

        LOG("Get FX spot stress parameters");
        XMLNode* fxSpots = XMLUtils::getChildNode(testCase, "FxSpots");
        QL_REQUIRE(fxSpots, "FxSpots node not found");
        test.fxShifts.clear();
        for (XMLNode* child = XMLUtils::getChildNode(fxSpots, "FxSpot"); child;
             child = XMLUtils::getNextSibling(child)) {
            string ccypair = XMLUtils::getAttribute(child, "ccypair");
            LOG("Loading stress parameters for FX " << ccypair);
            SpotShiftData data;
            data.shiftType = parseShiftType(XMLUtils::getChildValue(child, "ShiftType", true));
            data.shiftSize = XMLUtils::getChildValueAsDouble(child, "ShiftSize", true);
            test.fxShifts[ccypair] = data;
        }

        LOG("Get fx vol stress parameters");
        XMLNode* fxVols = XMLUtils::getChildNode(testCase, "FxVolatilities");
        test.fxVolShifts.clear();
        if (fxVols) {
            for (XMLNode* child = XMLUtils::getChildNode(fxVols, "FxVolatility"); child;
                 child = XMLUtils::getNextSibling(child)) {
                string ccypair = XMLUtils::getAttribute(child, "ccypair");
                LOG("Loading stress parameters for FX vols " << ccypair);
                VolShiftData data;
                data.shiftType = parseShiftType(XMLUtils::getChildValue(child, "ShiftType"));
                data.shifts = XMLUtils::getChildrenValuesAsDoublesCompact(child, "Shifts", true);
                data.shiftExpiries = XMLUtils::getChildrenValuesAsPeriods(child, "ShiftExpiries", true);
                test.fxVolShifts[ccypair] = data;
            }
        }
        LOG("Get Equity spot stress parameters");
        XMLNode* equitySpots = XMLUtils::getChildNode(testCase, "EquitySpots");
        test.equityShifts.clear();
        if (equitySpots) {
            for (XMLNode* child = XMLUtils::getChildNode(equitySpots, "EquitySpot"); child;
                 child = XMLUtils::getNextSibling(child)) {
                string equity = XMLUtils::getAttribute(child, "equity");
                LOG("Loading stress parameters for Equity " << equity);
                SpotShiftData data;
                data.shiftType = parseShiftType(XMLUtils::getChildValue(child, "ShiftType", true));
                data.shiftSize = XMLUtils::getChildValueAsDouble(child, "ShiftSize", true);
                test.equityShifts[equity] = data;
            }
        }
        LOG("Get equity vol stress parameters");
        XMLNode* equityVols = XMLUtils::getChildNode(testCase, "EquityVolatilities");
        QL_REQUIRE(equityVols, "EquityVolatilities node not found");
        test.equityVolShifts.clear();
        for (XMLNode* child = XMLUtils::getChildNode(equityVols, "EquityVolatility"); child;
             child = XMLUtils::getNextSibling(child)) {
            string equity = XMLUtils::getAttribute(child, "equity");
            LOG("Loading stress parameters for Equity vols " << equity);
            VolShiftData data;
            data.shiftType = parseShiftType(XMLUtils::getChildValue(child, "ShiftType"));
            data.shifts = XMLUtils::getChildrenValuesAsDoublesCompact(child, "Shifts", true);
            data.shiftExpiries = XMLUtils::getChildrenValuesAsPeriods(child, "ShiftExpiries", true);
            test.equityVolShifts[equity] = data;
        }

        LOG("Get swaption vol stress parameters");
        XMLNode* swaptionVols = XMLUtils::getChildNode(testCase, "SwaptionVolatilities");
        QL_REQUIRE(swaptionVols, "SwaptionVols node not found");
        test.swaptionVolShifts.clear();
        for (XMLNode* child = XMLUtils::getChildNode(swaptionVols, "SwaptionVolatility"); child;
             child = XMLUtils::getNextSibling(child)) {
            string ccy = XMLUtils::getAttribute(child, "ccy");
            LOG("Loading stress parameters for swaption vols " << ccy);
            SwaptionVolShiftData data;
            data.shiftType = parseShiftType(XMLUtils::getChildValue(child, "ShiftType", true));
            data.shiftTerms = XMLUtils::getChildrenValuesAsPeriods(child, "ShiftTerms", true);
            data.shiftExpiries = XMLUtils::getChildrenValuesAsPeriods(child, "ShiftExpiries", true);
            XMLNode* shiftSizes = XMLUtils::getChildNode(child, "Shifts");
            data.parallelShiftSize = 0.0;
            for (XMLNode* child2 = XMLUtils::getChildNode(shiftSizes, "Shift"); child2;
                 child2 = XMLUtils::getNextSibling(child2)) {
                string expiry = XMLUtils::getAttribute(child2, "expiry");
                string term = XMLUtils::getAttribute(child2, "term");
                if (expiry == "" && term == "")
                    data.parallelShiftSize = ore::data::parseReal(XMLUtils::getNodeValue(child2));
                else {
                    QL_REQUIRE(expiry != "" && term != "", "expiry and term attributes required on shift size nodes");
                    Period e = ore::data::parsePeriod(expiry);
                    Period t = ore::data::parsePeriod(term);
                    Real value = ore::data::parseReal(XMLUtils::getNodeValue(child2));
                    pair<Period, Period> key(e, t);
                    data.shifts[key] = value;
                }
            }
            test.swaptionVolShifts[ccy] = data;
        }

        LOG("Get cap/floor vol stress parameters");
        XMLNode* capVols = XMLUtils::getChildNode(testCase, "CapFloorVolatilities");
        QL_REQUIRE(capVols, "CapVols node not found");
        test.capVolShifts.clear();
        for (XMLNode* child = XMLUtils::getChildNode(capVols, "CapFloorVolatility"); child;
             child = XMLUtils::getNextSibling(child)) {
            string key = XMLUtils::getAttribute(child, "key");
<<<<<<< HEAD
            if (key.empty()) {
                string ccyAttr = XMLUtils::getAttribute(child, "ccy");
                if (!ccyAttr.empty()) {
                    key = ccyAttr;
                    ALOG("StressScenarioData: 'ccy' is deprecated as an attribute for CapFloorVolatilities, use 'key' "
                         "instead.");
                }
            }
=======
	    if(key.empty()) {
		string ccyAttr = XMLUtils::getAttribute(child, "ccy");
		if(!ccyAttr.empty()) {
		    key = ccyAttr;
		    WLOG("StressScenarioData: 'ccy' is deprecated as an attribute for CapFloorVolatilities, use 'key' instead.");
		}
	    }
>>>>>>> 3363f476
            CapFloorVolShiftData data;
            data.shiftType = parseShiftType(XMLUtils::getChildValue(child, "ShiftType", true));
            data.shiftExpiries = XMLUtils::getChildrenValuesAsPeriods(child, "ShiftExpiries", true);
            data.shiftStrikes = XMLUtils::getChildrenValuesAsDoublesCompact(child, "ShiftStrikes", false);
            XMLNode* shiftSizesNode = XMLUtils::getChildNode(child, "Shifts");
            for (XMLNode* shiftNode = XMLUtils::getChildNode(shiftSizesNode, "Shift"); shiftNode;
                 shiftNode = XMLUtils::getNextSibling(shiftNode)) {
                Period tenor = ore::data::parsePeriod(XMLUtils::getAttribute(shiftNode, "tenor"));
                data.shifts[tenor] = XMLUtils::getNodeValueAsDoublesCompact(shiftNode);
                QL_REQUIRE((data.shiftStrikes.empty() && data.shifts[tenor].size() == 1) ||
                               (data.shifts[tenor].size() == data.shiftStrikes.size()),
                           "StressScenarioData: CapFloor " << key << ": Mismatch between size of strikes ("
                                                           << data.shiftStrikes.size() << ") and shifts ("
                                                           << data.shifts[tenor].size() << ") for tenor "
                                                           << ore::data::to_string(tenor));
            }
            QL_REQUIRE(data.shifts.size() == data.shiftExpiries.size(),
                       "StressScenarioData: CapFloor " << key << ": Mismatch between size of expiries ("
                                                       << data.shiftExpiries.size() << ") and shifts("
                                                       << data.shifts.size() << ")");
            test.capVolShifts[key] = data;
        }
        LOG("Get Security spread stress parameters");
        XMLNode* securitySpreads = XMLUtils::getChildNode(testCase, "SecuritySpreads");
        QL_REQUIRE(securitySpreads, "SecuritySpreads node not found");
        test.securitySpreadShifts.clear();
        for (XMLNode* child = XMLUtils::getChildNode(securitySpreads, "SecuritySpread"); child;
             child = XMLUtils::getNextSibling(child)) {
            string bond = XMLUtils::getAttribute(child, "security");
            LOG("Loading stress parameters for Security spreads " << bond);
            SpotShiftData data;
            data.shiftType = parseShiftType(XMLUtils::getChildValue(child, "ShiftType", true));
            data.shiftSize = XMLUtils::getChildValueAsDouble(child, "ShiftSize", true);
            test.securitySpreadShifts[bond] = data;
        }
        data_.push_back(test);
        LOG("Loading stress test label " << test.label << " done");
    }
    LOG("Loading stress tests done");
}

void curveShiftDataToXml(ore::data::XMLDocument& doc, XMLNode* node,
                         const std::map<std::string, StressTestScenarioData::CurveShiftData>& data,
                         const std::string& identifier, const std::string& nodeName, const std::string& parentNodeName=std::string()) {
    std::string name = parentNodeName.empty() ?  nodeName + "s" : parentNodeName;
    auto parentNode = XMLUtils::addChild(doc, node, name);
    for (const auto& [key, data] : data) {
        auto childNode = XMLUtils::addChild(doc, parentNode, nodeName);
        XMLUtils::addAttribute(doc, childNode, identifier, key);
        XMLUtils::addChild(doc, childNode, "ShiftType", ore::data::to_string(data.shiftType));
        XMLUtils::addGenericChildAsList(doc, childNode, "Shifts", data.shifts);
        XMLUtils::addGenericChildAsList(doc, childNode, "ShiftTenors", data.shiftTenors);
    }
}

void volShiftDataToXml(ore::data::XMLDocument& doc, XMLNode* node,
                       const std::map<std::string, StressTestScenarioData::VolShiftData>& data,
                       const std::string& identifier, const std::string& nodeName, const std::string& parentNodeName) {
    auto parentNode = XMLUtils::addChild(doc, node, parentNodeName);
    for (const auto& [key, data] : data) {
        auto childNode = XMLUtils::addChild(doc, parentNode, nodeName);
        XMLUtils::addAttribute(doc, childNode, identifier, key);
        XMLUtils::addChild(doc, childNode, "ShiftType", ore::data::to_string(data.shiftType));
        XMLUtils::addGenericChildAsList(doc, childNode, "Shifts", data.shifts);
        XMLUtils::addGenericChildAsList(doc, childNode, "ShiftExpiries", data.shiftExpiries);
    }
}

void spotShiftDataToXml(ore::data::XMLDocument& doc, XMLNode* node,
                        const std::map<std::string, StressTestScenarioData::SpotShiftData>& data,
                        const std::string& identifier, const std::string& nodeName) {
    auto parentNode = XMLUtils::addChild(doc, node, nodeName + "s");
    for (const auto& [key, data] : data) {
        auto childNode = XMLUtils::addChild(doc, parentNode, nodeName);
        XMLUtils::addAttribute(doc, childNode, identifier, key);
        XMLUtils::addChild(doc, childNode, "ShiftType", ore::data::to_string(data.shiftType));
        XMLUtils::addChild(doc, childNode, "ShiftSize", data.shiftSize);
    }
}

XMLNode* StressTestScenarioData::toXML(ore::data::XMLDocument& doc) const {
    XMLNode* node = doc.allocNode("StressTesting");

    XMLUtils::addChild(doc, node, "UseSpreadedTermStructures", ore::data::to_string(useSpreadedTermStructures_));
    for (const auto& test : data_) {
        // Add test node
        auto testNode = XMLUtils::addChild(doc, node, "StressTest");
        XMLUtils::addAttribute(doc, testNode, "id", test.label);
    // Add Par Shifts node
        auto parShiftsNode = XMLUtils::addChild(doc, testNode, "ParShifts");
        XMLUtils::addChild(doc, parShiftsNode, "IRCurves", test.irCurveParShifts);
        XMLUtils::addChild(doc, parShiftsNode, "CapFloorVolatilities", test.irCapFloorParShifts);
        XMLUtils::addChild(doc, parShiftsNode, "SurvivalProbability", test.creditCurveParShifts);
        // IR
        curveShiftDataToXml(doc, testNode, test.discountCurveShifts, "ccy", "DiscountCurve");
        curveShiftDataToXml(doc, testNode, test.indexCurveShifts, "index", "IndexCurve");
        curveShiftDataToXml(doc, testNode, test.yieldCurveShifts, "name", "YieldCurve");

        LOG("Write capFloor vol stress parameters");
        XMLNode* capFloorVolsNode = XMLUtils::addChild(doc, testNode, "CapFloorVolatilities");
        for (const auto& [key, data] : test.capVolShifts) {
            XMLNode* capFloorVolNode = XMLUtils::addChild(doc, capFloorVolsNode, "CapFloorVolatility");
            XMLUtils::addAttribute(doc, capFloorVolNode, "key", key);
            XMLUtils::addChild(doc, capFloorVolNode, "ShiftType", ore::data::to_string(data.shiftType));
            XMLNode* shiftSizesNode = XMLUtils::addChild(doc, capFloorVolNode, "Shifts");
            for (const auto& [tenor, shifts] : data.shifts) {
                XMLUtils::addGenericChildAsList(doc, shiftSizesNode, "Shift", shifts, "tenor",
                                                ore::data::to_string(tenor));
            }
            XMLUtils::addGenericChildAsList(doc, capFloorVolNode, "ShiftExpiries", data.shiftExpiries);
            XMLUtils::addGenericChildAsList(doc, capFloorVolNode, "ShiftStrikes", data.shiftStrikes);
        }
        // SwaptionVolData
        // TODO: SwaptionVolData Missing
        LOG("Write swaption vol stress parameters");
        XMLNode* swaptionVolsNode = XMLUtils::addChild(doc, testNode, "SwaptionVolatilities");
        const std::vector<std::string> swaptionAttributeNames = {"expiry", "term"};
        for (const auto& [key, data] : test.swaptionVolShifts) {
            XMLNode* swaptionVolNode = XMLUtils::addChild(doc, swaptionVolsNode, "SwaptionVolatility");
            XMLUtils::addAttribute(doc, swaptionVolNode, "ccy", key);
            XMLUtils::addChild(doc, swaptionVolNode, "ShiftType", ore::data::to_string(data.shiftType));
            XMLUtils::addGenericChildAsList(doc, swaptionVolNode, "ShiftTerms", data.shiftTerms);
            XMLUtils::addGenericChildAsList(doc, swaptionVolNode, "ShiftExpiries", data.shiftExpiries);
            XMLNode* shiftSizesNode = XMLUtils::addChild(doc, swaptionVolNode, "Shifts");
            
            if(data.shifts.empty()){
                XMLUtils::addChild(doc, shiftSizesNode, "Shift", ore::data::to_string(data.parallelShiftSize),
                                   swaptionAttributeNames, {"", ""});
            } else {
                for(const auto& [key, shift] : data.shifts){
                    const auto& [expiry, term] = key;
                    std::vector<std::string> attributeValues = {ore::data::to_string(expiry),
                                                                ore::data::to_string(term)};
                    XMLUtils::addChild(doc, shiftSizesNode, "Shift", ore::data::to_string(shift), swaptionAttributeNames, attributeValues);
                }
            }
        }
        // Credit
        curveShiftDataToXml(doc, testNode, test.survivalProbabilityShifts, "name", "SurvivalProbability",
                            "SurvivalProbabilities");
        spotShiftDataToXml(doc, testNode, test.recoveryRateShifts, "id", "RecoveryRate");
        spotShiftDataToXml(doc, testNode, test.securitySpreadShifts, "security", "SecuritySpread");
        // Equity
        spotShiftDataToXml(doc, testNode, test.equityShifts, "equity", "EquitySpot");
        volShiftDataToXml(doc, testNode, test.equityVolShifts, "equity", "EquityVolatility", "EquityVolatilities");
        // FX
        spotShiftDataToXml(doc, testNode, test.fxShifts, "ccypair", "FxSpot");
        volShiftDataToXml(doc, testNode, test.fxVolShifts, "ccypair", "FxVolatility", "FxVolatilities");
    }
    return node;
}
} // namespace analytics
} // namespace ore<|MERGE_RESOLUTION|>--- conflicted
+++ resolved
@@ -242,16 +242,6 @@
         for (XMLNode* child = XMLUtils::getChildNode(capVols, "CapFloorVolatility"); child;
              child = XMLUtils::getNextSibling(child)) {
             string key = XMLUtils::getAttribute(child, "key");
-<<<<<<< HEAD
-            if (key.empty()) {
-                string ccyAttr = XMLUtils::getAttribute(child, "ccy");
-                if (!ccyAttr.empty()) {
-                    key = ccyAttr;
-                    ALOG("StressScenarioData: 'ccy' is deprecated as an attribute for CapFloorVolatilities, use 'key' "
-                         "instead.");
-                }
-            }
-=======
 	    if(key.empty()) {
 		string ccyAttr = XMLUtils::getAttribute(child, "ccy");
 		if(!ccyAttr.empty()) {
@@ -259,7 +249,6 @@
 		    WLOG("StressScenarioData: 'ccy' is deprecated as an attribute for CapFloorVolatilities, use 'key' instead.");
 		}
 	    }
->>>>>>> 3363f476
             CapFloorVolShiftData data;
             data.shiftType = parseShiftType(XMLUtils::getChildValue(child, "ShiftType", true));
             data.shiftExpiries = XMLUtils::getChildrenValuesAsPeriods(child, "ShiftExpiries", true);
