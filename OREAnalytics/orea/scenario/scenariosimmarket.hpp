/*
 Copyright (C) 2016 Quaternion Risk Management Ltd
 All rights reserved.

 This file is part of ORE, a free-software/open-source library
 for transparent pricing and risk analysis - http://opensourcerisk.org

 ORE is free software: you can redistribute it and/or modify it
 under the terms of the Modified BSD License.  You should have received a
 copy of the license along with this program.
 The license is also available online at <http://opensourcerisk.org>

 This program is distributed on the basis that it will form a useful
 contribution to risk analytics and model standardisation, but WITHOUT
 ANY WARRANTY; without even the implied warranty of MERCHANTABILITY or
 FITNESS FOR A PARTICULAR PURPOSE. See the license for more details.
*/

/*! \file scenario/scenariosimmarket.hpp
    \brief A Market class that can be updated by Scenarios
    \ingroup scenario
*/

#pragma once

#include <orea/scenario/scenario.hpp>
#include <orea/scenario/scenariogenerator.hpp>
#include <orea/scenario/scenariosimmarketparameters.hpp>
#include <orea/simulation/simmarket.hpp>
#include <ored/configuration/conventions.hpp>
<<<<<<< HEAD
#include <ored/configuration/curveconfigurations.hpp> 
=======
#include <ored/configuration/curveconfigurations.hpp>
>>>>>>> 7a2da49d
#include <ql/quotes/all.hpp>
#include <qle/termstructures/averageoisratehelper.hpp>
#include <qle/termstructures/basistwoswaphelper.hpp>
#include <qle/termstructures/blackinvertedvoltermstructure.hpp>
#include <qle/termstructures/blackvariancecurve3.hpp>
#include <qle/termstructures/blackvariancesurfacemoneyness.hpp>
#include <qle/termstructures/blackvolsurfacewithatm.hpp>
#include <qle/termstructures/crossccybasisswaphelper.hpp>
#include <qle/termstructures/datedstrippedoptionlet.hpp>
#include <qle/termstructures/datedstrippedoptionletadapter.hpp>
#include <qle/termstructures/datedstrippedoptionletbase.hpp>
#include <qle/termstructures/defaultprobabilityhelpers.hpp>
#include <qle/termstructures/discountratiomodifiedcurve.hpp>
#include <qle/termstructures/dynamicblackvoltermstructure.hpp>
#include <qle/termstructures/dynamicoptionletvolatilitystructure.hpp>
#include <qle/termstructures/dynamicstype.hpp>
#include <qle/termstructures/dynamicswaptionvolmatrix.hpp>
#include <qle/termstructures/equityvolconstantspread.hpp>
#include <qle/termstructures/fxblackvolsurface.hpp>
#include <qle/termstructures/fxsmilesection.hpp>
#include <qle/termstructures/fxvannavolgasmilesection.hpp>
#include <qle/termstructures/hazardspreadeddefaulttermstructure.hpp>
#include <qle/termstructures/immfraratehelper.hpp>
#include <qle/termstructures/interpolateddiscountcurve.hpp>
#include <qle/termstructures/interpolateddiscountcurve2.hpp>
#include <qle/termstructures/interpolatedyoycapfloortermpricesurface.hpp>
#include <qle/termstructures/oibasisswaphelper.hpp>
#include <qle/termstructures/oiccbasisswaphelper.hpp>
#include <qle/termstructures/oisratehelper.hpp>
#include <qle/termstructures/optionletstripper1.hpp>
#include <qle/termstructures/optionletstripper2.hpp>
#include <qle/termstructures/pricecurve.hpp>
#include <qle/termstructures/pricetermstructure.hpp>
#include <qle/termstructures/pricetermstructureadapter.hpp>
#include <qle/termstructures/spreadedoptionletvolatility.hpp>
#include <qle/termstructures/spreadedsmilesection.hpp>
#include <qle/termstructures/spreadedswaptionvolatility.hpp>
#include <qle/termstructures/staticallycorrectedyieldtermstructure.hpp>
#include <qle/termstructures/strippedoptionletadapter2.hpp>
#include <qle/termstructures/subperiodsswaphelper.hpp>
#include <qle/termstructures/survivalprobabilitycurve.hpp>
#include <qle/termstructures/swaptionvolatilityconverter.hpp>
#include <qle/termstructures/swaptionvolconstantspread.hpp>
#include <qle/termstructures/swaptionvolcube2.hpp>
#include <qle/termstructures/swaptionvolcubewithatm.hpp>
#include <qle/termstructures/tenorbasisswaphelper.hpp>
#include <qle/termstructures/yoyinflationcurveobservermoving.hpp>
#include <qle/termstructures/yoyinflationcurveobserverstatic.hpp>
#include <qle/termstructures/yoyinflationoptionletvolstripper.hpp>
#include <qle/termstructures/yoyoptionletvolatilitysurface.hpp>
#include <qle/termstructures/zeroinflationcurveobservermoving.hpp>
#include <qle/termstructures/zeroinflationcurveobserverstatic.hpp>

#include <map>

namespace ore {
namespace analytics {
using namespace QuantLib;
using std::vector;
using std::map;
using std::string;

//! Map a yield curve type to a risk factor key type
RiskFactorKey::KeyType yieldCurveRiskFactor(const ore::data::YieldCurveType y);

//! A scenario filter can exclude certain key from updating the scenario
/*! Override this class with to provide custom filtering, by default all keys
 *  are allowed.
 */
class ScenarioFilter {
public:
    ScenarioFilter() {}
    virtual ~ScenarioFilter() {}

    //! Allow this key to be updated
    virtual bool allow(const RiskFactorKey& key) const { return true; }
};

//! Simulation Market updated with discrete scenarios
class ScenarioSimMarket : public analytics::SimMarket {
public:
    //! Constructor
    ScenarioSimMarket(const boost::shared_ptr<Market>& initMarket,
                      const boost::shared_ptr<ScenarioSimMarketParameters>& parameters, const Conventions& conventions,
<<<<<<< HEAD
                      const std::string& configuration = Market::defaultConfiguration,
                      const bool continueOnError = false,
                      const ore::data::CurveConfigurations& curveConfigs = ore::data::CurveConfigurations(),
                      const ore::data::TodaysMarketParameters& todaysMarketParams = ore::data::TodaysMarketParameters());
=======
                      const std::string& configuration = Market::defaultConfiguration, 
                      const ore::data::CurveConfigurations& curveConfigs = ore::data::CurveConfigurations(),
                      const ore::data::TodaysMarketParameters& todaysMarketParams = ore::data::TodaysMarketParameters(),
                      const bool continueOnError = false);
>>>>>>> 7a2da49d

    //! Set scenario generator
    boost::shared_ptr<ScenarioGenerator>& scenarioGenerator() { return scenarioGenerator_; }
    //! Get scenario generator
    const boost::shared_ptr<ScenarioGenerator>& scnearioGenerator() const { return scenarioGenerator_; }

    //! Set aggregation data
    boost::shared_ptr<AggregationScenarioData>& aggregationScenarioData() { return asd_; }
    //! Get aggregation data
    const boost::shared_ptr<AggregationScenarioData>& aggregationScenarioData() const { return asd_; }

    //! Set scenarioFilter
    boost::shared_ptr<ScenarioFilter>& filter() { return filter_; }
    //! Get scenarioFilter
    const boost::shared_ptr<ScenarioFilter>& filter() const { return filter_; }

    //! Update market snapshot and relevant fixing history
    void update(const Date& d) override;

    //! Reset sim market to initial state
    virtual void reset() override;

    //! Scenario representing the initial state of the market
    boost::shared_ptr<Scenario> baseScenario() const { return baseScenario_; }

    //! Return the fixing manager
    const boost::shared_ptr<FixingManager>& fixingManager() const override { return fixingManager_; }

    //! is risk factor key simulated by this sim market instance?
    bool isSimulated(const RiskFactorKey::KeyType& factor) const;

private:
    void applyScenario(const boost::shared_ptr<Scenario>& scenario);
    void addYieldCurve(const boost::shared_ptr<Market>& initMarket, const std::string& configuration,
                       const RiskFactorKey::KeyType rf, const string& key, const vector<Period>& tenors,
                       const std::string& dc, bool simulate = true);
    
    /*! Given a yield curve spec ID, \p yieldSpecId, return the corresponding yield term structure
    from the \p market. If \p market is `nullptr`, then the yield term structure is taken from
    this ScenarioSimMarket instance.
    */
    QuantLib::Handle<QuantLib::YieldTermStructure> getYieldCurve(const std::string& yieldSpecId,
        const ore::data::TodaysMarketParameters& todaysMarketParams, const std::string& configuration,
        const boost::shared_ptr<ore::data::Market>& market = nullptr) const;

    const boost::shared_ptr<ScenarioSimMarketParameters> parameters_;
    boost::shared_ptr<ScenarioGenerator> scenarioGenerator_;
    boost::shared_ptr<AggregationScenarioData> asd_;
    boost::shared_ptr<FixingManager> fixingManager_;
    boost::shared_ptr<ScenarioFilter> filter_;

    std::map<RiskFactorKey, boost::shared_ptr<SimpleQuote>> simData_;
    boost::shared_ptr<Scenario> baseScenario_;

    std::set<RiskFactorKey::KeyType> nonSimulatedFactors_;
};
} // namespace analytics
} // namespace ore<|MERGE_RESOLUTION|>--- conflicted
+++ resolved
@@ -28,11 +28,7 @@
 #include <orea/scenario/scenariosimmarketparameters.hpp>
 #include <orea/simulation/simmarket.hpp>
 #include <ored/configuration/conventions.hpp>
-<<<<<<< HEAD
-#include <ored/configuration/curveconfigurations.hpp> 
-=======
 #include <ored/configuration/curveconfigurations.hpp>
->>>>>>> 7a2da49d
 #include <ql/quotes/all.hpp>
 #include <qle/termstructures/averageoisratehelper.hpp>
 #include <qle/termstructures/basistwoswaphelper.hpp>
@@ -117,17 +113,10 @@
     //! Constructor
     ScenarioSimMarket(const boost::shared_ptr<Market>& initMarket,
                       const boost::shared_ptr<ScenarioSimMarketParameters>& parameters, const Conventions& conventions,
-<<<<<<< HEAD
-                      const std::string& configuration = Market::defaultConfiguration,
-                      const bool continueOnError = false,
-                      const ore::data::CurveConfigurations& curveConfigs = ore::data::CurveConfigurations(),
-                      const ore::data::TodaysMarketParameters& todaysMarketParams = ore::data::TodaysMarketParameters());
-=======
                       const std::string& configuration = Market::defaultConfiguration, 
                       const ore::data::CurveConfigurations& curveConfigs = ore::data::CurveConfigurations(),
                       const ore::data::TodaysMarketParameters& todaysMarketParams = ore::data::TodaysMarketParameters(),
                       const bool continueOnError = false);
->>>>>>> 7a2da49d
 
     //! Set scenario generator
     boost::shared_ptr<ScenarioGenerator>& scenarioGenerator() { return scenarioGenerator_; }
