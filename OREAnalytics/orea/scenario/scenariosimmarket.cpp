--- conflicted
+++ resolved
@@ -63,7 +63,7 @@
 
 #include <ored/utilities/indexparser.hpp>
 #include <ored/utilities/log.hpp>
-#include <ored/marketdata/curvespecparser.cpp>
+#include <ored/marketdata/curvespecparser.cpp>  
 
 using namespace QuantLib;
 using namespace QuantExt;
@@ -161,12 +161,9 @@
 ScenarioSimMarket::ScenarioSimMarket(const boost::shared_ptr<Market>& initMarket,
                                      const boost::shared_ptr<ScenarioSimMarketParameters>& parameters,
                                      const Conventions& conventions, const std::string& configuration,
-<<<<<<< HEAD
                                      const CurveConfigurations& curveConfigs,
-                                     const TodaysMarketParameters& todaysMarketParams)
-=======
+                                     const TodaysMarketParameters& todaysMarketParams,
                                      const bool continueOnError)
->>>>>>> e6e65ccf
     : SimMarket(conventions), parameters_(parameters), filter_(boost::make_shared<ScenarioFilter>()) {
 
     LOG("building ScenarioSimMarket...");
@@ -848,67 +845,24 @@
     // building fx volatilities
     LOG("building fx volatilities...");
     for (const auto& ccyPair : parameters->fxVolCcyPairs()) {
-<<<<<<< HEAD
-        Handle<BlackVolTermStructure> wrapper = initMarket->fxVol(ccyPair, configuration);
-        Handle<Quote> spot = fxSpot(ccyPair);
-        QL_REQUIRE(ccyPair.length() == 6, "invalid ccy pair length");
-        string forCcy = ccyPair.substr(0, 3);
-        string domCcy = ccyPair.substr(3, 3);
-        
-        // Get the yield curve IDs from the FX volatility configuration
-        // They may still be empty
-        string foreignTsId;
-        string domesticTsId;
-        if (curveConfigs.hasFxVolCurveConfig(ccyPair)) {
-            auto fxVolConfig = curveConfigs.fxVolCurveConfig(ccyPair);
-            foreignTsId = fxVolConfig->fxForeignYieldCurveID();
-            TLOG("Got foreign term structure '" << foreignTsId << "' from FX volatility curve config for " << ccyPair);
-            domesticTsId = fxVolConfig->fxDomesticYieldCurveID();
-            TLOG("Got domestic term structure '" << domesticTsId << "' from FX volatility curve config for " << ccyPair);
-        }
-        
-        Handle<BlackVolTermStructure> fvh;
-
-        if (parameters->simulateFXVols()) {
-            LOG("Simulating FX Vols (BlackVarianceCurve3) for " << ccyPair);
-            Size n = parameters->fxVolExpiries().size();
-            Size m = parameters->fxVolMoneyness().size();
-            vector<vector<Handle<Quote>>> quotes(m, vector<Handle<Quote>>(n, Handle<Quote>()));
-            Calendar cal = wrapper->calendar();
-            // FIXME hardcoded in todaysmarket
-            DayCounter dc = ore::data::parseDayCounter(parameters->fxVolDayCounter(ccyPair));
-            vector<Time> times;
-
-            // Attempt to get the relevant yield curves from the initial market
-            Handle<YieldTermStructure> forTS = getYieldCurve(foreignTsId, todaysMarketParams, configuration, initMarket);
-            TLOG("Foreign term structure '" << foreignTsId << "' from t_0 market is " << (forTS.empty() ? "empty" : "not empty"));
-            Handle<YieldTermStructure> domTS = getYieldCurve(domesticTsId, todaysMarketParams, configuration, initMarket);
-            TLOG("Domestic term structure '" << domesticTsId << "' from t_0 market is " << (domTS.empty() ? "empty" : "not empty"));
-
-            // If either term structure is empty, fall back on the initial market's discount curves
-            if (forTS.empty() || domTS.empty()) {
-                TLOG("Falling back on the discount curves for " << forCcy << " and " << domCcy << " from t_0 market");
-                forTS = initMarket->discountCurve(forCcy, configuration);
-                domTS = initMarket->discountCurve(domCcy, configuration);
-            }
-
-            for (Size i = 0; i < n; i++) {
-                Date date = asof_ + parameters->fxVolExpiries()[i];
-
-                times.push_back(wrapper->timeFromReference(date));
-
-                for (Size j = 0; j < m; j++) {
-                    Size idx = j * n + i;
-                    Real mon = parameters->fxVolMoneyness()[j]; // 0 if ATM
-=======
         try {
             Handle<BlackVolTermStructure> wrapper = initMarket->fxVol(ccyPair, configuration);
             Handle<Quote> spot = fxSpot(ccyPair);
             QL_REQUIRE(ccyPair.length() == 6, "invalid ccy pair length");
             string forCcy = ccyPair.substr(0, 3);
             string domCcy = ccyPair.substr(3, 3);
-            Handle<YieldTermStructure> forTS = discountCurve(forCcy);
-            Handle<YieldTermStructure> domTS = discountCurve(domCcy);
+
+            // Get the yield curve IDs from the FX volatility configuration  
+            // They may still be empty  
+            string foreignTsId;
+            string domesticTsId;
+            if (curveConfigs.hasFxVolCurveConfig(ccyPair)) {
+                auto fxVolConfig = curveConfigs.fxVolCurveConfig(ccyPair);
+                foreignTsId = fxVolConfig->fxForeignYieldCurveID();
+                TLOG("Got foreign term structure '" << foreignTsId << "' from FX volatility curve config for " << ccyPair);
+                domesticTsId = fxVolConfig->fxDomesticYieldCurveID();
+                TLOG("Got domestic term structure '" << domesticTsId << "' from FX volatility curve config for " << ccyPair);
+            }
             Handle<BlackVolTermStructure> fvh;
 
             std::map<RiskFactorKey, boost::shared_ptr<SimpleQuote>> simDataTmp;
@@ -922,6 +876,19 @@
                 DayCounter dc = ore::data::parseDayCounter(parameters->fxVolDayCounter(ccyPair));
                 vector<Time> times;
 
+                // Attempt to get the relevant yield curves from the initial market  
+                Handle<YieldTermStructure> forTS = getYieldCurve(foreignTsId, todaysMarketParams, configuration, initMarket);
+                TLOG("Foreign term structure '" << foreignTsId << "' from t_0 market is " << (forTS.empty() ? "empty" : "not empty"));
+                Handle<YieldTermStructure> domTS = getYieldCurve(domesticTsId, todaysMarketParams, configuration, initMarket);
+                TLOG("Domestic term structure '" << domesticTsId << "' from t_0 market is " << (domTS.empty() ? "empty" : "not empty"));
+
+                // If either term structure is empty, fall back on the initial market's discount curves  
+                if (forTS.empty() || domTS.empty()) {
+                    TLOG("Falling back on the discount curves for " << forCcy << " and " << domCcy << " from t_0 market");
+                    forTS = initMarket->discountCurve(forCcy, configuration);
+                    domTS = initMarket->discountCurve(domCcy, configuration);
+                }
+
                 for (Size i = 0; i < n; i++) {
                     Date date = asof_ + parameters->fxVolExpiries()[i];
 
@@ -941,10 +908,23 @@
                         quotes[j][i] = Handle<Quote>(q);
                     }
                 }
->>>>>>> e6e65ccf
 
                 boost::shared_ptr<BlackVolTermStructure> fxVolCurve;
                 if (parameters->fxVolIsSurface()) {
+
+                    // Attempt to get the relevant yield curves from this scenario simulation market  
+                    Handle<YieldTermStructure> forTS = getYieldCurve(foreignTsId, todaysMarketParams, Market::defaultConfiguration);
+                    TLOG("Foreign term structure '" << foreignTsId << "' from sim market is " << (forTS.empty() ? "empty" : "not empty"));
+                    Handle<YieldTermStructure> domTS = getYieldCurve(domesticTsId, todaysMarketParams, Market::defaultConfiguration);
+                    TLOG("Domestic term structure '" << domesticTsId << "' from sim market is " << (domTS.empty() ? "empty" : "not empty"));
+
+                    // If either term structure is empty, fall back on this scenario simulation market's discount curves
+                    if (forTS.empty() || domTS.empty()) {
+                        TLOG("Falling back on the discount curves for " << forCcy << " and " << domCcy << " from sim market");
+                        forTS = discountCurve(forCcy);
+                        domTS = discountCurve(domCcy);
+                    }
+
                     bool stickyStrike = true;
                     fxVolCurve = boost::shared_ptr<BlackVolTermStructure>(new BlackVarianceSurfaceMoneynessForward(
                         cal, spot, times, parameters->fxVolMoneyness(), quotes, dc, forTS, domTS, stickyStrike));
@@ -954,28 +934,6 @@
                 }
                 fvh = Handle<BlackVolTermStructure>(fxVolCurve);
 
-<<<<<<< HEAD
-            boost::shared_ptr<BlackVolTermStructure> fxVolCurve;
-            if (parameters->fxVolIsSurface()) {
-
-                // Attempt to get the relevant yield curves from this scenario simulation market
-                Handle<YieldTermStructure> forTS = getYieldCurve(foreignTsId, todaysMarketParams, Market::defaultConfiguration);
-                TLOG("Foreign term structure '" << foreignTsId << "' from sim market is " << (forTS.empty() ? "empty" : "not empty"));
-                Handle<YieldTermStructure> domTS = getYieldCurve(domesticTsId, todaysMarketParams, Market::defaultConfiguration);
-                TLOG("Domestic term structure '" << domesticTsId << "' from sim market is " << (domTS.empty() ? "empty" : "not empty"));
-
-                // If either term structure is empty, fall back on this scenario simulation market's discount curves
-                if (forTS.empty() || domTS.empty()) {
-                    TLOG("Falling back on the discount curves for " << forCcy << " and " << domCcy << " from sim market");
-                    forTS = discountCurve(forCcy);
-                    domTS = discountCurve(domCcy);
-                }
-
-                bool stickyStrike = true;
-                fxVolCurve = boost::shared_ptr<BlackVolTermStructure>(new BlackVarianceSurfaceMoneynessForward(
-                    cal, spot, times, parameters->fxVolMoneyness(), quotes, dc, forTS, domTS, stickyStrike));
-=======
->>>>>>> e6e65ccf
             } else {
                 string decayModeString = parameters->fxVolDecayMode();
                 LOG("Deterministic FX Vols with decay mode " << decayModeString << " for " << ccyPair);
@@ -1198,37 +1156,12 @@
 
     LOG("building zero inflation curves...");
     for (const auto& zic : parameters->zeroInflationIndices()) {
-<<<<<<< HEAD
-        LOG("building " << zic << " zero inflation curve");
-
-        Handle<ZeroInflationIndex> inflationIndex = initMarket->zeroInflationIndex(zic, configuration);
-        Handle<ZeroInflationTermStructure> inflationTs = inflationIndex->zeroInflationTermStructure();
-        vector<string> keys(parameters->zeroInflationTenors(zic).size());
-
-        Date date0 = asof_ - inflationTs->observationLag();
-        DayCounter dc = ore::data::parseDayCounter(parameters->zeroInflationDayCounter(zic));
-        vector<Date> quoteDates;
-        vector<Time> zeroCurveTimes(1, -dc.yearFraction(inflationPeriod(date0, inflationTs->frequency()).first, asof_));
-        vector<Handle<Quote>> quotes;
-        QL_REQUIRE(parameters->zeroInflationTenors(zic).front() > 0 * Days,
-                   "zero inflation tenors must not include t=0");
-
-        for (auto& tenor : parameters->zeroInflationTenors(zic)) {
-            Date inflDate = inflationPeriod(date0 + tenor, inflationTs->frequency()).first;
-            zeroCurveTimes.push_back(dc.yearFraction(asof_, inflDate));
-            quoteDates.push_back(asof_ + tenor);
-        }
-=======
         try {
             LOG("building " << zic << " zero inflation curve");
->>>>>>> e6e65ccf
 
             Handle<ZeroInflationIndex> inflationIndex = initMarket->zeroInflationIndex(zic, configuration);
             Handle<ZeroInflationTermStructure> inflationTs = inflationIndex->zeroInflationTermStructure();
             vector<string> keys(parameters->zeroInflationTenors(zic).size());
-
-            string ccy = inflationIndex->currency().code();
-            Handle<YieldTermStructure> yts = discountCurve(ccy, configuration);
 
             Date date0 = asof_ - inflationTs->observationLag();
             DayCounter dc = ore::data::parseDayCounter(parameters->zeroInflationDayCounter(zic));
@@ -1260,68 +1193,49 @@
                                    std::forward_as_tuple(q));
                 DLOG("ScenarioSimMarket index curve " << zic << " zeroRate[" << i << "]=" << q->value());
             }
-
-<<<<<<< HEAD
-        // Get the configured nominal term structure from this scenario sim market if possible
-        // 1) Look for zero inflation curve configuration ID in zero inflation curves of todays market
-        string zeroInflationConfigId;
-        if (todaysMarketParams.hasConfiguration(configuration) && todaysMarketParams.hasMarketObject(MarketObject::ZeroInflationCurve)) {
-            auto m = todaysMarketParams.mapping(MarketObject::ZeroInflationCurve, configuration);
-            auto it = m.find(zic);
-            if (it != m.end()) {
-                string zeroInflationSpecId = it->second;
-                TLOG("Got spec ID " << zeroInflationSpecId << " for zero inflation index " << zic);
-                auto zeroInflationSpec = parseCurveSpec(zeroInflationSpecId);
-                QL_REQUIRE(zeroInflationSpec->baseType() == CurveSpec::CurveType::Inflation, "Expected the curve " << 
-                    "spec type for " << zeroInflationSpecId << " to be 'Inflation'");
-                zeroInflationConfigId = zeroInflationSpec->curveConfigID();
-            }
-        }
-
-        // 2) Get the nominal term structure ID from the zero inflation curve configuration
-        string nominalTsId;
-        if (!zeroInflationConfigId.empty() && curveConfigs.hasInflationCurveConfig(zeroInflationConfigId)) {
-            auto zeroInflationConfig = curveConfigs.inflationCurveConfig(zeroInflationConfigId);
-            nominalTsId = zeroInflationConfig->nominalTermStructure();
-            TLOG("Got nominal term structure ID '" << nominalTsId << "' from config with ID '" << zeroInflationConfigId << "'");
-        }
-
-        // 3) Get the nominal term structure from this scenario simulation market
-        Handle<YieldTermStructure> nominalTs = getYieldCurve(nominalTsId, todaysMarketParams, Market::defaultConfiguration);
-        TLOG("Nominal term structure '" << nominalTsId << "' from sim market is " << (nominalTs.empty() ? "empty" : "not empty"));
-
-        // If nominal term structure is empty, fall back on this scenario simulation market's discount curve
-        if (nominalTs.empty()) {
-            string ccy = inflationIndex->currency().code();
-            TLOG("Falling back on the discount curve for currency '" << ccy << "', the currency of inflation index '" << zic << "'");
-            nominalTs = discountCurve(ccy);
-        }
-
-        // FIXME: Settlement days set to zero - needed for floating term structure implementation
-        boost::shared_ptr<ZeroInflationTermStructure> zeroCurve;
-        dc = ore::data::parseDayCounter(parameters->zeroInflationDayCounter(zic));
-        zeroCurve =
-            boost::shared_ptr<ZeroInflationCurveObserverMoving<Linear>>(new ZeroInflationCurveObserverMoving<Linear>(
-                0, inflationIndex->fixingCalendar(), dc, inflationTs->observationLag(), inflationTs->frequency(),
-                inflationTs->indexIsInterpolated(), nominalTs, zeroCurveTimes, quotes, inflationTs->seasonality()));
-
-        Handle<ZeroInflationTermStructure> its(zeroCurve);
-        its->enableExtrapolation();
-        boost::shared_ptr<ZeroInflationIndex> i =
-            ore::data::parseZeroInflationIndex(zic, false, Handle<ZeroInflationTermStructure>(its));
-        Handle<ZeroInflationIndex> zh(i);
-        zeroInflationIndices_.insert(
-            pair<pair<string, string>, Handle<ZeroInflationIndex>>(make_pair(Market::defaultConfiguration, zic), zh));
-
-        LOG("building " << zic << " zero inflation curve done");
-=======
+            
+            // Get the configured nominal term structure from this scenario sim market if possible  
+            // 1) Look for zero inflation curve configuration ID in zero inflation curves of todays market 
+            string zeroInflationConfigId;
+            if (todaysMarketParams.hasConfiguration(configuration) && todaysMarketParams.hasMarketObject(MarketObject::ZeroInflationCurve)) {
+                auto m = todaysMarketParams.mapping(MarketObject::ZeroInflationCurve, configuration);
+                auto it = m.find(zic);
+                if (it != m.end()) {
+                    string zeroInflationSpecId = it->second;
+                    TLOG("Got spec ID " << zeroInflationSpecId << " for zero inflation index " << zic);
+                    auto zeroInflationSpec = parseCurveSpec(zeroInflationSpecId);
+                    QL_REQUIRE(zeroInflationSpec->baseType() == CurveSpec::CurveType::Inflation, "Expected the curve " <<
+                        "spec type for " << zeroInflationSpecId << " to be 'Inflation'");
+                    zeroInflationConfigId = zeroInflationSpec->curveConfigID();
+                }
+            }
+
+            // 2) Get the nominal term structure ID from the zero inflation curve configuration  
+            string nominalTsId;
+            if (!zeroInflationConfigId.empty() && curveConfigs.hasInflationCurveConfig(zeroInflationConfigId)) {
+                auto zeroInflationConfig = curveConfigs.inflationCurveConfig(zeroInflationConfigId);
+                nominalTsId = zeroInflationConfig->nominalTermStructure();
+                TLOG("Got nominal term structure ID '" << nominalTsId << "' from config with ID '" << zeroInflationConfigId << "'");
+            }
+
+            // 3) Get the nominal term structure from this scenario simulation market  
+            Handle<YieldTermStructure> nominalTs = getYieldCurve(nominalTsId, todaysMarketParams, Market::defaultConfiguration);
+            TLOG("Nominal term structure '" << nominalTsId << "' from sim market is " << (nominalTs.empty() ? "empty" : "not empty"));
+
+            // If nominal term structure is empty, fall back on this scenario simulation market's discount curve  
+            if (nominalTs.empty()) {
+                string ccy = inflationIndex->currency().code();
+                TLOG("Falling back on the discount curve for currency '" << ccy << "', the currency of inflation index '" << zic << "'");
+                nominalTs = discountCurve(ccy);
+            }
+
             // FIXME: Settlement days set to zero - needed for floating term structure implementation
             boost::shared_ptr<ZeroInflationTermStructure> zeroCurve;
             dc = ore::data::parseDayCounter(parameters->zeroInflationDayCounter(zic));
             zeroCurve = boost::shared_ptr<ZeroInflationCurveObserverMoving<Linear>>(
                 new ZeroInflationCurveObserverMoving<Linear>(
                     0, inflationIndex->fixingCalendar(), dc, inflationTs->observationLag(), inflationTs->frequency(),
-                    inflationTs->indexIsInterpolated(), yts, zeroCurveTimes, quotes, inflationTs->seasonality()));
+                    inflationTs->indexIsInterpolated(), nominalTs, zeroCurveTimes, quotes, inflationTs->seasonality()));
 
             Handle<ZeroInflationTermStructure> its(zeroCurve);
             its->enableExtrapolation();
@@ -1340,7 +1254,6 @@
                 QL_FAIL(e.what());
             }
         }
->>>>>>> e6e65ccf
     }
     LOG("zero inflation curves done");
 
@@ -1348,34 +1261,10 @@
     for (const auto& yic : parameters->yoyInflationIndices()) {
         try {
 
-<<<<<<< HEAD
-        Handle<YoYInflationIndex> yoyInflationIndex = initMarket->yoyInflationIndex(yic, configuration);
-        Handle<YoYInflationTermStructure> yoyInflationTs = yoyInflationIndex->yoyInflationTermStructure();
-        vector<string> keys(parameters->yoyInflationTenors(yic).size());
-
-        Date date0 = asof_ - yoyInflationTs->observationLag();
-        DayCounter dc = ore::data::parseDayCounter(parameters->yoyInflationDayCounter(yic));
-        vector<Date> quoteDates;
-        vector<Time> yoyCurveTimes(1,
-                                   -dc.yearFraction(inflationPeriod(date0, yoyInflationTs->frequency()).first, asof_));
-        vector<Handle<Quote>> quotes;
-        QL_REQUIRE(parameters->yoyInflationTenors(yic).front() > 0 * Days,
-                   "zero inflation tenors must not include t=0");
-
-        for (auto& tenor : parameters->yoyInflationTenors(yic)) {
-            Date inflDate = inflationPeriod(date0 + tenor, yoyInflationTs->frequency()).first;
-            yoyCurveTimes.push_back(dc.yearFraction(asof_, inflDate));
-            quoteDates.push_back(asof_ + tenor);
-        }
-=======
             Handle<YoYInflationIndex> yoyInflationIndex = initMarket->yoyInflationIndex(yic, configuration);
             Handle<YoYInflationTermStructure> yoyInflationTs = yoyInflationIndex->yoyInflationTermStructure();
             vector<string> keys(parameters->yoyInflationTenors(yic).size());
->>>>>>> e6e65ccf
-
-            string ccy = yoyInflationIndex->currency().code();
-            Handle<YieldTermStructure> yts = initMarket->discountCurve(ccy, configuration);
-
+            
             Date date0 = asof_ - yoyInflationTs->observationLag();
             DayCounter dc = ore::data::parseDayCounter(parameters->yoyInflationDayCounter(yic));
             vector<Date> quoteDates;
@@ -1407,65 +1296,48 @@
                 DLOG("ScenarioSimMarket index curve " << yic << " zeroRate[" << i << "]=" << q->value());
             }
 
-<<<<<<< HEAD
-        // Get the configured nominal term structure from this scenario sim market if possible
-        // 1) Look for yoy inflation curve configuration ID in yoy inflation curves of todays market
-        string yoyInflationConfigId;
-        if (todaysMarketParams.hasConfiguration(configuration) && todaysMarketParams.hasMarketObject(MarketObject::YoYInflationCurve)) {
-            auto m = todaysMarketParams.mapping(MarketObject::YoYInflationCurve, configuration);
-            auto it = m.find(yic);
-            if (it != m.end()) {
-                string yoyInflationSpecId = it->second;
-                TLOG("Got spec ID " << yoyInflationSpecId << " for yoy inflation index " << yic);
-                auto yoyInflationSpec = parseCurveSpec(yoyInflationSpecId);
-                QL_REQUIRE(yoyInflationSpec->baseType() == CurveSpec::CurveType::Inflation, "Expected the curve " <<
-                    "spec type for " << yoyInflationSpecId << " to be 'Inflation'");
-                yoyInflationConfigId = yoyInflationSpec->curveConfigID();
-            }
-        }
-
-        // 2) Get the nominal term structure ID from the yoy inflation curve configuration
-        string nominalTsId;
-        if (!yoyInflationConfigId.empty() && curveConfigs.hasInflationCurveConfig(yoyInflationConfigId)) {
-            auto yoyInflationConfig = curveConfigs.inflationCurveConfig(yoyInflationConfigId);
-            nominalTsId = yoyInflationConfig->nominalTermStructure();
-            TLOG("Got nominal term structure ID '" << nominalTsId << "' from config with ID '" << yoyInflationConfigId << "'");
-        }
-
-        // 3) Get the nominal term structure from this scenario simulation market
-        Handle<YieldTermStructure> nominalTs = getYieldCurve(nominalTsId, todaysMarketParams, Market::defaultConfiguration);
-        TLOG("Nominal term structure '" << nominalTsId << "' from sim market is " << (nominalTs.empty() ? "empty" : "not empty"));
-
-        // If nominal term structure is empty, fall back on this scenario simulation market's discount curve
-        if (nominalTs.empty()) {
-            string ccy = yoyInflationIndex->currency().code();
-            TLOG("Falling back on the discount curve for currency '" << ccy << "', the currency of inflation index '" << yic << "'");
-            nominalTs = discountCurve(ccy);
-        }
-
-        boost::shared_ptr<YoYInflationTermStructure> yoyCurve;
-        // Note this is *not* a floating term structure, it is only suitable for sensi runs
-        // TODO: floating
-        yoyCurve =
-            boost::shared_ptr<YoYInflationCurveObserverMoving<Linear>>(new YoYInflationCurveObserverMoving<Linear>(
-                0, yoyInflationIndex->fixingCalendar(), dc, yoyInflationTs->observationLag(),
-                yoyInflationTs->frequency(), yoyInflationTs->indexIsInterpolated(), nominalTs, yoyCurveTimes, quotes,
-                yoyInflationTs->seasonality()));
-
-        Handle<YoYInflationTermStructure> its(yoyCurve);
-        its->enableExtrapolation();
-        boost::shared_ptr<YoYInflationIndex> i(yoyInflationIndex->clone(its));
-        Handle<YoYInflationIndex> zh(i);
-        yoyInflationIndices_.insert(
-            pair<pair<string, string>, Handle<YoYInflationIndex>>(make_pair(Market::defaultConfiguration, yic), zh));
-=======
+            // Get the configured nominal term structure from this scenario sim market if possible
+            // 1) Look for yoy inflation curve configuration ID in yoy inflation curves of todays market  
+            string yoyInflationConfigId;
+            if (todaysMarketParams.hasConfiguration(configuration) && todaysMarketParams.hasMarketObject(MarketObject::YoYInflationCurve)) {
+                auto m = todaysMarketParams.mapping(MarketObject::YoYInflationCurve, configuration);
+                auto it = m.find(yic);
+                if (it != m.end()) {
+                    string yoyInflationSpecId = it->second;
+                    TLOG("Got spec ID " << yoyInflationSpecId << " for yoy inflation index " << yic);
+                    auto yoyInflationSpec = parseCurveSpec(yoyInflationSpecId);
+                    QL_REQUIRE(yoyInflationSpec->baseType() == CurveSpec::CurveType::Inflation, "Expected the curve " <<
+                        "spec type for " << yoyInflationSpecId << " to be 'Inflation'");
+                    yoyInflationConfigId = yoyInflationSpec->curveConfigID();
+                }
+            }
+
+            // 2) Get the nominal term structure ID from the yoy inflation curve configuration  
+            string nominalTsId;
+            if (!yoyInflationConfigId.empty() && curveConfigs.hasInflationCurveConfig(yoyInflationConfigId)) {
+                auto yoyInflationConfig = curveConfigs.inflationCurveConfig(yoyInflationConfigId);
+                nominalTsId = yoyInflationConfig->nominalTermStructure();
+                TLOG("Got nominal term structure ID '" << nominalTsId << "' from config with ID '" << yoyInflationConfigId << "'");
+            }
+
+            // 3) Get the nominal term structure from this scenario simulation market  
+            Handle<YieldTermStructure> nominalTs = getYieldCurve(nominalTsId, todaysMarketParams, Market::defaultConfiguration);
+            TLOG("Nominal term structure '" << nominalTsId << "' from sim market is " << (nominalTs.empty() ? "empty" : "not empty"));
+
+            // If nominal term structure is empty, fall back on this scenario simulation market's discount curve  
+            if (nominalTs.empty()) {
+                string ccy = yoyInflationIndex->currency().code();
+                TLOG("Falling back on the discount curve for currency '" << ccy << "', the currency of inflation index '" << yic << "'");
+                nominalTs = discountCurve(ccy);
+            }
+
             boost::shared_ptr<YoYInflationTermStructure> yoyCurve;
             // Note this is *not* a floating term structure, it is only suitable for sensi runs
             // TODO: floating
             yoyCurve =
                 boost::shared_ptr<YoYInflationCurveObserverMoving<Linear>>(new YoYInflationCurveObserverMoving<Linear>(
                     0, yoyInflationIndex->fixingCalendar(), dc, yoyInflationTs->observationLag(),
-                    yoyInflationTs->frequency(), yoyInflationTs->indexIsInterpolated(), yts, yoyCurveTimes, quotes,
+                    yoyInflationTs->frequency(), yoyInflationTs->indexIsInterpolated(), nominalTs, yoyCurveTimes, quotes,
                     yoyInflationTs->seasonality()));
 
             Handle<YoYInflationTermStructure> its(yoyCurve);
@@ -1482,7 +1354,6 @@
                 QL_FAIL(e.what());
             }
         }
->>>>>>> e6e65ccf
     }
     LOG("yoy inflation curves done");
 
@@ -1827,54 +1698,57 @@
 }
 
 Handle<YieldTermStructure> ScenarioSimMarket::getYieldCurve(const string& yieldSpecId,
-    const TodaysMarketParameters& todaysMarketParams, const string& configuration, 
+    const TodaysMarketParameters& todaysMarketParams, const string& configuration,
     const boost::shared_ptr<Market>& market) const {
 
-    // If yield spec ID is "", return empty Handle
+    // If yield spec ID is "", return empty Handle  
     if (yieldSpecId.empty()) return Handle<YieldTermStructure>();
 
     if (todaysMarketParams.hasConfiguration(configuration)) {
-        // Look for yield spec ID in discount curves of todays market
+        // Look for yield spec ID in discount curves of todays market  
         if (todaysMarketParams.hasMarketObject(MarketObject::DiscountCurve)) {
             for (const auto& discountMapping : todaysMarketParams.mapping(MarketObject::DiscountCurve, configuration)) {
                 if (discountMapping.second == yieldSpecId) {
                     if (market) {
                         return market->discountCurve(discountMapping.first, configuration);
-                    } else {
+                    }
+                    else {
                         return discountCurve(discountMapping.first, configuration);
                     }
                 }
             }
         }
 
-        // Look for yield spec ID in index curves of todays market
+        // Look for yield spec ID in index curves of todays market  
         if (todaysMarketParams.hasMarketObject(MarketObject::IndexCurve)) {
             for (const auto& indexMapping : todaysMarketParams.mapping(MarketObject::IndexCurve, configuration)) {
                 if (indexMapping.second == yieldSpecId) {
                     if (market) {
                         return market->iborIndex(indexMapping.first, configuration)->forwardingTermStructure();
-                    } else {
+                    }
+                    else {
                         return iborIndex(indexMapping.first, configuration)->forwardingTermStructure();
                     }
                 }
             }
         }
 
-        // Look for yield spec ID in yield curves of todays market
+        // Look for yield spec ID in yield curves of todays market  
         if (todaysMarketParams.hasMarketObject(MarketObject::YieldCurve)) {
             for (const auto& yieldMapping : todaysMarketParams.mapping(MarketObject::YieldCurve, configuration)) {
                 if (yieldMapping.second == yieldSpecId) {
                     if (market) {
                         return market->yieldCurve(yieldMapping.first, configuration);
-                    } else {
+                    }
+                    else {
                         return yieldCurve(yieldMapping.first, configuration);
                     }
                 }
             }
         }
     }
-    
-    // If yield spec ID still has not been found, return empty Handle
+
+    // If yield spec ID still has not been found, return empty Handle  
     return Handle<YieldTermStructure>();
 }
 
