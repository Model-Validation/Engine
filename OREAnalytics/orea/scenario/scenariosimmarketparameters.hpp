--- conflicted
+++ resolved
@@ -50,11 +50,8 @@
     ScenarioSimMarketParameters()
         : extrapolate_(false), swapVolSimulate_(false), capFloorVolSimulate_(false),
           survivalProbabilitySimulate_(false), recoveryRateSimulate_(false), cdsVolSimulate_(false),
-<<<<<<< HEAD
-          fxVolSimulate_(false), equityVolSimulate_(false), equityIsSurface_(false), baseCorrelationSimulate_(false) {
-=======
-          fxVolSimulate_(false), equityVolSimulate_(false), baseCorrelationSimulate_(false), equityIsSurface_(false) {
->>>>>>> 25f34c70
+          fxVolSimulate_(false), equityVolSimulate_(false), equityIsSurface_(false), equityVolSimulateATMOnly_(true),
+          baseCorrelationSimulate_(false) {
         // set default tenors
         capFloorVolExpiries_[""];
         defaultTenors_[""];
@@ -109,20 +106,13 @@
     const string& fxVolDecayMode() const { return fxVolDecayMode_; }
     const vector<string>& fxVolCcyPairs() const { return fxVolCcyPairs_; }
 
-<<<<<<< HEAD
     bool simulateEquityVols() const { return equityVolSimulate_; }
+    bool equityVolIsSurface() const { return equityIsSurface_; }
+    bool simulateEquityVolATMOnly() const { return equityVolSimulateATMOnly_; }
     const vector<Period>& equityVolExpiries() const { return equityVolExpiries_; }
     const string& equityVolDecayMode() const { return equityVolDecayMode_; }
     const vector<string>& equityVolNames() const { return equityVolNames_; }
-    bool equityVolIsSurface() const { return equityIsSurface_; }
     const vector<Real>& equityVolMoneyness() const { return equityMoneyness_; }
-=======
-    bool simulateEQVols() const { return equityVolSimulate_; }
-    const vector<Period>& eqVolExpiries() const { return equityVolExpiries_; }
-    const string& eqVolDecayMode() const { return equityVolDecayMode_; }
-    const vector<string>& eqVolNames() const { return equityVolNames_; }
-    bool eqVolIsSurface() const { return equityIsSurface_; }
->>>>>>> 25f34c70
 
     const vector<string>& additionalScenarioDataIndices() const { return additionalScenarioDataIndices_; }
     const vector<string>& additionalScenarioDataCcys() const { return additionalScenarioDataCcys_; }
@@ -180,15 +170,12 @@
     vector<string>& fxVolCcyPairs() { return fxVolCcyPairs_; }
 
     bool& simulateEquityVols() { return equityVolSimulate_; }
+    bool& equityVolIsSurface() { return equityIsSurface_; }
+    bool& simulateEquityVolATMOnly() { return equityVolSimulateATMOnly_; }
     vector<Period>& equityVolExpiries() { return equityVolExpiries_; }
     string& equityVolDecayMode() { return equityVolDecayMode_; }
     vector<string>& equityVolNames() { return equityVolNames_; }
-<<<<<<< HEAD
-    bool& equityVolIsSurface() { return equityIsSurface_; }
     vector<Real>& equityVolMoneyness() { return equityMoneyness_; }
-=======
-    bool& eqVolIsSurface() { return equityIsSurface_; }
->>>>>>> 25f34c70
 
     vector<string>& additionalScenarioDataIndices() { return additionalScenarioDataIndices_; }
     vector<string>& additionalScenarioDataCcys() { return additionalScenarioDataCcys_; }
@@ -258,14 +245,12 @@
     vector<string> fxVolCcyPairs_;
 
     bool equityVolSimulate_;
+    bool equityIsSurface_;
+    bool equityVolSimulateATMOnly_;
     vector<Period> equityVolExpiries_;
     string equityVolDecayMode_;
     vector<string> equityVolNames_;
-    bool equityIsSurface_;
-<<<<<<< HEAD
     vector<Real> equityMoneyness_;
-=======
->>>>>>> 25f34c70
 
     vector<string> additionalScenarioDataIndices_;
     vector<string> additionalScenarioDataCcys_;
