--- conflicted
+++ resolved
@@ -888,12 +888,6 @@
     <ClInclude Include="qle\pricingengines\analyticcashsettledeuropeanengine.hpp">
       <Filter>pricingengines</Filter>
     </ClInclude>
-<<<<<<< HEAD
-    <ClInclude Include="qle\indexes\ibor\sekstina.hpp">
-      <Filter>indexes\ibor</Filter>
-    </ClInclude>
-    <ClInclude Include="qle\indexes\ibor\dkkcita.hpp">
-=======
     <ClInclude Include="qle\termstructures\blackvolatilitysurfacemoneyness.hpp">
       <Filter>termstructures</Filter>
     </ClInclude>
@@ -903,11 +897,10 @@
     <ClInclude Include="qle\math\quadraticinterpolation.hpp">
       <Filter>math</Filter>
     </ClInclude>
-    <ClInclude Include="indexes\ibor\dkkcita.hpp">
+    <ClInclude Include="qle\indexes\ibor\dkkcita.hpp">
       <Filter>indexes\ibor</Filter>
     </ClInclude>
     <ClInclude Include="qle\indexes\ibor\sekstina.hpp">
->>>>>>> ec9b82e0
       <Filter>indexes\ibor</Filter>
     </ClInclude>
   </ItemGroup>
