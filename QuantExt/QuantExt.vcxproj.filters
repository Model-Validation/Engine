--- conflicted
+++ resolved
@@ -888,10 +888,9 @@
     <ClInclude Include="qle\pricingengines\analyticcashsettledeuropeanengine.hpp">
       <Filter>pricingengines</Filter>
     </ClInclude>
-<<<<<<< HEAD
     <ClInclude Include="qle\termstructures\blackvolatilitysurfacemoneyness.hpp">
       <Filter>termstructures</Filter>
-=======
+    </ClInclude>
     <ClInclude Include="qle\math\logquadraticinterpolation.hpp">
       <Filter>math</Filter>
     </ClInclude>
@@ -903,7 +902,6 @@
     </ClInclude>
     <ClInclude Include="qle\indexes\ibor\sekstina.hpp">
       <Filter>indexes\ibor</Filter>
->>>>>>> 4fbf0710
     </ClInclude>
   </ItemGroup>
   <ItemGroup>
@@ -1548,13 +1546,11 @@
     <ClCompile Include="qle\pricingengines\analyticcashsettledeuropeanengine.cpp">
       <Filter>pricingengines</Filter>
     </ClCompile>
-<<<<<<< HEAD
     <ClCompile Include="qle\termstructures\blackvolatilitysurfacemoneyness.cpp">
       <Filter>termstructures</Filter>
-=======
+    </ClCompile>
     <ClCompile Include="test\quadraticinterpolation.cpp">
       <Filter>time</Filter>
->>>>>>> 4fbf0710
     </ClCompile>
   </ItemGroup>
 </Project>