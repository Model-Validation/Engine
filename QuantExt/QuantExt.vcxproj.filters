<?xml version="1.0" encoding="utf-8"?>
<Project ToolsVersion="4.0" xmlns="http://schemas.microsoft.com/developer/msbuild/2003">
  <ItemGroup>
    <ClInclude Include="qle\quantext.hpp" />
    <ClInclude Include="qle\quotes\logquote.hpp">
      <Filter>quotes</Filter>
    </ClInclude>
    <ClInclude Include="qle\auto_link.hpp" />
    <ClInclude Include="qle\currencies\africa.hpp">
      <Filter>currencies</Filter>
    </ClInclude>
    <ClInclude Include="qle\currencies\america.hpp">
      <Filter>currencies</Filter>
    </ClInclude>
    <ClInclude Include="qle\currencies\asia.hpp">
      <Filter>currencies</Filter>
    </ClInclude>
    <ClInclude Include="qle\indexes\genericiborindex.hpp">
      <Filter>indexes</Filter>
    </ClInclude>
    <ClInclude Include="qle\indexes\ibor\audbbsw.hpp">
      <Filter>indexes\ibor</Filter>
    </ClInclude>
    <ClInclude Include="qle\indexes\ibor\chftois.hpp">
      <Filter>indexes\ibor</Filter>
    </ClInclude>
    <ClInclude Include="qle\indexes\ibor\czkpribor.hpp">
      <Filter>indexes\ibor</Filter>
    </ClInclude>
    <ClInclude Include="qle\indexes\ibor\dkkcibor.hpp">
      <Filter>indexes\ibor</Filter>
    </ClInclude>
    <ClInclude Include="qle\indexes\ibor\hkdhibor.hpp">
      <Filter>indexes\ibor</Filter>
    </ClInclude>
    <ClInclude Include="qle\indexes\ibor\hufbubor.hpp">
      <Filter>indexes\ibor</Filter>
    </ClInclude>
    <ClInclude Include="qle\indexes\ibor\idridrfix.hpp">
      <Filter>indexes\ibor</Filter>
    </ClInclude>
    <ClInclude Include="qle\indexes\ibor\inrmifor.hpp">
      <Filter>indexes\ibor</Filter>
    </ClInclude>
    <ClInclude Include="qle\indexes\ibor\mxntiie.hpp">
      <Filter>indexes\ibor</Filter>
    </ClInclude>
    <ClInclude Include="qle\indexes\ibor\noknibor.hpp">
      <Filter>indexes\ibor</Filter>
    </ClInclude>
    <ClInclude Include="qle\indexes\ibor\nzdbkbm.hpp">
      <Filter>indexes\ibor</Filter>
    </ClInclude>
    <ClInclude Include="qle\indexes\ibor\plnwibor.hpp">
      <Filter>indexes\ibor</Filter>
    </ClInclude>
    <ClInclude Include="qle\indexes\ibor\sekstibor.hpp">
      <Filter>indexes\ibor</Filter>
    </ClInclude>
    <ClInclude Include="qle\indexes\ibor\sgdsibor.hpp">
      <Filter>indexes\ibor</Filter>
    </ClInclude>
    <ClInclude Include="qle\indexes\ibor\sgdsor.hpp">
      <Filter>indexes\ibor</Filter>
    </ClInclude>
    <ClInclude Include="qle\indexes\ibor\skkbribor.hpp">
      <Filter>indexes\ibor</Filter>
    </ClInclude>
    <ClInclude Include="qle\indexes\ibor\tonar.hpp">
      <Filter>indexes\ibor</Filter>
    </ClInclude>
    <ClInclude Include="qle\termstructures\interpolateddiscountcurve.hpp">
      <Filter>termstructures</Filter>
    </ClInclude>
    <ClInclude Include="qle\cashflows\averageonindexedcoupon.hpp">
      <Filter>cashflows</Filter>
    </ClInclude>
    <ClInclude Include="qle\cashflows\averageonindexedcouponpricer.hpp">
      <Filter>cashflows</Filter>
    </ClInclude>
    <ClInclude Include="qle\cashflows\couponpricer.hpp">
      <Filter>cashflows</Filter>
    </ClInclude>
    <ClInclude Include="qle\cashflows\subperiodscoupon.hpp">
      <Filter>cashflows</Filter>
    </ClInclude>
    <ClInclude Include="qle\cashflows\subperiodscouponpricer.hpp">
      <Filter>cashflows</Filter>
    </ClInclude>
    <ClInclude Include="qle\instruments\averageois.hpp">
      <Filter>instruments</Filter>
    </ClInclude>
    <ClInclude Include="qle\instruments\crossccybasisswap.hpp">
      <Filter>instruments</Filter>
    </ClInclude>
    <ClInclude Include="qle\instruments\crossccyswap.hpp">
      <Filter>instruments</Filter>
    </ClInclude>
    <ClInclude Include="qle\instruments\fxforward.hpp">
      <Filter>instruments</Filter>
    </ClInclude>
    <ClInclude Include="qle\instruments\makeaverageois.hpp">
      <Filter>instruments</Filter>
    </ClInclude>
    <ClInclude Include="qle\instruments\tenorbasisswap.hpp">
      <Filter>instruments</Filter>
    </ClInclude>
    <ClInclude Include="qle\pricingengines\crossccyswapengine.hpp">
      <Filter>pricingengines</Filter>
    </ClInclude>
    <ClInclude Include="qle\pricingengines\discountingfxforwardengine.hpp">
      <Filter>pricingengines</Filter>
    </ClInclude>
    <ClInclude Include="qle\termstructures\averageoisratehelper.hpp">
      <Filter>termstructures</Filter>
    </ClInclude>
    <ClInclude Include="qle\termstructures\basistwoswaphelper.hpp">
      <Filter>termstructures</Filter>
    </ClInclude>
    <ClInclude Include="qle\termstructures\crossccybasisswaphelper.hpp">
      <Filter>termstructures</Filter>
    </ClInclude>
    <ClInclude Include="qle\termstructures\oisratehelper.hpp">
      <Filter>termstructures</Filter>
    </ClInclude>
    <ClInclude Include="qle\termstructures\tenorbasisswaphelper.hpp">
      <Filter>termstructures</Filter>
    </ClInclude>
    <ClInclude Include="qle\instruments\currencyswap.hpp">
      <Filter>instruments</Filter>
    </ClInclude>
    <ClInclude Include="qle\instruments\oibasisswap.hpp">
      <Filter>instruments</Filter>
    </ClInclude>
    <ClInclude Include="qle\instruments\oiccbasisswap.hpp">
      <Filter>instruments</Filter>
    </ClInclude>
    <ClInclude Include="qle\models\crossassetanalytics.hpp">
      <Filter>models</Filter>
    </ClInclude>
    <ClInclude Include="qle\models\crossassetanalyticsbase.hpp">
      <Filter>models</Filter>
    </ClInclude>
    <ClInclude Include="qle\models\crossassetmodel.hpp">
      <Filter>models</Filter>
    </ClInclude>
    <ClInclude Include="qle\models\fxbsconstantparametrization.hpp">
      <Filter>models</Filter>
    </ClInclude>
    <ClInclude Include="qle\models\fxbsparametrization.hpp">
      <Filter>models</Filter>
    </ClInclude>
    <ClInclude Include="qle\models\fxbspiecewiseconstantparametrization.hpp">
      <Filter>models</Filter>
    </ClInclude>
    <ClInclude Include="qle\models\gaussian1dcrossassetadaptor.hpp">
      <Filter>models</Filter>
    </ClInclude>
    <ClInclude Include="qle\models\irlgm1fconstantparametrization.hpp">
      <Filter>models</Filter>
    </ClInclude>
    <ClInclude Include="qle\models\irlgm1fparametrization.hpp">
      <Filter>models</Filter>
    </ClInclude>
    <ClInclude Include="qle\models\irlgm1fpiecewiseconstanthullwhiteadaptor.hpp">
      <Filter>models</Filter>
    </ClInclude>
    <ClInclude Include="qle\models\irlgm1fpiecewiseconstantparametrization.hpp">
      <Filter>models</Filter>
    </ClInclude>
    <ClInclude Include="qle\models\irlgm1fpiecewiselinearparametrization.hpp">
      <Filter>models</Filter>
    </ClInclude>
    <ClInclude Include="qle\models\lgm.hpp">
      <Filter>models</Filter>
    </ClInclude>
    <ClInclude Include="qle\models\lgmimpliedyieldtermstructure.hpp">
      <Filter>models</Filter>
    </ClInclude>
    <ClInclude Include="qle\models\linkablecalibratedmodel.hpp">
      <Filter>models</Filter>
    </ClInclude>
    <ClInclude Include="qle\models\parametrization.hpp">
      <Filter>models</Filter>
    </ClInclude>
    <ClInclude Include="qle\models\piecewiseconstanthelper.hpp">
      <Filter>models</Filter>
    </ClInclude>
    <ClInclude Include="qle\models\pseudoparameter.hpp">
      <Filter>models</Filter>
    </ClInclude>
    <ClInclude Include="qle\methods\multipathgeneratorbase.hpp">
      <Filter>methods</Filter>
    </ClInclude>
    <ClInclude Include="qle\pricingengines\analyticcclgmfxoptionengine.hpp">
      <Filter>pricingengines</Filter>
    </ClInclude>
    <ClInclude Include="qle\pricingengines\analyticlgmswaptionengine.hpp">
      <Filter>pricingengines</Filter>
    </ClInclude>
    <ClInclude Include="qle\pricingengines\discountingcurrencyswapengine.hpp">
      <Filter>pricingengines</Filter>
    </ClInclude>
    <ClInclude Include="qle\pricingengines\numericlgmswaptionengine.hpp">
      <Filter>pricingengines</Filter>
    </ClInclude>
    <ClInclude Include="qle\pricingengines\oiccbasisswapengine.hpp">
      <Filter>pricingengines</Filter>
    </ClInclude>
    <ClInclude Include="qle\processes\crossassetstateprocess.hpp">
      <Filter>processes</Filter>
    </ClInclude>
    <ClInclude Include="qle\processes\irlgm1fstateprocess.hpp">
      <Filter>processes</Filter>
    </ClInclude>
    <ClInclude Include="qle\termstructures\blackinvertedvoltermstructure.hpp">
      <Filter>termstructures</Filter>
    </ClInclude>
    <ClInclude Include="qle\termstructures\dynamicblackvoltermstructure.hpp">
      <Filter>termstructures</Filter>
    </ClInclude>
    <ClInclude Include="qle\termstructures\dynamicswaptionvolmatrix.hpp">
      <Filter>termstructures</Filter>
    </ClInclude>
    <ClInclude Include="qle\termstructures\oibasisswaphelper.hpp">
      <Filter>termstructures</Filter>
    </ClInclude>
    <ClInclude Include="qle\termstructures\oiccbasisswaphelper.hpp">
      <Filter>termstructures</Filter>
    </ClInclude>
    <ClInclude Include="qle\termstructures\staticallycorrectedyieldtermstructure.hpp">
      <Filter>termstructures</Filter>
    </ClInclude>
    <ClInclude Include="qle\termstructures\hazardspreadeddefaulttermstructure.hpp">
      <Filter>termstructures</Filter>
    </ClInclude>
    <ClInclude Include="qle\models\crossassetmodelimpliedfxvoltermstructure.hpp">
      <Filter>models</Filter>
    </ClInclude>
    <ClInclude Include="qle\termstructures\blackvariancecurve3.hpp">
      <Filter>termstructures</Filter>
    </ClInclude>
    <ClInclude Include="qle\termstructures\blackvariancesurfacemoneyness.hpp">
      <Filter>termstructures</Filter>
    </ClInclude>
    <ClInclude Include="qle\pricingengines\discountingswapenginemulticurve.hpp">
      <Filter>pricingengines</Filter>
    </ClInclude>
    <ClInclude Include="qle\termstructures\datedstrippedoptionlet.hpp">
      <Filter>termstructures</Filter>
    </ClInclude>
    <ClInclude Include="qle\termstructures\datedstrippedoptionletadapter.hpp">
      <Filter>termstructures</Filter>
    </ClInclude>
    <ClInclude Include="qle\termstructures\datedstrippedoptionletbase.hpp">
      <Filter>termstructures</Filter>
    </ClInclude>
    <ClInclude Include="qle\termstructures\dynamicoptionletvolatilitystructure.hpp">
      <Filter>termstructures</Filter>
    </ClInclude>
    <ClInclude Include="qle\indexes\fxindex.hpp">
      <Filter>indexes</Filter>
    </ClInclude>
    <ClInclude Include="qle\cashflows\floatingratefxlinkednotionalcoupon.hpp">
      <Filter>cashflows</Filter>
    </ClInclude>
    <ClInclude Include="qle\cashflows\fxlinkedcashflow.hpp">
      <Filter>cashflows</Filter>
    </ClInclude>
    <ClInclude Include="qle\termstructures\optionletstripper1.hpp">
      <Filter>termstructures</Filter>
    </ClInclude>
    <ClInclude Include="qle\termstructures\optionletstripper2.hpp">
      <Filter>termstructures</Filter>
    </ClInclude>
    <ClInclude Include="qle\termstructures\swaptionvolatilityconverter.hpp">
      <Filter>termstructures</Filter>
    </ClInclude>
    <ClInclude Include="qle\termstructures\interpolateddiscountcurve2.hpp">
      <Filter>termstructures</Filter>
    </ClInclude>
    <ClInclude Include="qle\termstructures\spreadedoptionletvolatility.hpp">
      <Filter>termstructures</Filter>
    </ClInclude>
    <ClInclude Include="qle\termstructures\spreadedsmilesection.hpp">
      <Filter>termstructures</Filter>
    </ClInclude>
    <ClInclude Include="qle\termstructures\spreadedswaptionvolatility.hpp">
      <Filter>termstructures</Filter>
    </ClInclude>
    <ClInclude Include="qle\termstructures\dynamicstype.hpp">
      <Filter>termstructures</Filter>
    </ClInclude>
    <ClInclude Include="qle\instruments\deposit.hpp">
      <Filter>instruments</Filter>
    </ClInclude>
    <ClInclude Include="qle\pricingengines\depositengine.hpp">
      <Filter>pricingengines</Filter>
    </ClInclude>
    <ClInclude Include="qle\termstructures\strippedoptionletadapter2.hpp">
      <Filter>termstructures</Filter>
    </ClInclude>
    <ClInclude Include="qle\pricingengines\discountingequityforwardengine.hpp">
      <Filter>pricingengines</Filter>
    </ClInclude>
    <ClInclude Include="qle\instruments\equityforward.hpp">
      <Filter>instruments</Filter>
    </ClInclude>
    <ClInclude Include="qle\indexes\inflationindexwrapper.hpp">
      <Filter>indexes</Filter>
    </ClInclude>
    <ClInclude Include="qle\indexes\ibor\twdtaibor.hpp">
      <Filter>indexes\ibor</Filter>
    </ClInclude>
    <ClInclude Include="qle\indexes\ibor\myrklibor.hpp">
      <Filter>indexes\ibor</Filter>
    </ClInclude>
    <ClInclude Include="qle\indexes\ibor\krwkoribor.hpp">
      <Filter>indexes\ibor</Filter>
    </ClInclude>
    <ClInclude Include="qle\pricingengines\discountingriskybondengine.hpp">
      <Filter>pricingengines</Filter>
    </ClInclude>
    <ClInclude Include="qle\models\crossassetmodelimpliedeqvoltermstructure.hpp">
      <Filter>models</Filter>
    </ClInclude>
    <ClInclude Include="qle\models\eqbsconstantparametrization.hpp">
      <Filter>models</Filter>
    </ClInclude>
    <ClInclude Include="qle\models\eqbsparametrization.hpp">
      <Filter>models</Filter>
    </ClInclude>
    <ClInclude Include="qle\models\eqbspiecewiseconstantparametrization.hpp">
      <Filter>models</Filter>
    </ClInclude>
    <ClInclude Include="qle\pricingengines\analyticxassetlgmeqoptionengine.hpp">
      <Filter>pricingengines</Filter>
    </ClInclude>
    <ClInclude Include="qle\models\fxeqoptionhelper.hpp">
      <Filter>models</Filter>
    </ClInclude>
    <ClInclude Include="qle\instruments\subperiodsswap.hpp">
      <Filter>instruments</Filter>
    </ClInclude>
    <ClInclude Include="qle\termstructures\subperiodsswaphelper.hpp">
      <Filter>termstructures</Filter>
    </ClInclude>
    <ClInclude Include="qle\instruments\cdsoption.hpp">
      <Filter>instruments</Filter>
    </ClInclude>
    <ClInclude Include="qle\models\cdsoptionhelper.hpp">
      <Filter>models</Filter>
    </ClInclude>
    <ClInclude Include="qle\models\cpicapfloorhelper.hpp">
      <Filter>models</Filter>
    </ClInclude>
    <ClInclude Include="qle\models\crlgm1fparametrization.hpp">
      <Filter>models</Filter>
    </ClInclude>
    <ClInclude Include="qle\models\infdkparametrization.hpp">
      <Filter>models</Filter>
    </ClInclude>
    <ClInclude Include="qle\models\lgmimplieddefaulttermstructure.hpp">
      <Filter>models</Filter>
    </ClInclude>
    <ClInclude Include="qle\pricingengines\analyticdkcpicapfloorengine.hpp">
      <Filter>pricingengines</Filter>
    </ClInclude>
    <ClInclude Include="qle\pricingengines\analyticlgmcdsoptionengine.hpp">
      <Filter>pricingengines</Filter>
    </ClInclude>
    <ClInclude Include="qle\pricingengines\blackcdsoptionengine.hpp">
      <Filter>pricingengines</Filter>
    </ClInclude>
    <ClInclude Include="qle\termstructures\survivalprobabilitycurve.hpp">
      <Filter>termstructures</Filter>
    </ClInclude>
    <ClInclude Include="qle\termstructures\blackvolsurfacewithatm.hpp">
      <Filter>termstructures</Filter>
    </ClInclude>
    <ClInclude Include="qle\pricingengines\midpointcdsengine.hpp">
      <Filter>pricingengines</Filter>
    </ClInclude>
    <ClInclude Include="qle\indexes\ibor\twdtaibor.hpp">
      <Filter>indexes\ibor</Filter>
    </ClInclude>
    <ClInclude Include="qle\indexes\ibor\myrklibor.hpp">
      <Filter>indexes\ibor</Filter>
    </ClInclude>
    <ClInclude Include="qle\indexes\ibor\krwkoribor.hpp">
      <Filter>indexes\ibor</Filter>
    </ClInclude>
    <ClInclude Include="qle\instruments\makecds.hpp">
      <Filter>instruments</Filter>
    </ClInclude>
    <ClInclude Include="qle\instruments\creditdefaultswap.hpp">
      <Filter>instruments</Filter>
    </ClInclude>
    <ClInclude Include="qle\termstructures\defaultprobabilityhelpers.hpp">
      <Filter>termstructures</Filter>
    </ClInclude>
    <ClInclude Include="qle\pricingengines\discountingriskybondengine.hpp">
      <Filter>pricingengines</Filter>
    </ClInclude>
    <ClInclude Include="qle\termstructures\swaptionvolcubewithatm.hpp">
      <Filter>termstructures</Filter>
    </ClInclude>
    <ClInclude Include="qle\termstructures\swaptionvolcube2.hpp">
      <Filter>termstructures</Filter>
    </ClInclude>
    <ClInclude Include="qle\termstructures\swaptionvolconstantspread.hpp">
      <Filter>termstructures</Filter>
    </ClInclude>
    <ClInclude Include="qle\termstructures\fxblackvolsurface.hpp">
      <Filter>termstructures</Filter>
    </ClInclude>
    <ClInclude Include="qle\termstructures\fxsmilesection.hpp">
      <Filter>termstructures</Filter>
    </ClInclude>
    <ClInclude Include="qle\termstructures\fxvannavolgasmilesection.hpp">
      <Filter>termstructures</Filter>
    </ClInclude>
    <ClInclude Include="qle\instruments\payment.hpp">
      <Filter>instruments</Filter>
    </ClInclude>
    <ClInclude Include="qle\pricingengines\paymentdiscountingengine.hpp">
      <Filter>pricingengines</Filter>
    </ClInclude>
    <ClInclude Include="qle\math\flatextrapolation.hpp">
      <Filter>math</Filter>
    </ClInclude>
    <ClInclude Include="qle\math\nadarayawatson.hpp">
      <Filter>math</Filter>
    </ClInclude>
    <ClInclude Include="qle\math\stabilisedglls.hpp">
      <Filter>math</Filter>
    </ClInclude>
    <ClInclude Include="qle\termstructures\equityvolconstantspread.hpp">
      <Filter>termstructures</Filter>
    </ClInclude>
    <ClInclude Include="qle\cashflows\floatingannuitycoupon.hpp">
      <Filter>cashflows</Filter>
    </ClInclude>
    <ClInclude Include="qle\cashflows\floatingannuitynominal.hpp">
      <Filter>cashflows</Filter>
    </ClInclude>
    <ClInclude Include="qle\indexes\ibor\corra.hpp">
      <Filter>indexes\ibor</Filter>
    </ClInclude>
    <ClInclude Include="qle\termstructures\immfraratehelper.hpp">
      <Filter>termstructures</Filter>
    </ClInclude>
    <ClInclude Include="qle\math\trace.hpp">
      <Filter>math</Filter>
    </ClInclude>
    <ClInclude Include="qle\math\deltagammavar.hpp">
      <Filter>math</Filter>
    </ClInclude>
    <ClInclude Include="qle\models\dkimpliedzeroinflationtermstructure.hpp">
      <Filter>models</Filter>
    </ClInclude>
    <ClInclude Include="qle\indexes\inflationindexobserver.hpp">
      <Filter>indexes</Filter>
    </ClInclude>
    <ClInclude Include="qle\termstructures\zeroinflationcurveobserverstatic.hpp">
      <Filter>termstructures</Filter>
    </ClInclude>
    <ClInclude Include="qle\models\dkimpliedyoyinflationtermstructure.hpp">
      <Filter>models</Filter>
    </ClInclude>
    <ClInclude Include="qle\termstructures\zeroinflationcurveobservermoving.hpp">
      <Filter>termstructures</Filter>
    </ClInclude>
    <ClInclude Include="qle\termstructures\yoyinflationcurveobservermoving.hpp">
      <Filter>termstructures</Filter>
    </ClInclude>
    <ClInclude Include="qle\termstructures\yoyinflationcurveobserverstatic.hpp">
      <Filter>termstructures</Filter>
    </ClInclude>
    <ClInclude Include="qle\termstructures\pricecurve.hpp">
      <Filter>termstructures</Filter>
    </ClInclude>
    <ClInclude Include="qle\termstructures\pricetermstructure.hpp">
      <Filter>termstructures</Filter>
    </ClInclude>
    <ClInclude Include="qle\pricingengines\discountingcommodityforwardengine.hpp">
      <Filter>pricingengines</Filter>
    </ClInclude>
    <ClInclude Include="qle\instruments\commodityforward.hpp">
      <Filter>instruments</Filter>
    </ClInclude>
    <ClInclude Include="qle\termstructures\pricetermstructureadapter.hpp">
      <Filter>termstructures</Filter>
    </ClInclude>
    <ClInclude Include="qle\cashflows\quantocouponpricer.hpp">
      <Filter>cashflows</Filter>
    </ClInclude>
    <ClInclude Include="qle\instruments\impliedbondspread.hpp">
      <Filter>instruments</Filter>
    </ClInclude>
    <ClInclude Include="qle\termstructures\yoyoptionletvolatilitysurface.hpp">
      <Filter>termstructures</Filter>
    </ClInclude>
    <ClInclude Include="qle\termstructures\yoyinflationoptionletvolstripper.hpp">
      <Filter>termstructures</Filter>
    </ClInclude>
    <ClInclude Include="qle\termstructures\interpolatedyoycapfloortermpricesurface.hpp">
      <Filter>termstructures</Filter>
    </ClInclude>
    <ClInclude Include="qle\cashflows\quantocouponpricer.hpp">
      <Filter>cashflows</Filter>
    </ClInclude>
    <ClInclude Include="qle\indexes\equityindex.hpp">
      <Filter>indexes</Filter>
    </ClInclude>
    <ClInclude Include="qle\indexes\ibor\dkkois.hpp">
      <Filter>indexes\ibor</Filter>
    </ClInclude>
    <ClInclude Include="qle\indexes\ibor\demlibor.hpp">
      <Filter>indexes\ibor</Filter>
    </ClInclude>
    <ClInclude Include="qle\indexes\ibor\chfsaron.hpp">
      <Filter>indexes\ibor</Filter>
    </ClInclude>
    <ClInclude Include="qle\indexes\ibor\saibor.hpp">
      <Filter>indexes\ibor</Filter>
    </ClInclude>
    <ClInclude Include="qle\indexes\ibor\seksior.hpp">
      <Filter>indexes\ibor</Filter>
    </ClInclude>
    <ClInclude Include="qle\indexes\bmaindexwrapper.hpp">
      <Filter>indexes</Filter>
    </ClInclude>
    <ClInclude Include="qle\instruments\fixedbmaswap.hpp">
      <Filter>instruments</Filter>
    </ClInclude>
    <ClInclude Include="qle\calendars\chile.hpp">
      <Filter>time\calendars</Filter>
    </ClInclude>
    <ClInclude Include="qle\calendars\colombia.hpp">
      <Filter>time\calendars</Filter>
    </ClInclude>
    <ClInclude Include="qle\calendars\malaysia.hpp">
      <Filter>time\calendars</Filter>
    </ClInclude>
    <ClInclude Include="qle\calendars\peru.hpp">
      <Filter>time\calendars</Filter>
    </ClInclude>
    <ClInclude Include="qle\calendars\philippines.hpp">
      <Filter>time\calendars</Filter>
    </ClInclude>
    <ClInclude Include="qle\calendars\thailand.hpp">
      <Filter>time\calendars</Filter>
    </ClInclude>
    <ClInclude Include="qle\cashflows\equitycoupon.hpp">
      <Filter>cashflows</Filter>
    </ClInclude>
    <ClInclude Include="qle\cashflows\equitycouponpricer.hpp">
      <Filter>cashflows</Filter>
    </ClInclude>
    <ClInclude Include="qle\indexes\ibor\brlcdi.hpp">
      <Filter>indexes\ibor</Filter>
    </ClInclude>
    <ClInclude Include="qle\indexes\ibor\clpcamara.hpp">
      <Filter>indexes\ibor</Filter>
    </ClInclude>
    <ClInclude Include="qle\indexes\ibor\copibr.hpp">
      <Filter>indexes\ibor</Filter>
    </ClInclude>
    <ClInclude Include="qle\indexes\ibor\thbbibor.hpp">
      <Filter>indexes\ibor</Filter>
    </ClInclude>
    <ClInclude Include="qle\indexes\ibor\rubmosprime.hpp">
      <Filter>indexes\ibor</Filter>
    </ClInclude>
    <ClInclude Include="qle\indexes\ibor\phpphiref.hpp">
      <Filter>indexes\ibor</Filter>
    </ClInclude>
    <ClInclude Include="qle\termstructures\discountratiomodifiedcurve.hpp">
      <Filter>termstructures</Filter>
    </ClInclude>
    <ClInclude Include="qle\instruments\crossccyfixfloatswap.hpp">
      <Filter>instruments</Filter>
    </ClInclude>
    <ClInclude Include="qle\termstructures\crossccyfixfloatswaphelper.hpp">
      <Filter>termstructures</Filter>
    </ClInclude>
    <ClInclude Include="qle\indexes\region.hpp">
      <Filter>indexes</Filter>
    </ClInclude>
    <ClInclude Include="qle\indexes\secpi.hpp">
      <Filter>indexes</Filter>
    </ClInclude>
    <ClInclude Include="qle\indexes\dkcpi.hpp">
      <Filter>indexes</Filter>
    </ClInclude>
    <ClInclude Include="qle\indexes\ibor\nowa.hpp">
      <Filter>indexes\ibor</Filter>
    </ClInclude>
    <ClInclude Include="qle\cashflows\lognormalcmsspreadpricer.hpp">
      <Filter>cashflows</Filter>
    </ClInclude>
    <ClInclude Include="qle\instruments\crossccybasismtmresetswap.hpp">
      <Filter>instruments</Filter>
    </ClInclude>
    <ClInclude Include="qle\termstructures\crossccybasismtmresetswaphelper.hpp">
      <Filter>termstructures</Filter>
    </ClInclude>
    <ClInclude Include="qle\termstructures\probabilitytraits.hpp">
      <Filter>termstructures</Filter>
    </ClInclude>
    <ClInclude Include="qle\termstructures\capfloortermvolsurface.hpp">
      <Filter>termstructures</Filter>
    </ClInclude>
    <ClInclude Include="qle\termstructures\optionletstripper.hpp">
      <Filter>termstructures</Filter>
    </ClInclude>
    <ClInclude Include="qle\pricingengines\cpibacheliercapfloorengine.hpp">
      <Filter>pricingengines</Filter>
    </ClInclude>
    <ClInclude Include="qle\pricingengines\cpiblackcapfloorengine.hpp">
      <Filter>pricingengines</Filter>
    </ClInclude>
    <ClInclude Include="qle\pricingengines\cpicapfloorengines.hpp">
      <Filter>pricingengines</Filter>
    </ClInclude>
    <ClInclude Include="qle\currencies\metals.hpp">
      <Filter>currencies</Filter>
    </ClInclude>
    <ClInclude Include="qle\calendars\france.hpp">
      <Filter>time\calendars</Filter>
    </ClInclude>
    <ClInclude Include="qle\calendars\netherlands.hpp">
      <Filter>time\calendars</Filter>
    </ClInclude>
    <ClInclude Include="qle\models\cmscaphelper.hpp">
      <Filter>models</Filter>
    </ClInclude>
    <ClInclude Include="qle\quotes\exceptionquote.hpp">
      <Filter>quotes</Filter>
    </ClInclude>
    <ClInclude Include="qle\termstructures\correlationtermstructure.hpp">
      <Filter>termstructures</Filter>
    </ClInclude>
    <ClInclude Include="qle\termstructures\flatcorrelation.hpp">
      <Filter>termstructures</Filter>
    </ClInclude>
    <ClInclude Include="qle\termstructures\interpolatedcorrelationcurve.hpp">
      <Filter>termstructures</Filter>
    </ClInclude>
    <ClInclude Include="qle\termstructures\dynamicyoyoptionletvolatilitystructure.hpp">
      <Filter>termstructures</Filter>
    </ClInclude>
    <ClInclude Include="qle\termstructures\strippedyoyinflationoptionletvol.hpp">
      <Filter>termstructures</Filter>
    </ClInclude>
    <ClInclude Include="qle\math\fillemptymatrix.hpp">
      <Filter>math</Filter>
    </ClInclude>
    <ClInclude Include="qle\cashflows\brlcdicouponpricer.hpp">
      <Filter>cashflows</Filter>
    </ClInclude>
    <ClInclude Include="qle\instruments\brlcdiswap.hpp">
      <Filter>instruments</Filter>
    </ClInclude>
    <ClInclude Include="qle\termstructures\brlcdiratehelper.hpp">
      <Filter>termstructures</Filter>
    </ClInclude>
    <ClInclude Include="qle\time\yearcounter.hpp">
      <Filter>time</Filter>
    </ClInclude>
    <ClInclude Include="qle\math\fillemptymatrix.hpp">
      <Filter>math</Filter>
    </ClInclude>
    <ClInclude Include="qle\termstructures\optionletcurve.hpp">
      <Filter>termstructures</Filter>
    </ClInclude>
    <ClInclude Include="qle\termstructures\capfloorhelper.hpp">
      <Filter>termstructures</Filter>
    </ClInclude>
    <ClInclude Include="qle\termstructures\piecewiseoptionletcurve.hpp">
      <Filter>termstructures</Filter>
    </ClInclude>
    <ClInclude Include="qle\termstructures\piecewiseoptionletstripper.hpp">
      <Filter>termstructures</Filter>
    </ClInclude>
    <ClInclude Include="qle\termstructures\blackvariancesurfacesparse.hpp">
      <Filter>termstructures</Filter>
    </ClInclude>
    <ClInclude Include="qle\indexes\ibor\krwcd.hpp">
      <Filter>indexes\ibor</Filter>
    </ClInclude>
<<<<<<< HEAD
    <ClInclude Include="qle\termstructures\strippedoptionletadapter.hpp">
      <Filter>termstructures</Filter>
    </ClInclude>
    <ClInclude Include="qle\termstructures\optionletstripperwithatm.hpp">
      <Filter>termstructures</Filter>
=======
    <ClInclude Include="qle\cashflows\strippedcapflooredyoyinflationcoupon.hpp">
      <Filter>cashflows</Filter>
    </ClInclude>
    <ClInclude Include="qle\indexes\bondindex.hpp">
      <Filter>indexes</Filter>
    </ClInclude>
    <ClInclude Include="qle\pricingengines\discountingforwardbondengine.hpp">
      <Filter>pricingengines</Filter>
    </ClInclude>
    <ClInclude Include="qle\instruments\forwardbond.hpp">
      <Filter>instruments</Filter>
>>>>>>> f86241c5
    </ClInclude>
  </ItemGroup>
  <ItemGroup>
    <Filter Include="cashflows">
      <UniqueIdentifier>{ac57ee4f-9a17-4951-81ac-3e12860a9758}</UniqueIdentifier>
    </Filter>
    <Filter Include="currencies">
      <UniqueIdentifier>{79e30257-9bec-4d68-80fd-a59215cc688d}</UniqueIdentifier>
    </Filter>
    <Filter Include="indexes">
      <UniqueIdentifier>{82767bdf-47a1-403a-9b50-1eae878635bf}</UniqueIdentifier>
    </Filter>
    <Filter Include="instruments">
      <UniqueIdentifier>{60e1a5ca-8e4a-4485-b7a9-b649d652d75f}</UniqueIdentifier>
    </Filter>
    <Filter Include="math">
      <UniqueIdentifier>{0596e69d-c306-44c7-a7af-5f511518e5d4}</UniqueIdentifier>
    </Filter>
    <Filter Include="models">
      <UniqueIdentifier>{740551aa-03ff-4017-89bb-2a031ea2308c}</UniqueIdentifier>
    </Filter>
    <Filter Include="pricingengines">
      <UniqueIdentifier>{ac2c272c-98ad-484a-ba8f-e3150a89e598}</UniqueIdentifier>
    </Filter>
    <Filter Include="quotes">
      <UniqueIdentifier>{1b1252f6-4c99-48e1-a82c-203520ed8d9f}</UniqueIdentifier>
    </Filter>
    <Filter Include="termstructures">
      <UniqueIdentifier>{c9ba9e6b-491e-44f6-99c5-1b560aff60df}</UniqueIdentifier>
    </Filter>
    <Filter Include="processes">
      <UniqueIdentifier>{a1c64987-285d-4622-b1bf-432f5c274486}</UniqueIdentifier>
    </Filter>
    <Filter Include="indexes\ibor">
      <UniqueIdentifier>{77001a78-e7fc-4940-b0db-d00314230010}</UniqueIdentifier>
    </Filter>
    <Filter Include="methods">
      <UniqueIdentifier>{dae20b1f-586f-4e4a-994a-73bda11865fd}</UniqueIdentifier>
    </Filter>
    <Filter Include="utilities">
      <UniqueIdentifier>{e0dfc578-ff16-4b64-a977-3cf9e8ebd310}</UniqueIdentifier>
    </Filter>
    <Filter Include="time">
      <UniqueIdentifier>{a613e638-0ceb-4ac4-8d1a-9533b2d31270}</UniqueIdentifier>
    </Filter>
    <Filter Include="time\calendars">
      <UniqueIdentifier>{127ebe18-cbb6-4387-b8ac-95cae7669e94}</UniqueIdentifier>
    </Filter>
  </ItemGroup>
  <ItemGroup>
    <ClCompile Include="qle\quotes\logquote.cpp">
      <Filter>quotes</Filter>
    </ClCompile>
    <ClCompile Include="qle\currencies\africa.cpp">
      <Filter>currencies</Filter>
    </ClCompile>
    <ClCompile Include="qle\currencies\america.cpp">
      <Filter>currencies</Filter>
    </ClCompile>
    <ClCompile Include="qle\currencies\asia.cpp">
      <Filter>currencies</Filter>
    </ClCompile>
    <ClCompile Include="qle\cashflows\averageonindexedcoupon.cpp">
      <Filter>cashflows</Filter>
    </ClCompile>
    <ClCompile Include="qle\cashflows\averageonindexedcouponpricer.cpp">
      <Filter>cashflows</Filter>
    </ClCompile>
    <ClCompile Include="qle\cashflows\couponpricer.cpp">
      <Filter>cashflows</Filter>
    </ClCompile>
    <ClCompile Include="qle\cashflows\subperiodscoupon.cpp">
      <Filter>cashflows</Filter>
    </ClCompile>
    <ClCompile Include="qle\cashflows\subperiodscouponpricer.cpp">
      <Filter>cashflows</Filter>
    </ClCompile>
    <ClCompile Include="qle\instruments\averageois.cpp">
      <Filter>instruments</Filter>
    </ClCompile>
    <ClCompile Include="qle\instruments\crossccybasisswap.cpp">
      <Filter>instruments</Filter>
    </ClCompile>
    <ClCompile Include="qle\instruments\crossccyswap.cpp">
      <Filter>instruments</Filter>
    </ClCompile>
    <ClCompile Include="qle\instruments\fxforward.cpp">
      <Filter>instruments</Filter>
    </ClCompile>
    <ClCompile Include="qle\instruments\makeaverageois.cpp">
      <Filter>instruments</Filter>
    </ClCompile>
    <ClCompile Include="qle\instruments\tenorbasisswap.cpp">
      <Filter>instruments</Filter>
    </ClCompile>
    <ClCompile Include="qle\pricingengines\crossccyswapengine.cpp">
      <Filter>pricingengines</Filter>
    </ClCompile>
    <ClCompile Include="qle\pricingengines\discountingfxforwardengine.cpp">
      <Filter>pricingengines</Filter>
    </ClCompile>
    <ClCompile Include="qle\termstructures\averageoisratehelper.cpp">
      <Filter>termstructures</Filter>
    </ClCompile>
    <ClCompile Include="qle\termstructures\basistwoswaphelper.cpp">
      <Filter>termstructures</Filter>
    </ClCompile>
    <ClCompile Include="qle\termstructures\crossccybasisswaphelper.cpp">
      <Filter>termstructures</Filter>
    </ClCompile>
    <ClCompile Include="qle\termstructures\oisratehelper.cpp">
      <Filter>termstructures</Filter>
    </ClCompile>
    <ClCompile Include="qle\termstructures\tenorbasisswaphelper.cpp">
      <Filter>termstructures</Filter>
    </ClCompile>
    <ClCompile Include="qle\instruments\currencyswap.cpp">
      <Filter>instruments</Filter>
    </ClCompile>
    <ClCompile Include="qle\instruments\oibasisswap.cpp">
      <Filter>instruments</Filter>
    </ClCompile>
    <ClCompile Include="qle\instruments\oiccbasisswap.cpp">
      <Filter>instruments</Filter>
    </ClCompile>
    <ClCompile Include="qle\models\crossassetanalytics.cpp">
      <Filter>models</Filter>
    </ClCompile>
    <ClCompile Include="qle\models\crossassetmodel.cpp">
      <Filter>models</Filter>
    </ClCompile>
    <ClCompile Include="qle\models\fxbsconstantparametrization.cpp">
      <Filter>models</Filter>
    </ClCompile>
    <ClCompile Include="qle\models\fxbsparametrization.cpp">
      <Filter>models</Filter>
    </ClCompile>
    <ClCompile Include="qle\models\fxbspiecewiseconstantparametrization.cpp">
      <Filter>models</Filter>
    </ClCompile>
    <ClCompile Include="qle\models\gaussian1dcrossassetadaptor.cpp">
      <Filter>models</Filter>
    </ClCompile>
    <ClCompile Include="qle\models\lgm.cpp">
      <Filter>models</Filter>
    </ClCompile>
    <ClCompile Include="qle\models\lgmimpliedyieldtermstructure.cpp">
      <Filter>models</Filter>
    </ClCompile>
    <ClCompile Include="qle\models\linkablecalibratedmodel.cpp">
      <Filter>models</Filter>
    </ClCompile>
    <ClCompile Include="qle\models\parametrization.cpp">
      <Filter>models</Filter>
    </ClCompile>
    <ClCompile Include="qle\models\piecewiseconstanthelper.cpp">
      <Filter>models</Filter>
    </ClCompile>
    <ClCompile Include="qle\methods\multipathgeneratorbase.cpp">
      <Filter>methods</Filter>
    </ClCompile>
    <ClCompile Include="qle\pricingengines\analyticcclgmfxoptionengine.cpp">
      <Filter>pricingengines</Filter>
    </ClCompile>
    <ClCompile Include="qle\pricingengines\analyticlgmswaptionengine.cpp">
      <Filter>pricingengines</Filter>
    </ClCompile>
    <ClCompile Include="qle\pricingengines\discountingcurrencyswapengine.cpp">
      <Filter>pricingengines</Filter>
    </ClCompile>
    <ClCompile Include="qle\pricingengines\numericlgmswaptionengine.cpp">
      <Filter>pricingengines</Filter>
    </ClCompile>
    <ClCompile Include="qle\pricingengines\oiccbasisswapengine.cpp">
      <Filter>pricingengines</Filter>
    </ClCompile>
    <ClCompile Include="qle\processes\crossassetstateprocess.cpp">
      <Filter>processes</Filter>
    </ClCompile>
    <ClCompile Include="qle\processes\irlgm1fstateprocess.cpp">
      <Filter>processes</Filter>
    </ClCompile>
    <ClCompile Include="qle\termstructures\dynamicswaptionvolmatrix.cpp">
      <Filter>termstructures</Filter>
    </ClCompile>
    <ClCompile Include="qle\termstructures\oibasisswaphelper.cpp">
      <Filter>termstructures</Filter>
    </ClCompile>
    <ClCompile Include="qle\termstructures\oiccbasisswaphelper.cpp">
      <Filter>termstructures</Filter>
    </ClCompile>
    <ClCompile Include="qle\termstructures\hazardspreadeddefaulttermstructure.cpp">
      <Filter>termstructures</Filter>
    </ClCompile>
    <ClCompile Include="qle\models\crossassetmodelimpliedfxvoltermstructure.cpp">
      <Filter>models</Filter>
    </ClCompile>
    <ClCompile Include="qle\termstructures\blackvariancecurve3.cpp">
      <Filter>termstructures</Filter>
    </ClCompile>
    <ClCompile Include="qle\termstructures\blackvariancesurfacemoneyness.cpp">
      <Filter>termstructures</Filter>
    </ClCompile>
    <ClCompile Include="qle\pricingengines\discountingswapenginemulticurve.cpp">
      <Filter>pricingengines</Filter>
    </ClCompile>
    <ClCompile Include="qle\termstructures\datedstrippedoptionlet.cpp">
      <Filter>termstructures</Filter>
    </ClCompile>
    <ClCompile Include="qle\termstructures\datedstrippedoptionletadapter.cpp">
      <Filter>termstructures</Filter>
    </ClCompile>
    <ClCompile Include="qle\termstructures\dynamicoptionletvolatilitystructure.cpp">
      <Filter>termstructures</Filter>
    </ClCompile>
    <ClCompile Include="qle\indexes\fxindex.cpp">
      <Filter>indexes</Filter>
    </ClCompile>
    <ClCompile Include="qle\cashflows\fxlinkedcashflow.cpp">
      <Filter>cashflows</Filter>
    </ClCompile>
    <ClCompile Include="qle\termstructures\optionletstripper1.cpp">
      <Filter>termstructures</Filter>
    </ClCompile>
    <ClCompile Include="qle\termstructures\optionletstripper2.cpp">
      <Filter>termstructures</Filter>
    </ClCompile>
    <ClCompile Include="qle\termstructures\swaptionvolatilityconverter.cpp">
      <Filter>termstructures</Filter>
    </ClCompile>
    <ClCompile Include="qle\termstructures\swaptionvolcube2.cpp">
      <Filter>termstructures</Filter>
    </ClCompile>
    <ClCompile Include="qle\termstructures\spreadedoptionletvolatility.cpp">
      <Filter>termstructures</Filter>
    </ClCompile>
    <ClCompile Include="qle\termstructures\spreadedsmilesection.cpp">
      <Filter>termstructures</Filter>
    </ClCompile>
    <ClCompile Include="qle\termstructures\spreadedswaptionvolatility.cpp">
      <Filter>termstructures</Filter>
    </ClCompile>
    <ClCompile Include="qle\pricingengines\discountingriskybondengine.cpp">
      <Filter>pricingengines</Filter>
    </ClCompile>
    <ClCompile Include="qle\instruments\deposit.cpp">
      <Filter>instruments</Filter>
    </ClCompile>
    <ClCompile Include="qle\pricingengines\depositengine.cpp">
      <Filter>pricingengines</Filter>
    </ClCompile>
    <ClCompile Include="qle\termstructures\strippedoptionletadapter2.cpp">
      <Filter>termstructures</Filter>
    </ClCompile>
    <ClCompile Include="qle\pricingengines\discountingequityforwardengine.cpp">
      <Filter>pricingengines</Filter>
    </ClCompile>
    <ClCompile Include="qle\instruments\equityforward.cpp">
      <Filter>instruments</Filter>
    </ClCompile>
    <ClCompile Include="qle\indexes\inflationindexwrapper.cpp">
      <Filter>indexes</Filter>
    </ClCompile>
    <ClCompile Include="qle\pricingengines\discountingriskybondengine.cpp">
      <Filter>pricingengines</Filter>
    </ClCompile>
    <ClCompile Include="qle\models\crossassetmodelimpliedeqvoltermstructure.cpp">
      <Filter>models</Filter>
    </ClCompile>
    <ClCompile Include="qle\models\eqbsconstantparametrization.cpp">
      <Filter>models</Filter>
    </ClCompile>
    <ClCompile Include="qle\models\eqbsparametrization.cpp">
      <Filter>models</Filter>
    </ClCompile>
    <ClCompile Include="qle\models\eqbspiecewiseconstantparametrization.cpp">
      <Filter>models</Filter>
    </ClCompile>
    <ClCompile Include="qle\pricingengines\analyticxassetlgmeqoptionengine.cpp">
      <Filter>pricingengines</Filter>
    </ClCompile>
    <ClCompile Include="qle\models\fxeqoptionhelper.cpp">
      <Filter>models</Filter>
    </ClCompile>
    <ClCompile Include="qle\instruments\subperiodsswap.cpp">
      <Filter>instruments</Filter>
    </ClCompile>
    <ClCompile Include="qle\termstructures\subperiodsswaphelper.cpp">
      <Filter>termstructures</Filter>
    </ClCompile>
    <ClCompile Include="qle\instruments\cdsoption.cpp">
      <Filter>instruments</Filter>
    </ClCompile>
    <ClCompile Include="qle\models\cdsoptionhelper.cpp">
      <Filter>models</Filter>
    </ClCompile>
    <ClCompile Include="qle\models\cpicapfloorhelper.cpp">
      <Filter>models</Filter>
    </ClCompile>
    <ClCompile Include="qle\models\lgmimplieddefaulttermstructure.cpp">
      <Filter>models</Filter>
    </ClCompile>
    <ClCompile Include="qle\pricingengines\analyticdkcpicapfloorengine.cpp">
      <Filter>pricingengines</Filter>
    </ClCompile>
    <ClCompile Include="qle\pricingengines\analyticlgmcdsoptionengine.cpp">
      <Filter>pricingengines</Filter>
    </ClCompile>
    <ClCompile Include="qle\pricingengines\blackcdsoptionengine.cpp">
      <Filter>pricingengines</Filter>
    </ClCompile>
    <ClCompile Include="qle\termstructures\blackvolsurfacewithatm.cpp">
      <Filter>termstructures</Filter>
    </ClCompile>
    <ClCompile Include="qle\pricingengines\midpointcdsengine.cpp">
      <Filter>pricingengines</Filter>
    </ClCompile>
    <ClCompile Include="qle\instruments\makecds.cpp">
      <Filter>instruments</Filter>
    </ClCompile>
    <ClCompile Include="qle\instruments\creditdefaultswap.cpp">
      <Filter>instruments</Filter>
    </ClCompile>
    <ClCompile Include="qle\termstructures\defaultprobabilityhelpers.cpp">
      <Filter>termstructures</Filter>
    </ClCompile>
    <ClCompile Include="qle\termstructures\fxblackvolsurface.cpp">
      <Filter>termstructures</Filter>
    </ClCompile>
    <ClCompile Include="qle\termstructures\fxvannavolgasmilesection.cpp">
      <Filter>termstructures</Filter>
    </ClCompile>
    <ClCompile Include="qle\instruments\payment.cpp">
      <Filter>instruments</Filter>
    </ClCompile>
    <ClCompile Include="qle\pricingengines\paymentdiscountingengine.cpp">
      <Filter>pricingengines</Filter>
    </ClCompile>
    <ClCompile Include="qle\cashflows\floatingannuitycoupon.cpp">
      <Filter>cashflows</Filter>
    </ClCompile>
    <ClCompile Include="qle\cashflows\floatingannuitynominal.cpp">
      <Filter>cashflows</Filter>
    </ClCompile>
    <ClCompile Include="qle\termstructures\immfraratehelper.cpp">
      <Filter>termstructures</Filter>
    </ClCompile>
    <ClCompile Include="qle\math\deltagammavar.cpp">
      <Filter>math</Filter>
    </ClCompile>
    <ClCompile Include="qle\models\dkimpliedzeroinflationtermstructure.cpp">
      <Filter>models</Filter>
    </ClCompile>
    <ClCompile Include="qle\models\dkimpliedyoyinflationtermstructure.cpp">
      <Filter>models</Filter>
    </ClCompile>
    <ClCompile Include="qle\pricingengines\discountingcommodityforwardengine.cpp">
      <Filter>pricingengines</Filter>
    </ClCompile>
    <ClCompile Include="qle\instruments\commodityforward.cpp">
      <Filter>instruments</Filter>
    </ClCompile>
    <ClCompile Include="qle\termstructures\pricetermstructure.cpp">
      <Filter>termstructures</Filter>
    </ClCompile>
    <ClCompile Include="qle\termstructures\pricetermstructureadapter.cpp">
      <Filter>termstructures</Filter>
    </ClCompile>
    <ClCompile Include="qle\cashflows\quantocouponpricer.cpp">
      <Filter>cashflows</Filter>
    </ClCompile>
    <ClCompile Include="qle\instruments\impliedbondspread.cpp">
      <Filter>instruments</Filter>
    </ClCompile>
    <ClCompile Include="qle\termstructures\yoyinflationoptionletvolstripper.cpp">
      <Filter>termstructures</Filter>
    </ClCompile>
    <ClCompile Include="qle\cashflows\quantocouponpricer.cpp">
      <Filter>cashflows</Filter>
    </ClCompile>
    <ClCompile Include="qle\indexes\equityindex.cpp">
      <Filter>indexes</Filter>
    </ClCompile>
    <ClCompile Include="qle\instruments\fixedbmaswap.cpp">
      <Filter>instruments</Filter>
    </ClCompile>
    <ClCompile Include="qle\calendars\chile.cpp">
      <Filter>time\calendars</Filter>
    </ClCompile>
    <ClCompile Include="qle\calendars\colombia.cpp">
      <Filter>time\calendars</Filter>
    </ClCompile>
    <ClCompile Include="qle\calendars\malaysia.cpp">
      <Filter>time\calendars</Filter>
    </ClCompile>
    <ClCompile Include="qle\calendars\peru.cpp">
      <Filter>time\calendars</Filter>
    </ClCompile>
    <ClCompile Include="qle\calendars\philippines.cpp">
      <Filter>time\calendars</Filter>
    </ClCompile>
    <ClCompile Include="qle\calendars\thailand.cpp">
      <Filter>time\calendars</Filter>
    </ClCompile>
    <ClCompile Include="qle\cashflows\equitycoupon.cpp">
      <Filter>cashflows</Filter>
    </ClCompile>
    <ClCompile Include="qle\cashflows\equitycouponpricer.cpp">
      <Filter>cashflows</Filter>
    </ClCompile>
    <ClCompile Include="qle\termstructures\discountratiomodifiedcurve.cpp">
      <Filter>termstructures</Filter>
    </ClCompile>
    <ClCompile Include="qle\instruments\crossccyfixfloatswap.cpp">
      <Filter>instruments</Filter>
    </ClCompile>
    <ClCompile Include="qle\termstructures\crossccyfixfloatswaphelper.cpp">
      <Filter>termstructures</Filter>
    </ClCompile>
    <ClCompile Include="qle\indexes\region.cpp">
      <Filter>indexes</Filter>
    </ClCompile>
    <ClCompile Include="qle\cashflows\lognormalcmsspreadpricer.cpp">
      <Filter>cashflows</Filter>
    </ClCompile>
    <ClCompile Include="qle\instruments\crossccybasismtmresetswap.cpp">
      <Filter>instruments</Filter>
    </ClCompile>
    <ClCompile Include="qle\termstructures\crossccybasismtmresetswaphelper.cpp">
      <Filter>termstructures</Filter>
    </ClCompile>
    <ClCompile Include="qle\termstructures\capfloortermvolsurface.cpp">
      <Filter>termstructures</Filter>
    </ClCompile>
    <ClCompile Include="qle\termstructures\optionletstripper.cpp">
      <Filter>termstructures</Filter>
    </ClCompile>
    <ClCompile Include="qle\pricingengines\cpibacheliercapfloorengine.cpp">
      <Filter>pricingengines</Filter>
    </ClCompile>
    <ClCompile Include="qle\pricingengines\cpiblackcapfloorengine.cpp">
      <Filter>pricingengines</Filter>
    </ClCompile>
    <ClCompile Include="qle\pricingengines\cpicapfloorengines.cpp">
      <Filter>pricingengines</Filter>
    </ClCompile>
    <ClCompile Include="qle\currencies\metals.cpp">
      <Filter>currencies</Filter>
    </ClCompile>
    <ClCompile Include="qle\calendars\france.cpp">
      <Filter>time\calendars</Filter>
    </ClCompile>
    <ClCompile Include="qle\calendars\netherlands.cpp">
      <Filter>time\calendars</Filter>
    </ClCompile>
    <ClCompile Include="qle\models\cmscaphelper.cpp">
      <Filter>models</Filter>
    </ClCompile>
    <ClCompile Include="qle\termstructures\correlationtermstructure.cpp">
      <Filter>termstructures</Filter>
    </ClCompile>
    <ClCompile Include="qle\termstructures\flatcorrelation.cpp">
      <Filter>termstructures</Filter>
    </ClCompile>
    <ClCompile Include="qle\termstructures\dynamicyoyoptionletvolatilitystructure.cpp">
      <Filter>termstructures</Filter>
    </ClCompile>
    <ClCompile Include="qle\termstructures\strippedyoyinflationoptionletvol.cpp">
      <Filter>termstructures</Filter>
    </ClCompile>
    <ClCompile Include="qle\math\fillemptymatrix.cpp">
      <Filter>math</Filter>
    </ClCompile>
    <ClCompile Include="qle\cashflows\brlcdicouponpricer.cpp">
      <Filter>cashflows</Filter>
    </ClCompile>
    <ClCompile Include="qle\instruments\brlcdiswap.cpp">
      <Filter>instruments</Filter>
    </ClCompile>
    <ClCompile Include="qle\termstructures\brlcdiratehelper.cpp">
      <Filter>termstructures</Filter>
    </ClCompile>
    <ClCompile Include="qle\indexes\ibor\brlcdi.cpp">
      <Filter>indexes\ibor</Filter>
    </ClCompile>
    <ClCompile Include="qle\time\yearcounter.cpp">
      <Filter>time</Filter>
    </ClCompile>
    <ClCompile Include="qle\math\fillemptymatrix.cpp">
      <Filter>math</Filter>
    </ClCompile>
    <ClCompile Include="qle\termstructures\capfloorhelper.cpp">
      <Filter>termstructures</Filter>
    </ClCompile>
    <ClCompile Include="qle\termstructures\blackvariancesurfacesparse.cpp">
      <Filter>termstructures</Filter>
    </ClCompile>
    <ClCompile Include="qle\cashflows\strippedcapflooredyoyinflationcoupon.cpp">
      <Filter>cashflows</Filter>
    </ClCompile>
    <ClCompile Include="qle\indexes\bondindex.cpp">
      <Filter>indexes</Filter>
    </ClCompile>
    <ClCompile Include="qle\pricingengines\discountingforwardbondengine.cpp">
      <Filter>pricingengines</Filter>
    </ClCompile>
    <ClCompile Include="qle\instruments\forwardbond.cpp">
      <Filter>instruments</Filter>
    </ClCompile>
  </ItemGroup>
</Project><|MERGE_RESOLUTION|>--- conflicted
+++ resolved
@@ -690,13 +690,12 @@
     <ClInclude Include="qle\indexes\ibor\krwcd.hpp">
       <Filter>indexes\ibor</Filter>
     </ClInclude>
-<<<<<<< HEAD
     <ClInclude Include="qle\termstructures\strippedoptionletadapter.hpp">
       <Filter>termstructures</Filter>
     </ClInclude>
     <ClInclude Include="qle\termstructures\optionletstripperwithatm.hpp">
       <Filter>termstructures</Filter>
-=======
+    </ClInclude>
     <ClInclude Include="qle\cashflows\strippedcapflooredyoyinflationcoupon.hpp">
       <Filter>cashflows</Filter>
     </ClInclude>
@@ -708,7 +707,6 @@
     </ClInclude>
     <ClInclude Include="qle\instruments\forwardbond.hpp">
       <Filter>instruments</Filter>
->>>>>>> f86241c5
     </ClInclude>
   </ItemGroup>
   <ItemGroup>
