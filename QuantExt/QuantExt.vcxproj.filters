--- conflicted
+++ resolved
@@ -1156,13 +1156,11 @@
     <ClInclude Include="qle\cashflows\nonstandardinflationcouponpricer.hpp">
       <Filter>cashflows</Filter>
     </ClInclude>
-<<<<<<< HEAD
     <ClInclude Include="qle\pricingengines\isdacdsengine.hpp">
       <Filter>pricingengines</Filter>
-=======
+    </ClInclude>
     <ClInclude Include="qle\termstructures\blackvolsurfacemoneyness.hpp">
       <Filter>termstructures</Filter>
->>>>>>> f4ec419a
     </ClInclude>
   </ItemGroup>
   <ItemGroup>
@@ -1978,13 +1976,11 @@
     <ClCompile Include="qle\cashflows\nonstandardinflationcouponpricer.cpp">
       <Filter>cashflows</Filter>
     </ClCompile>
-<<<<<<< HEAD
     <ClCompile Include="qle\pricingengines\isdacdsengine.cpp">
       <Filter>pricingengines</Filter>
-=======
+    </ClCompile>
     <ClCompile Include="qle\termstructures\blackvolsurfacemoneyness.cpp">
       <Filter>termstructures</Filter>
->>>>>>> f4ec419a
     </ClCompile>
   </ItemGroup>
 </Project>