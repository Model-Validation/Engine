--- conflicted
+++ resolved
@@ -1,4 +1,3 @@
-<<<<<<< HEAD
 ﻿<?xml version="1.0" encoding="utf-8"?>
 <Project DefaultTargets="Build" ToolsVersion="4.0" xmlns="http://schemas.microsoft.com/developer/msbuild/2003">
   <ItemGroup Label="ProjectConfigurations">
@@ -673,676 +672,4 @@
   <Import Project="$(VCTargetsPath)\Microsoft.Cpp.targets" />
   <ImportGroup Label="ExtensionTargets">
   </ImportGroup>
-=======
-﻿<?xml version="1.0" encoding="utf-8"?>
-<Project DefaultTargets="Build" ToolsVersion="4.0" xmlns="http://schemas.microsoft.com/developer/msbuild/2003">
-  <ItemGroup Label="ProjectConfigurations">
-    <ProjectConfiguration Include="Debug (static runtime)|Win32">
-      <Configuration>Debug (static runtime)</Configuration>
-      <Platform>Win32</Platform>
-    </ProjectConfiguration>
-    <ProjectConfiguration Include="Debug (static runtime)|x64">
-      <Configuration>Debug (static runtime)</Configuration>
-      <Platform>x64</Platform>
-    </ProjectConfiguration>
-    <ProjectConfiguration Include="Debug|Win32">
-      <Configuration>Debug</Configuration>
-      <Platform>Win32</Platform>
-    </ProjectConfiguration>
-    <ProjectConfiguration Include="Debug|x64">
-      <Configuration>Debug</Configuration>
-      <Platform>x64</Platform>
-    </ProjectConfiguration>
-    <ProjectConfiguration Include="Release (static runtime)|Win32">
-      <Configuration>Release (static runtime)</Configuration>
-      <Platform>Win32</Platform>
-    </ProjectConfiguration>
-    <ProjectConfiguration Include="Release (static runtime)|x64">
-      <Configuration>Release (static runtime)</Configuration>
-      <Platform>x64</Platform>
-    </ProjectConfiguration>
-    <ProjectConfiguration Include="Release|Win32">
-      <Configuration>Release</Configuration>
-      <Platform>Win32</Platform>
-    </ProjectConfiguration>
-    <ProjectConfiguration Include="Release|x64">
-      <Configuration>Release</Configuration>
-      <Platform>x64</Platform>
-    </ProjectConfiguration>
-  </ItemGroup>
-  <PropertyGroup Label="Globals">
-    <ProjectName>QuantExt</ProjectName>
-    <ProjectGuid>{EE3B829C-8824-4656-B37F-32DED1F62E68}</ProjectGuid>
-    <RootNamespace>QuantExt</RootNamespace>
-  </PropertyGroup>
-  <Import Project="$(VCTargetsPath)\Microsoft.Cpp.Default.props" />
-  <Import Project="QuantExt.props" />
-  <PropertyGroup Condition="'$(Configuration)|$(Platform)'=='Debug (static runtime)|Win32'" Label="Configuration">
-    <ConfigurationType>StaticLibrary</ConfigurationType>
-    <UseOfMfc>false</UseOfMfc>
-    <CharacterSet>MultiByte</CharacterSet>
-  </PropertyGroup>
-  <PropertyGroup Condition="'$(Configuration)|$(Platform)'=='Debug (static runtime)|x64'" Label="Configuration">
-    <ConfigurationType>StaticLibrary</ConfigurationType>
-    <UseOfMfc>false</UseOfMfc>
-    <CharacterSet>MultiByte</CharacterSet>
-  </PropertyGroup>
-  <PropertyGroup Condition="'$(Configuration)|$(Platform)'=='Release (static runtime)|Win32'" Label="Configuration">
-    <ConfigurationType>StaticLibrary</ConfigurationType>
-    <UseOfMfc>false</UseOfMfc>
-    <CharacterSet>MultiByte</CharacterSet>
-  </PropertyGroup>
-  <PropertyGroup Condition="'$(Configuration)|$(Platform)'=='Release (static runtime)|x64'" Label="Configuration">
-    <ConfigurationType>StaticLibrary</ConfigurationType>
-    <UseOfMfc>false</UseOfMfc>
-    <CharacterSet>MultiByte</CharacterSet>
-  </PropertyGroup>
-  <PropertyGroup Condition="'$(Configuration)|$(Platform)'=='Debug|Win32'" Label="Configuration">
-    <ConfigurationType>StaticLibrary</ConfigurationType>
-    <UseOfMfc>false</UseOfMfc>
-    <CharacterSet>MultiByte</CharacterSet>
-  </PropertyGroup>
-  <PropertyGroup Condition="'$(Configuration)|$(Platform)'=='Debug|x64'" Label="Configuration">
-    <ConfigurationType>StaticLibrary</ConfigurationType>
-    <UseOfMfc>false</UseOfMfc>
-    <CharacterSet>MultiByte</CharacterSet>
-  </PropertyGroup>
-  <PropertyGroup Condition="'$(Configuration)|$(Platform)'=='Release|Win32'" Label="Configuration">
-    <ConfigurationType>StaticLibrary</ConfigurationType>
-    <UseOfMfc>false</UseOfMfc>
-    <CharacterSet>MultiByte</CharacterSet>
-  </PropertyGroup>
-  <PropertyGroup Condition="'$(Configuration)|$(Platform)'=='Release|x64'" Label="Configuration">
-    <ConfigurationType>StaticLibrary</ConfigurationType>
-    <UseOfMfc>false</UseOfMfc>
-    <CharacterSet>MultiByte</CharacterSet>
-  </PropertyGroup>
-  <Import Project="$(VCTargetsPath)\Microsoft.Cpp.props" />
-  <ImportGroup Label="ExtensionSettings">
-  </ImportGroup>
-  <ImportGroup Condition="'$(Configuration)|$(Platform)'=='Debug (static runtime)|Win32'" Label="PropertySheets">
-    <Import Project="$(UserRootDir)\Microsoft.Cpp.$(Platform).user.props" Condition="exists('$(UserRootDir)\Microsoft.Cpp.$(Platform).user.props')" Label="LocalAppDataPlatform" />
-  </ImportGroup>
-  <ImportGroup Condition="'$(Configuration)|$(Platform)'=='Debug (static runtime)|x64'" Label="PropertySheets">
-    <Import Project="$(UserRootDir)\Microsoft.Cpp.$(Platform).user.props" Condition="exists('$(UserRootDir)\Microsoft.Cpp.$(Platform).user.props')" Label="LocalAppDataPlatform" />
-  </ImportGroup>
-  <ImportGroup Condition="'$(Configuration)|$(Platform)'=='Release (static runtime)|Win32'" Label="PropertySheets">
-    <Import Project="$(UserRootDir)\Microsoft.Cpp.$(Platform).user.props" Condition="exists('$(UserRootDir)\Microsoft.Cpp.$(Platform).user.props')" Label="LocalAppDataPlatform" />
-  </ImportGroup>
-  <ImportGroup Condition="'$(Configuration)|$(Platform)'=='Release (static runtime)|x64'" Label="PropertySheets">
-    <Import Project="$(UserRootDir)\Microsoft.Cpp.$(Platform).user.props" Condition="exists('$(UserRootDir)\Microsoft.Cpp.$(Platform).user.props')" Label="LocalAppDataPlatform" />
-  </ImportGroup>
-  <ImportGroup Condition="'$(Configuration)|$(Platform)'=='Debug|Win32'" Label="PropertySheets">
-    <Import Project="$(UserRootDir)\Microsoft.Cpp.$(Platform).user.props" Condition="exists('$(UserRootDir)\Microsoft.Cpp.$(Platform).user.props')" Label="LocalAppDataPlatform" />
-  </ImportGroup>
-  <ImportGroup Condition="'$(Configuration)|$(Platform)'=='Debug|x64'" Label="PropertySheets">
-    <Import Project="$(UserRootDir)\Microsoft.Cpp.$(Platform).user.props" Condition="exists('$(UserRootDir)\Microsoft.Cpp.$(Platform).user.props')" Label="LocalAppDataPlatform" />
-  </ImportGroup>
-  <ImportGroup Condition="'$(Configuration)|$(Platform)'=='Release|Win32'" Label="PropertySheets">
-    <Import Project="$(UserRootDir)\Microsoft.Cpp.$(Platform).user.props" Condition="exists('$(UserRootDir)\Microsoft.Cpp.$(Platform).user.props')" Label="LocalAppDataPlatform" />
-  </ImportGroup>
-  <ImportGroup Condition="'$(Configuration)|$(Platform)'=='Release|x64'" Label="PropertySheets">
-    <Import Project="$(UserRootDir)\Microsoft.Cpp.$(Platform).user.props" Condition="exists('$(UserRootDir)\Microsoft.Cpp.$(Platform).user.props')" Label="LocalAppDataPlatform" />
-  </ImportGroup>
-  <PropertyGroup Label="UserMacros" />
-  <PropertyGroup>
-    <_ProjectFileVersion>11.0.1</_ProjectFileVersion>
-    <OutDir Condition="'$(Configuration)|$(Platform)'=='Release|Win32'">.\lib\</OutDir>
-    <OutDir Condition="'$(Configuration)|$(Platform)'=='Release|x64'">.\lib\</OutDir>
-    <IntDir Condition="'$(Configuration)|$(Platform)'=='Release|Win32'">.\build\$(qlCompilerTag)\$(Platform)\$(Configuration)\</IntDir>
-    <IntDir Condition="'$(Configuration)|$(Platform)'=='Release|x64'">.\build\$(qlCompilerTag)\$(Platform)\$(Configuration)\</IntDir>
-    <OutDir Condition="'$(Configuration)|$(Platform)'=='Debug|Win32'">.\lib\</OutDir>
-    <OutDir Condition="'$(Configuration)|$(Platform)'=='Debug|x64'">.\lib\</OutDir>
-    <IntDir Condition="'$(Configuration)|$(Platform)'=='Debug|Win32'">.\build\$(qlCompilerTag)\$(Platform)\$(Configuration)\</IntDir>
-    <IntDir Condition="'$(Configuration)|$(Platform)'=='Debug|x64'">.\build\$(qlCompilerTag)\$(Platform)\$(Configuration)\</IntDir>
-    <OutDir Condition="'$(Configuration)|$(Platform)'=='Release (static runtime)|Win32'">.\lib\</OutDir>
-    <OutDir Condition="'$(Configuration)|$(Platform)'=='Release (static runtime)|x64'">.\lib\</OutDir>
-    <IntDir Condition="'$(Configuration)|$(Platform)'=='Release (static runtime)|Win32'">.\build\$(qlCompilerTag)\$(Platform)\$(Configuration)\</IntDir>
-    <IntDir Condition="'$(Configuration)|$(Platform)'=='Release (static runtime)|x64'">.\build\$(qlCompilerTag)\$(Platform)\$(Configuration)\</IntDir>
-    <OutDir Condition="'$(Configuration)|$(Platform)'=='Debug (static runtime)|Win32'">.\lib\</OutDir>
-    <OutDir Condition="'$(Configuration)|$(Platform)'=='Debug (static runtime)|x64'">.\lib\</OutDir>
-    <IntDir Condition="'$(Configuration)|$(Platform)'=='Debug (static runtime)|Win32'">.\build\$(qlCompilerTag)\$(Platform)\$(Configuration)\</IntDir>
-    <IntDir Condition="'$(Configuration)|$(Platform)'=='Debug (static runtime)|x64'">.\build\$(qlCompilerTag)\$(Platform)\$(Configuration)\</IntDir>
-    <TargetName Condition="'$(Configuration)|$(Platform)'=='Debug (static runtime)|Win32'">QuantExt-$(qlCompilerTag)-mt-sgd</TargetName>
-    <TargetName Condition="'$(Configuration)|$(Platform)'=='Debug (static runtime)|x64'">QuantExt-$(qlCompilerTag)-x64-mt-sgd</TargetName>
-    <TargetName Condition="'$(Configuration)|$(Platform)'=='Debug|Win32'">QuantExt-$(qlCompilerTag)-mt-gd</TargetName>
-    <TargetName Condition="'$(Configuration)|$(Platform)'=='Debug|x64'">QuantExt-$(qlCompilerTag)-x64-mt-gd</TargetName>
-    <TargetName Condition="'$(Configuration)|$(Platform)'=='Release (static runtime)|Win32'">QuantExt-$(qlCompilerTag)-mt-s</TargetName>
-    <TargetName Condition="'$(Configuration)|$(Platform)'=='Release (static runtime)|x64'">QuantExt-$(qlCompilerTag)-x64-mt-s</TargetName>
-    <TargetName Condition="'$(Configuration)|$(Platform)'=='Release|Win32'">QuantExt-$(qlCompilerTag)-mt</TargetName>
-    <TargetName Condition="'$(Configuration)|$(Platform)'=='Release|x64'">QuantExt-$(qlCompilerTag)-x64-mt</TargetName>
-  </PropertyGroup>
-  <ItemDefinitionGroup Condition="'$(Configuration)|$(Platform)'=='Release|Win32'">
-    <ClCompile>
-      <Optimization>MaxSpeed</Optimization>
-      <InlineFunctionExpansion>AnySuitable</InlineFunctionExpansion>
-      <IntrinsicFunctions>false</IntrinsicFunctions>
-      <FavorSizeOrSpeed>Speed</FavorSizeOrSpeed>
-      <AdditionalIncludeDirectories>.;..\QuantLib;%(AdditionalIncludeDirectories)</AdditionalIncludeDirectories>
-      <PreprocessorDefinitions>NDEBUG;WIN32;_LIB;_SCL_SECURE_NO_DEPRECATE;_CRT_SECURE_NO_DEPRECATE;%(PreprocessorDefinitions)</PreprocessorDefinitions>
-      <StringPooling>true</StringPooling>
-      <RuntimeLibrary>MultiThreadedDLL</RuntimeLibrary>
-      <FunctionLevelLinking>true</FunctionLevelLinking>
-      <DisableLanguageExtensions>false</DisableLanguageExtensions>
-      <ForceConformanceInForLoopScope>true</ForceConformanceInForLoopScope>
-      <RuntimeTypeInfo>true</RuntimeTypeInfo>
-      <PrecompiledHeader>
-      </PrecompiledHeader>
-      <PrecompiledHeaderOutputFile>.\build\$(qlCompilerTag)\$(Platform)\$(Configuration)\QuantExt.pch</PrecompiledHeaderOutputFile>
-      <AssemblerListingLocation>$(IntDir)\%(RelativeDir)</AssemblerListingLocation>
-      <ObjectFileName>$(IntDir)\%(RelativeDir)</ObjectFileName>
-      <ProgramDataBaseFileName>$(IntDir)\%(RelativeDir)</ProgramDataBaseFileName>
-      <BrowseInformation>
-      </BrowseInformation>
-      <BrowseInformationFile>.\build\$(qlCompilerTag)\$(Platform)\$(Configuration)\</BrowseInformationFile>
-      <WarningLevel>Level3</WarningLevel>
-      <SuppressStartupBanner>true</SuppressStartupBanner>
-      <CompileAs>Default</CompileAs>
-      <MultiProcessorCompilation>true</MultiProcessorCompilation>
-    </ClCompile>
-    <ResourceCompile>
-      <PreprocessorDefinitions>NDEBUG;%(PreprocessorDefinitions)</PreprocessorDefinitions>
-      <Culture>0x0409</Culture>
-    </ResourceCompile>
-    <PreLinkEvent>
-      <Message>Make build directory</Message>
-      <Command>if not exist lib mkdir lib</Command>
-    </PreLinkEvent>
-    <Lib>
-      <OutputFile>$(OutDir)$(TargetName)$(TargetExt)</OutputFile>
-      <SuppressStartupBanner>true</SuppressStartupBanner>
-    </Lib>
-    <Bscmake>
-      <SuppressStartupBanner>false</SuppressStartupBanner>
-    </Bscmake>
-  </ItemDefinitionGroup>
-  <ItemDefinitionGroup Condition="'$(Configuration)|$(Platform)'=='Release|x64'">
-    <ClCompile>
-      <Optimization>MaxSpeed</Optimization>
-      <InlineFunctionExpansion>AnySuitable</InlineFunctionExpansion>
-      <IntrinsicFunctions>false</IntrinsicFunctions>
-      <FavorSizeOrSpeed>Speed</FavorSizeOrSpeed>
-      <AdditionalIncludeDirectories>.;..\QuantLib;%(AdditionalIncludeDirectories)</AdditionalIncludeDirectories>
-      <PreprocessorDefinitions>NDEBUG;WIN32;_LIB;_SCL_SECURE_NO_DEPRECATE;_CRT_SECURE_NO_DEPRECATE;%(PreprocessorDefinitions)</PreprocessorDefinitions>
-      <StringPooling>true</StringPooling>
-      <RuntimeLibrary>MultiThreadedDLL</RuntimeLibrary>
-      <FunctionLevelLinking>true</FunctionLevelLinking>
-      <DisableLanguageExtensions>false</DisableLanguageExtensions>
-      <ForceConformanceInForLoopScope>true</ForceConformanceInForLoopScope>
-      <RuntimeTypeInfo>true</RuntimeTypeInfo>
-      <PrecompiledHeader>
-      </PrecompiledHeader>
-      <PrecompiledHeaderOutputFile>.\build\$(qlCompilerTag)\$(Platform)\$(Configuration)\QuantExt.pch</PrecompiledHeaderOutputFile>
-      <AssemblerListingLocation>$(IntDir)\%(RelativeDir)</AssemblerListingLocation>
-      <ObjectFileName>$(IntDir)\%(RelativeDir)</ObjectFileName>
-      <ProgramDataBaseFileName>$(IntDir)\%(RelativeDir)</ProgramDataBaseFileName>
-      <BrowseInformation>
-      </BrowseInformation>
-      <BrowseInformationFile>.\build\$(qlCompilerTag)\$(Platform)\$(Configuration)\</BrowseInformationFile>
-      <WarningLevel>Level3</WarningLevel>
-      <SuppressStartupBanner>true</SuppressStartupBanner>
-      <CompileAs>Default</CompileAs>
-      <MultiProcessorCompilation>true</MultiProcessorCompilation>
-    </ClCompile>
-    <ResourceCompile>
-      <PreprocessorDefinitions>NDEBUG;%(PreprocessorDefinitions)</PreprocessorDefinitions>
-      <Culture>0x0409</Culture>
-    </ResourceCompile>
-    <PreLinkEvent>
-      <Message>Make build directory</Message>
-      <Command>if not exist lib mkdir lib</Command>
-    </PreLinkEvent>
-    <Lib>
-      <OutputFile>$(OutDir)$(TargetName)$(TargetExt)</OutputFile>
-      <SuppressStartupBanner>true</SuppressStartupBanner>
-    </Lib>
-    <Bscmake>
-      <SuppressStartupBanner>false</SuppressStartupBanner>
-    </Bscmake>
-  </ItemDefinitionGroup>
-  <ItemDefinitionGroup Condition="'$(Configuration)|$(Platform)'=='Debug|Win32'">
-    <ClCompile>
-      <Optimization>Disabled</Optimization>
-      <IntrinsicFunctions>false</IntrinsicFunctions>
-      <AdditionalIncludeDirectories>.;..\QuantLib;%(AdditionalIncludeDirectories)</AdditionalIncludeDirectories>
-      <PreprocessorDefinitions>_DEBUG;WIN32;_LIB;_SCL_SECURE_NO_DEPRECATE;_CRT_SECURE_NO_DEPRECATE;%(PreprocessorDefinitions)</PreprocessorDefinitions>
-      <BasicRuntimeChecks>EnableFastChecks</BasicRuntimeChecks>
-      <RuntimeLibrary>MultiThreadedDebugDLL</RuntimeLibrary>
-      <DisableLanguageExtensions>false</DisableLanguageExtensions>
-      <ForceConformanceInForLoopScope>true</ForceConformanceInForLoopScope>
-      <RuntimeTypeInfo>true</RuntimeTypeInfo>
-      <PrecompiledHeader>
-      </PrecompiledHeader>
-      <PrecompiledHeaderOutputFile>.\build\$(qlCompilerTag)\$(Platform)\$(Configuration)\QuantExt.pch</PrecompiledHeaderOutputFile>
-      <AssemblerListingLocation>$(IntDir)\%(RelativeDir)</AssemblerListingLocation>
-      <ObjectFileName>$(IntDir)\%(RelativeDir)</ObjectFileName>
-      <ProgramDataBaseFileName>$(IntDir)\%(RelativeDir)</ProgramDataBaseFileName>
-      <BrowseInformation>
-      </BrowseInformation>
-      <BrowseInformationFile>.\build\$(qlCompilerTag)\$(Platform)\$(Configuration)\</BrowseInformationFile>
-      <WarningLevel>Level3</WarningLevel>
-      <SuppressStartupBanner>true</SuppressStartupBanner>
-      <DebugInformationFormat>EditAndContinue</DebugInformationFormat>
-      <CompileAs>Default</CompileAs>
-      <MultiProcessorCompilation>true</MultiProcessorCompilation>
-    </ClCompile>
-    <ResourceCompile>
-      <PreprocessorDefinitions>_DEBUG;%(PreprocessorDefinitions)</PreprocessorDefinitions>
-      <Culture>0x0409</Culture>
-    </ResourceCompile>
-    <PreLinkEvent>
-      <Message>Make build directory</Message>
-      <Command>if not exist lib mkdir lib</Command>
-    </PreLinkEvent>
-    <Lib>
-      <OutputFile>$(OutDir)$(TargetName)$(TargetExt)</OutputFile>
-      <SuppressStartupBanner>true</SuppressStartupBanner>
-    </Lib>
-    <Bscmake>
-      <SuppressStartupBanner>false</SuppressStartupBanner>
-    </Bscmake>
-  </ItemDefinitionGroup>
-  <ItemDefinitionGroup Condition="'$(Configuration)|$(Platform)'=='Debug|x64'">
-    <ClCompile>
-      <Optimization>Disabled</Optimization>
-      <IntrinsicFunctions>false</IntrinsicFunctions>
-      <AdditionalIncludeDirectories>.;..\QuantLib;%(AdditionalIncludeDirectories)</AdditionalIncludeDirectories>
-      <PreprocessorDefinitions>_DEBUG;WIN32;_LIB;_SCL_SECURE_NO_DEPRECATE;_CRT_SECURE_NO_DEPRECATE;%(PreprocessorDefinitions)</PreprocessorDefinitions>
-      <BasicRuntimeChecks>EnableFastChecks</BasicRuntimeChecks>
-      <RuntimeLibrary>MultiThreadedDebugDLL</RuntimeLibrary>
-      <DisableLanguageExtensions>false</DisableLanguageExtensions>
-      <ForceConformanceInForLoopScope>true</ForceConformanceInForLoopScope>
-      <RuntimeTypeInfo>true</RuntimeTypeInfo>
-      <PrecompiledHeader>
-      </PrecompiledHeader>
-      <PrecompiledHeaderOutputFile>.\build\$(qlCompilerTag)\$(Platform)\$(Configuration)\QuantExt.pch</PrecompiledHeaderOutputFile>
-      <AssemblerListingLocation>$(IntDir)\%(RelativeDir)</AssemblerListingLocation>
-      <ObjectFileName>$(IntDir)\%(RelativeDir)</ObjectFileName>
-      <ProgramDataBaseFileName>$(IntDir)\%(RelativeDir)</ProgramDataBaseFileName>
-      <BrowseInformation>
-      </BrowseInformation>
-      <BrowseInformationFile>.\build\$(qlCompilerTag)\$(Platform)\$(Configuration)\</BrowseInformationFile>
-      <WarningLevel>Level3</WarningLevel>
-      <SuppressStartupBanner>true</SuppressStartupBanner>
-      <DebugInformationFormat>ProgramDatabase</DebugInformationFormat>
-      <CompileAs>Default</CompileAs>
-      <MultiProcessorCompilation>true</MultiProcessorCompilation>
-    </ClCompile>
-    <ResourceCompile>
-      <PreprocessorDefinitions>_DEBUG;%(PreprocessorDefinitions)</PreprocessorDefinitions>
-      <Culture>0x0409</Culture>
-    </ResourceCompile>
-    <PreLinkEvent>
-      <Message>Make build directory</Message>
-      <Command>if not exist lib mkdir lib</Command>
-    </PreLinkEvent>
-    <Lib>
-      <OutputFile>$(OutDir)$(TargetName)$(TargetExt)</OutputFile>
-      <SuppressStartupBanner>true</SuppressStartupBanner>
-    </Lib>
-    <Bscmake>
-      <SuppressStartupBanner>false</SuppressStartupBanner>
-    </Bscmake>
-  </ItemDefinitionGroup>
-  <ItemDefinitionGroup Condition="'$(Configuration)|$(Platform)'=='Release (static runtime)|Win32'">
-    <ClCompile>
-      <Optimization>MaxSpeed</Optimization>
-      <InlineFunctionExpansion>AnySuitable</InlineFunctionExpansion>
-      <IntrinsicFunctions>false</IntrinsicFunctions>
-      <FavorSizeOrSpeed>Speed</FavorSizeOrSpeed>
-      <AdditionalIncludeDirectories>.;..\QuantLib;%(AdditionalIncludeDirectories)</AdditionalIncludeDirectories>
-      <PreprocessorDefinitions>NDEBUG;WIN32;_LIB;_SCL_SECURE_NO_DEPRECATE;_CRT_SECURE_NO_DEPRECATE;%(PreprocessorDefinitions)</PreprocessorDefinitions>
-      <StringPooling>true</StringPooling>
-      <RuntimeLibrary>MultiThreaded</RuntimeLibrary>
-      <FunctionLevelLinking>true</FunctionLevelLinking>
-      <DisableLanguageExtensions>false</DisableLanguageExtensions>
-      <ForceConformanceInForLoopScope>true</ForceConformanceInForLoopScope>
-      <RuntimeTypeInfo>true</RuntimeTypeInfo>
-      <PrecompiledHeader>
-      </PrecompiledHeader>
-      <PrecompiledHeaderOutputFile>.\build\$(qlCompilerTag)\$(Platform)\$(Configuration)\QuantExt.pch</PrecompiledHeaderOutputFile>
-      <AssemblerListingLocation>$(IntDir)\%(RelativeDir)</AssemblerListingLocation>
-      <ObjectFileName>$(IntDir)\%(RelativeDir)</ObjectFileName>
-      <ProgramDataBaseFileName>$(IntDir)\%(RelativeDir)</ProgramDataBaseFileName>
-      <BrowseInformation>
-      </BrowseInformation>
-      <BrowseInformationFile>.\build\$(qlCompilerTag)\$(Platform)\$(Configuration)\</BrowseInformationFile>
-      <WarningLevel>Level3</WarningLevel>
-      <SuppressStartupBanner>true</SuppressStartupBanner>
-      <CompileAs>Default</CompileAs>
-      <MultiProcessorCompilation>true</MultiProcessorCompilation>
-    </ClCompile>
-    <ResourceCompile>
-      <PreprocessorDefinitions>NDEBUG;%(PreprocessorDefinitions)</PreprocessorDefinitions>
-      <Culture>0x0409</Culture>
-    </ResourceCompile>
-    <PreLinkEvent>
-      <Message>Make build directory</Message>
-      <Command>if not exist lib mkdir lib</Command>
-    </PreLinkEvent>
-    <Lib>
-      <OutputFile>$(OutDir)$(TargetName)$(TargetExt)</OutputFile>
-      <SuppressStartupBanner>true</SuppressStartupBanner>
-    </Lib>
-    <Bscmake>
-      <SuppressStartupBanner>false</SuppressStartupBanner>
-    </Bscmake>
-  </ItemDefinitionGroup>
-  <ItemDefinitionGroup Condition="'$(Configuration)|$(Platform)'=='Release (static runtime)|x64'">
-    <ClCompile>
-      <Optimization>MaxSpeed</Optimization>
-      <InlineFunctionExpansion>AnySuitable</InlineFunctionExpansion>
-      <IntrinsicFunctions>false</IntrinsicFunctions>
-      <FavorSizeOrSpeed>Speed</FavorSizeOrSpeed>
-      <AdditionalIncludeDirectories>.;..\QuantLib;%(AdditionalIncludeDirectories)</AdditionalIncludeDirectories>
-      <PreprocessorDefinitions>NDEBUG;WIN32;_LIB;_SCL_SECURE_NO_DEPRECATE;_CRT_SECURE_NO_DEPRECATE;%(PreprocessorDefinitions)</PreprocessorDefinitions>
-      <StringPooling>true</StringPooling>
-      <RuntimeLibrary>MultiThreaded</RuntimeLibrary>
-      <FunctionLevelLinking>true</FunctionLevelLinking>
-      <DisableLanguageExtensions>false</DisableLanguageExtensions>
-      <ForceConformanceInForLoopScope>true</ForceConformanceInForLoopScope>
-      <RuntimeTypeInfo>true</RuntimeTypeInfo>
-      <PrecompiledHeader>
-      </PrecompiledHeader>
-      <PrecompiledHeaderOutputFile>.\build\$(qlCompilerTag)\$(Platform)\$(Configuration)\QuantExt.pch</PrecompiledHeaderOutputFile>
-      <AssemblerListingLocation>$(IntDir)\%(RelativeDir)</AssemblerListingLocation>
-      <ObjectFileName>$(IntDir)\%(RelativeDir)</ObjectFileName>
-      <ProgramDataBaseFileName>$(IntDir)\%(RelativeDir)</ProgramDataBaseFileName>
-      <BrowseInformation>
-      </BrowseInformation>
-      <BrowseInformationFile>.\build\$(qlCompilerTag)\$(Platform)\$(Configuration)\</BrowseInformationFile>
-      <WarningLevel>Level3</WarningLevel>
-      <SuppressStartupBanner>true</SuppressStartupBanner>
-      <CompileAs>Default</CompileAs>
-      <MultiProcessorCompilation>true</MultiProcessorCompilation>
-    </ClCompile>
-    <ResourceCompile>
-      <PreprocessorDefinitions>NDEBUG;%(PreprocessorDefinitions)</PreprocessorDefinitions>
-      <Culture>0x0409</Culture>
-    </ResourceCompile>
-    <PreLinkEvent>
-      <Message>Make build directory</Message>
-      <Command>if not exist lib mkdir lib</Command>
-    </PreLinkEvent>
-    <Lib>
-      <OutputFile>$(OutDir)$(TargetName)$(TargetExt)</OutputFile>
-      <SuppressStartupBanner>true</SuppressStartupBanner>
-    </Lib>
-    <Bscmake>
-      <SuppressStartupBanner>false</SuppressStartupBanner>
-    </Bscmake>
-  </ItemDefinitionGroup>
-  <ItemDefinitionGroup Condition="'$(Configuration)|$(Platform)'=='Debug (static runtime)|Win32'">
-    <ClCompile>
-      <Optimization>Disabled</Optimization>
-      <IntrinsicFunctions>false</IntrinsicFunctions>
-      <AdditionalIncludeDirectories>.;..\QuantLib;%(AdditionalIncludeDirectories)</AdditionalIncludeDirectories>
-      <PreprocessorDefinitions>_DEBUG;WIN32;_LIB;_SCL_SECURE_NO_DEPRECATE;_CRT_SECURE_NO_DEPRECATE;%(PreprocessorDefinitions)</PreprocessorDefinitions>
-      <BasicRuntimeChecks>EnableFastChecks</BasicRuntimeChecks>
-      <RuntimeLibrary>MultiThreadedDebug</RuntimeLibrary>
-      <DisableLanguageExtensions>false</DisableLanguageExtensions>
-      <ForceConformanceInForLoopScope>true</ForceConformanceInForLoopScope>
-      <RuntimeTypeInfo>true</RuntimeTypeInfo>
-      <PrecompiledHeader>
-      </PrecompiledHeader>
-      <PrecompiledHeaderOutputFile>.\build\$(qlCompilerTag)\$(Platform)\$(Configuration)\QuantExt.pch</PrecompiledHeaderOutputFile>
-      <AssemblerListingLocation>$(IntDir)\%(RelativeDir)</AssemblerListingLocation>
-      <ObjectFileName>$(IntDir)\%(RelativeDir)</ObjectFileName>
-      <ProgramDataBaseFileName>$(IntDir)\%(RelativeDir)</ProgramDataBaseFileName>
-      <BrowseInformation>
-      </BrowseInformation>
-      <BrowseInformationFile>.\build\$(qlCompilerTag)\$(Platform)\$(Configuration)\</BrowseInformationFile>
-      <WarningLevel>Level3</WarningLevel>
-      <SuppressStartupBanner>true</SuppressStartupBanner>
-      <DebugInformationFormat>EditAndContinue</DebugInformationFormat>
-      <CompileAs>Default</CompileAs>
-      <MultiProcessorCompilation>true</MultiProcessorCompilation>
-    </ClCompile>
-    <ResourceCompile>
-      <PreprocessorDefinitions>_DEBUG;%(PreprocessorDefinitions)</PreprocessorDefinitions>
-      <Culture>0x0409</Culture>
-    </ResourceCompile>
-    <PreLinkEvent>
-      <Message>Make build directory</Message>
-      <Command>if not exist lib mkdir lib</Command>
-    </PreLinkEvent>
-    <Lib>
-      <OutputFile>$(OutDir)$(TargetName)$(TargetExt)</OutputFile>
-      <SuppressStartupBanner>true</SuppressStartupBanner>
-    </Lib>
-    <Bscmake>
-      <SuppressStartupBanner>false</SuppressStartupBanner>
-    </Bscmake>
-  </ItemDefinitionGroup>
-  <ItemDefinitionGroup Condition="'$(Configuration)|$(Platform)'=='Debug (static runtime)|x64'">
-    <ClCompile>
-      <Optimization>Disabled</Optimization>
-      <IntrinsicFunctions>false</IntrinsicFunctions>
-      <AdditionalIncludeDirectories>.;..\QuantLib;%(AdditionalIncludeDirectories)</AdditionalIncludeDirectories>
-      <PreprocessorDefinitions>_DEBUG;WIN32;_LIB;_SCL_SECURE_NO_DEPRECATE;_CRT_SECURE_NO_DEPRECATE;%(PreprocessorDefinitions)</PreprocessorDefinitions>
-      <BasicRuntimeChecks>EnableFastChecks</BasicRuntimeChecks>
-      <RuntimeLibrary>MultiThreadedDebug</RuntimeLibrary>
-      <DisableLanguageExtensions>false</DisableLanguageExtensions>
-      <ForceConformanceInForLoopScope>true</ForceConformanceInForLoopScope>
-      <RuntimeTypeInfo>true</RuntimeTypeInfo>
-      <PrecompiledHeader>
-      </PrecompiledHeader>
-      <PrecompiledHeaderOutputFile>.\build\$(qlCompilerTag)\$(Platform)\$(Configuration)\QuantExt.pch</PrecompiledHeaderOutputFile>
-      <AssemblerListingLocation>$(IntDir)\%(RelativeDir)</AssemblerListingLocation>
-      <ObjectFileName>$(IntDir)\%(RelativeDir)</ObjectFileName>
-      <ProgramDataBaseFileName>$(IntDir)\%(RelativeDir)</ProgramDataBaseFileName>
-      <BrowseInformation>
-      </BrowseInformation>
-      <BrowseInformationFile>.\build\$(qlCompilerTag)\$(Platform)\$(Configuration)\</BrowseInformationFile>
-      <WarningLevel>Level3</WarningLevel>
-      <SuppressStartupBanner>true</SuppressStartupBanner>
-      <DebugInformationFormat>ProgramDatabase</DebugInformationFormat>
-      <CompileAs>Default</CompileAs>
-      <MultiProcessorCompilation>true</MultiProcessorCompilation>
-    </ClCompile>
-    <ResourceCompile>
-      <PreprocessorDefinitions>_DEBUG;%(PreprocessorDefinitions)</PreprocessorDefinitions>
-      <Culture>0x0409</Culture>
-    </ResourceCompile>
-    <PreLinkEvent>
-      <Message>Make build directory</Message>
-      <Command>if not exist lib mkdir lib</Command>
-    </PreLinkEvent>
-    <Lib>
-      <OutputFile>$(OutDir)$(TargetName)$(TargetExt)</OutputFile>
-      <SuppressStartupBanner>true</SuppressStartupBanner>
-    </Lib>
-    <Bscmake>
-      <SuppressStartupBanner>false</SuppressStartupBanner>
-    </Bscmake>
-  </ItemDefinitionGroup>
-  <ItemGroup>
-    <ClInclude Include="qle\auto_link.hpp" />
-    <ClInclude Include="qle\cashflows\all.hpp" />
-    <ClInclude Include="qle\cashflows\averageonindexedcoupon.hpp" />
-    <ClInclude Include="qle\cashflows\averageonindexedcouponpricer.hpp" />
-    <ClInclude Include="qle\cashflows\couponpricer.hpp" />
-    <ClInclude Include="qle\cashflows\floatingratefxlinkednotionalcoupon.hpp" />
-    <ClInclude Include="qle\cashflows\fxlinkedcashflow.hpp" />
-    <ClInclude Include="qle\cashflows\subperiodscoupon.hpp" />
-    <ClInclude Include="qle\cashflows\subperiodscouponpricer.hpp" />
-    <ClInclude Include="qle\currencies\africa.hpp" />
-    <ClInclude Include="qle\currencies\all.hpp" />
-    <ClInclude Include="qle\currencies\america.hpp" />
-    <ClInclude Include="qle\currencies\asia.hpp" />
-    <ClInclude Include="qle\indexes\all.hpp" />
-    <ClInclude Include="qle\indexes\fxindex.hpp" />
-    <ClInclude Include="qle\indexes\genericiborindex.hpp" />
-    <ClInclude Include="qle\indexes\ibor\all.hpp" />
-    <ClInclude Include="qle\indexes\ibor\audbbsw.hpp" />
-    <ClInclude Include="qle\indexes\ibor\chftois.hpp" />
-    <ClInclude Include="qle\indexes\ibor\czkpribor.hpp" />
-    <ClInclude Include="qle\indexes\ibor\dkkcibor.hpp" />
-    <ClInclude Include="qle\indexes\ibor\hkdhibor.hpp" />
-    <ClInclude Include="qle\indexes\ibor\hufbubor.hpp" />
-    <ClInclude Include="qle\indexes\ibor\idridrfix.hpp" />
-    <ClInclude Include="qle\indexes\ibor\inrmifor.hpp" />
-    <ClInclude Include="qle\indexes\ibor\krwkoribor.hpp" />
-    <ClInclude Include="qle\indexes\ibor\mxntiie.hpp" />
-    <ClInclude Include="qle\indexes\ibor\myrklibor.hpp" />
-    <ClInclude Include="qle\indexes\ibor\noknibor.hpp" />
-    <ClInclude Include="qle\indexes\ibor\nzdbkbm.hpp" />
-    <ClInclude Include="qle\indexes\ibor\plnwibor.hpp" />
-    <ClInclude Include="qle\indexes\ibor\sekstibor.hpp" />
-    <ClInclude Include="qle\indexes\ibor\sgdsibor.hpp" />
-    <ClInclude Include="qle\indexes\ibor\sgdsor.hpp" />
-    <ClInclude Include="qle\indexes\ibor\skkbribor.hpp" />
-    <ClInclude Include="qle\indexes\ibor\tonar.hpp" />
-    <ClInclude Include="qle\indexes\ibor\twdtaibor.hpp" />
-    <ClInclude Include="qle\instruments\all.hpp" />
-    <ClInclude Include="qle\instruments\averageois.hpp" />
-    <ClInclude Include="qle\instruments\crossccybasisswap.hpp" />
-    <ClInclude Include="qle\instruments\crossccyswap.hpp" />
-    <ClInclude Include="qle\instruments\currencyswap.hpp" />
-    <ClInclude Include="qle\instruments\fxforward.hpp" />
-    <ClInclude Include="qle\instruments\makeaverageois.hpp" />
-    <ClInclude Include="qle\instruments\oibasisswap.hpp" />
-    <ClInclude Include="qle\instruments\oiccbasisswap.hpp" />
-    <ClInclude Include="qle\instruments\tenorbasisswap.hpp" />
-    <ClInclude Include="qle\math\all.hpp" />
-    <ClInclude Include="qle\math\cumulativenormaldistribution.hpp" />
-    <ClInclude Include="qle\math\flatextrapolation.hpp" />
-    <ClInclude Include="qle\math\nadarayawatson.hpp" />
-    <ClInclude Include="qle\methods\all.hpp" />
-    <ClInclude Include="qle\methods\multipathgeneratorbase.hpp" />
-    <ClInclude Include="qle\models\all.hpp" />
-    <ClInclude Include="qle\models\crossassetanalytics.hpp" />
-    <ClInclude Include="qle\models\crossassetanalyticsbase.hpp" />
-    <ClInclude Include="qle\models\crossassetmodel.hpp" />
-    <ClInclude Include="qle\models\crossassetmodelimpliedfxvoltermstructure.hpp" />
-    <ClInclude Include="qle\models\fxbsconstantparametrization.hpp" />
-    <ClInclude Include="qle\models\fxbsparametrization.hpp" />
-    <ClInclude Include="qle\models\fxbspiecewiseconstantparametrization.hpp" />
-    <ClInclude Include="qle\models\fxoptionhelper.hpp" />
-    <ClInclude Include="qle\models\gaussian1dcrossassetadaptor.hpp" />
-    <ClInclude Include="qle\models\irlgm1fconstantparametrization.hpp" />
-    <ClInclude Include="qle\models\irlgm1fparametrization.hpp" />
-    <ClInclude Include="qle\models\irlgm1fpiecewiseconstanthullwhiteadaptor.hpp" />
-    <ClInclude Include="qle\models\irlgm1fpiecewiseconstantparametrization.hpp" />
-    <ClInclude Include="qle\models\irlgm1fpiecewiselinearparametrization.hpp" />
-    <ClInclude Include="qle\models\lgm.hpp" />
-    <ClInclude Include="qle\models\lgmimpliedyieldtermstructure.hpp" />
-    <ClInclude Include="qle\models\linkablecalibratedmodel.hpp" />
-    <ClInclude Include="qle\models\parametrization.hpp" />
-    <ClInclude Include="qle\models\piecewiseconstanthelper.hpp" />
-    <ClInclude Include="qle\models\pseudoparameter.hpp" />
-    <ClInclude Include="qle\pricingengines\all.hpp" />
-    <ClInclude Include="qle\pricingengines\analyticcclgmfxoptionengine.hpp" />
-    <ClInclude Include="qle\pricingengines\analyticlgmswaptionengine.hpp" />
-    <ClInclude Include="qle\pricingengines\crossccyswapengine.hpp" />
-    <ClInclude Include="qle\pricingengines\discountingcurrencyswapengine.hpp" />
-    <ClInclude Include="qle\pricingengines\discountingfxforwardengine.hpp" />
-    <ClInclude Include="qle\pricingengines\discountingriskybondengine.hpp" />
-    <ClInclude Include="qle\pricingengines\discountingswapenginemulticurve.hpp" />
-    <ClInclude Include="qle\pricingengines\numericlgmswaptionengine.hpp" />
-    <ClInclude Include="qle\pricingengines\oiccbasisswapengine.hpp" />
-    <ClInclude Include="qle\processes\all.hpp" />
-    <ClInclude Include="qle\processes\crossassetstateprocess.hpp" />
-    <ClInclude Include="qle\processes\irlgm1fstateprocess.hpp" />
-    <ClInclude Include="qle\quotes\all.hpp" />
-    <ClInclude Include="qle\quotes\logquote.hpp" />
-    <ClInclude Include="qle\quantext.hpp" />
-    <ClInclude Include="qle\termstructures\all.hpp" />
-    <ClInclude Include="qle\termstructures\averageoisratehelper.hpp" />
-    <ClInclude Include="qle\termstructures\basistwoswaphelper.hpp" />
-    <ClInclude Include="qle\termstructures\blackinvertedvoltermstructure.hpp" />
-    <ClInclude Include="qle\termstructures\blackvariancecurve3.hpp" />
-    <ClInclude Include="qle\termstructures\crossccybasisswaphelper.hpp" />
-    <ClInclude Include="qle\termstructures\datedstrippedoptionlet.hpp" />
-    <ClInclude Include="qle\termstructures\datedstrippedoptionletadapter.hpp" />
-    <ClInclude Include="qle\termstructures\datedstrippedoptionletbase.hpp" />
-    <ClInclude Include="qle\termstructures\dynamicblackvoltermstructure.hpp" />
-    <ClInclude Include="qle\termstructures\dynamicoptionletvolatilitystructure.hpp" />
-    <ClInclude Include="qle\termstructures\dynamicstype.hpp" />
-    <ClInclude Include="qle\termstructures\dynamicswaptionvolmatrix.hpp" />
-    <ClInclude Include="qle\termstructures\hazardspreadeddefaulttermstructure.hpp" />
-    <ClInclude Include="qle\termstructures\interpolateddiscountcurve.hpp" />
-    <ClInclude Include="qle\termstructures\interpolateddiscountcurve2.hpp" />
-    <ClInclude Include="qle\termstructures\oibasisswaphelper.hpp" />
-    <ClInclude Include="qle\termstructures\oiccbasisswaphelper.hpp" />
-    <ClInclude Include="qle\termstructures\oisratehelper.hpp" />
-    <ClInclude Include="qle\termstructures\optionletstripper1.hpp" />
-    <ClInclude Include="qle\termstructures\optionletstripper2.hpp" />
-    <ClInclude Include="qle\termstructures\spreadedoptionletvolatility.hpp" />
-    <ClInclude Include="qle\termstructures\spreadedsmilesection.hpp" />
-    <ClInclude Include="qle\termstructures\spreadedswaptionvolatility.hpp" />
-    <ClInclude Include="qle\termstructures\staticallycorrectedyieldtermstructure.hpp" />
-    <ClInclude Include="qle\termstructures\swaptionvolatilityconverter.hpp" />
-    <ClInclude Include="qle\termstructures\tenorbasisswaphelper.hpp" />
-  </ItemGroup>
-  <ItemGroup>
-    <ClCompile Include="qle\cashflows\averageonindexedcoupon.cpp" />
-    <ClCompile Include="qle\cashflows\averageonindexedcouponpricer.cpp" />
-    <ClCompile Include="qle\cashflows\couponpricer.cpp" />
-    <ClCompile Include="qle\cashflows\fxlinkedcashflow.cpp" />
-    <ClCompile Include="qle\cashflows\subperiodscoupon.cpp" />
-    <ClCompile Include="qle\cashflows\subperiodscouponpricer.cpp" />
-    <ClCompile Include="qle\currencies\africa.cpp" />
-    <ClCompile Include="qle\currencies\america.cpp" />
-    <ClCompile Include="qle\currencies\asia.cpp" />
-    <ClCompile Include="qle\indexes\fxindex.cpp" />
-    <ClCompile Include="qle\instruments\averageois.cpp" />
-    <ClCompile Include="qle\instruments\crossccybasisswap.cpp" />
-    <ClCompile Include="qle\instruments\crossccyswap.cpp" />
-    <ClCompile Include="qle\instruments\currencyswap.cpp" />
-    <ClCompile Include="qle\instruments\fxforward.cpp" />
-    <ClCompile Include="qle\instruments\makeaverageois.cpp" />
-    <ClCompile Include="qle\instruments\oibasisswap.cpp" />
-    <ClCompile Include="qle\instruments\oiccbasisswap.cpp" />
-    <ClCompile Include="qle\instruments\tenorbasisswap.cpp" />
-    <ClCompile Include="qle\methods\multipathgeneratorbase.cpp" />
-    <ClCompile Include="qle\models\crossassetanalytics.cpp" />
-    <ClCompile Include="qle\models\crossassetmodel.cpp" />
-    <ClCompile Include="qle\models\crossassetmodelimpliedfxvoltermstructure.cpp" />
-    <ClCompile Include="qle\models\fxbsconstantparametrization.cpp" />
-    <ClCompile Include="qle\models\fxbsparametrization.cpp" />
-    <ClCompile Include="qle\models\fxbspiecewiseconstantparametrization.cpp" />
-    <ClCompile Include="qle\models\fxoptionhelper.cpp" />
-    <ClCompile Include="qle\models\gaussian1dcrossassetadaptor.cpp" />
-    <ClCompile Include="qle\models\lgm.cpp" />
-    <ClCompile Include="qle\models\lgmimpliedyieldtermstructure.cpp" />
-    <ClCompile Include="qle\models\linkablecalibratedmodel.cpp" />
-    <ClCompile Include="qle\models\parametrization.cpp" />
-    <ClCompile Include="qle\models\piecewiseconstanthelper.cpp" />
-    <ClCompile Include="qle\pricingengines\analyticcclgmfxoptionengine.cpp" />
-    <ClCompile Include="qle\pricingengines\analyticlgmswaptionengine.cpp" />
-    <ClCompile Include="qle\pricingengines\crossccyswapengine.cpp" />
-    <ClCompile Include="qle\pricingengines\discountingcurrencyswapengine.cpp" />
-    <ClCompile Include="qle\pricingengines\discountingfxforwardengine.cpp" />
-    <ClCompile Include="qle\pricingengines\discountingriskybondengine.cpp" />
-    <ClCompile Include="qle\pricingengines\discountingswapenginemulticurve.cpp" />
-    <ClCompile Include="qle\pricingengines\numericlgmswaptionengine.cpp" />
-    <ClCompile Include="qle\pricingengines\oiccbasisswapengine.cpp" />
-    <ClCompile Include="qle\processes\crossassetstateprocess.cpp" />
-    <ClCompile Include="qle\processes\irlgm1fstateprocess.cpp" />
-    <ClCompile Include="qle\quotes\logquote.cpp" />
-    <ClCompile Include="qle\termstructures\averageoisratehelper.cpp" />
-    <ClCompile Include="qle\termstructures\basistwoswaphelper.cpp" />
-    <ClCompile Include="qle\termstructures\blackvariancecurve3.cpp" />
-    <ClCompile Include="qle\termstructures\crossccybasisswaphelper.cpp" />
-    <ClCompile Include="qle\termstructures\datedstrippedoptionlet.cpp" />
-    <ClCompile Include="qle\termstructures\datedstrippedoptionletadapter.cpp" />
-    <ClCompile Include="qle\termstructures\dynamicoptionletvolatilitystructure.cpp" />
-    <ClCompile Include="qle\termstructures\dynamicswaptionvolmatrix.cpp" />
-    <ClCompile Include="qle\termstructures\hazardspreadeddefaulttermstructure.cpp" />
-    <ClCompile Include="qle\termstructures\oibasisswaphelper.cpp" />
-    <ClCompile Include="qle\termstructures\oiccbasisswaphelper.cpp" />
-    <ClCompile Include="qle\termstructures\oisratehelper.cpp" />
-    <ClCompile Include="qle\termstructures\optionletstripper1.cpp" />
-    <ClCompile Include="qle\termstructures\optionletstripper2.cpp" />
-    <ClCompile Include="qle\termstructures\spreadedoptionletvolatility.cpp" />
-    <ClCompile Include="qle\termstructures\spreadedsmilesection.cpp" />
-    <ClCompile Include="qle\termstructures\spreadedswaptionvolatility.cpp" />
-    <ClCompile Include="qle\termstructures\swaptionvolatilityconverter.cpp" />
-    <ClCompile Include="qle\termstructures\tenorbasisswaphelper.cpp" />
-  </ItemGroup>
-  <Import Project="$(VCTargetsPath)\Microsoft.Cpp.targets" />
-  <ImportGroup Label="ExtensionTargets">
-  </ImportGroup>
->>>>>>> cbbd5e8b
 </Project>