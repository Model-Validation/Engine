/* -*- mode: c++; tab-width: 4; indent-tabs-mode: nil; c-basic-offset: 4 -*- */

/*
 Copyright (C) 2016 Quaternion Risk Management Ltd.
*/

/*! \file multipathgeneratorbase.hpp
    \brief base class for multi path generators
*/

#ifndef quantext_multi_path_generator_base_hpp
#define quantext_multi_path_generator_base_hpp

#include <qle/methods/multipathgenerator.hpp>

#include <ql/math/randomnumbers/rngtraits.hpp>
#include <ql/methods/montecarlo/brownianbridge.hpp>
#include <ql/methods/montecarlo/multipath.hpp>
#include <ql/methods/montecarlo/sample.hpp>
#include <ql/stochasticprocess.hpp>

using namespace QuantLib;

namespace QuantExt {

    class MultiPathGeneratorBase {
    public:
        virtual const Sample<MultiPath> &next() const = 0;
        // virtual const Sample<MultiPath> &antithetic() const = 0;
    };

    /*! Instantiation of MultiPathGenerator with standard PseudoRandom traits */
    class MultiPathGeneratorPseudoRandom : public MultiPathGeneratorBase {
    public:
        MultiPathGeneratorPseudoRandom(const boost::shared_ptr<StochasticProcess> &,
                                       const TimeGrid &, Size dimension,
                                       BigNatural seed = 0,
                                       bool antitheticSampling = false);
        const Sample<MultiPath> &next() const;
        
    private:
        boost::shared_ptr<MultiPathGenerator<PseudoRandom::rsg_type> > pg_;
        bool antitheticSampling_;
        mutable bool antitheticVariate_;
    };

    /*! Instantiatino of MultiPathGenerator with standard LowDiscrepancy traits,
    for the use of the seed, see ql/math/randomnumbers/sobolrsg.cpp */
<<<<<<< HEAD
class MultiPathGeneratorLowDiscrepancy : public MultiPathGeneratorBase {
  public:
    MultiPathGeneratorLowDiscrepancy(
        const boost::shared_ptr<StochasticProcess> &, const TimeGrid &,
        Size dimension, BigNatural seed = 0, bool brownianBridge = false);
    const Sample<MultiPath> &next() const;

  private:
    boost::shared_ptr<MultiPathGenerator<LowDiscrepancy::rsg_type> > pg_;
};

/* add more instantiations here, when needed .... */

// inline

inline const Sample<MultiPath> &MultiPathGeneratorPseudoRandom::next() const {
    if (antitheticSampling_) {
        antitheticVariate_ = !antitheticVariate_;
        return antitheticVariate_ ? pg_->antithetic() : pg_->next();
    } else {
        return pg_->next();
    }
}

inline const Sample<MultiPath> &MultiPathGeneratorLowDiscrepancy::next() const {
    return pg_->next();
}

=======
    class MultiPathGeneratorLowDiscrepancy : public MultiPathGeneratorBase {
    public:
        MultiPathGeneratorLowDiscrepancy(
                      const boost::shared_ptr<StochasticProcess> &, const TimeGrid &,
                      Size dimension, BigNatural seed = 0, bool brownianBridge = false);
        const Sample<MultiPath> &next() const;
        
    private:
        boost::shared_ptr<MultiPathGenerator<LowDiscrepancy::rsg_type> > pg_;
    };

    /* add more instantiations here, when needed .... */
    
    // inline
    
    inline const Sample<MultiPath> &MultiPathGeneratorPseudoRandom::next() const {
        if (antitheticSampling_) {
            antitheticVariate_ = !antitheticVariate_;
            return antitheticVariate_ ? pg_->antithetic() : pg_->next();
        } else {
            return pg_->next();
        }
    }
    
    inline const Sample<MultiPath> &MultiPathGeneratorLowDiscrepancy::next() const {
        return pg_->next();
    }
    
>>>>>>> 6207421f
} // namesapce QuantExt

#endif<|MERGE_RESOLUTION|>--- conflicted
+++ resolved
@@ -46,36 +46,6 @@
 
     /*! Instantiatino of MultiPathGenerator with standard LowDiscrepancy traits,
     for the use of the seed, see ql/math/randomnumbers/sobolrsg.cpp */
-<<<<<<< HEAD
-class MultiPathGeneratorLowDiscrepancy : public MultiPathGeneratorBase {
-  public:
-    MultiPathGeneratorLowDiscrepancy(
-        const boost::shared_ptr<StochasticProcess> &, const TimeGrid &,
-        Size dimension, BigNatural seed = 0, bool brownianBridge = false);
-    const Sample<MultiPath> &next() const;
-
-  private:
-    boost::shared_ptr<MultiPathGenerator<LowDiscrepancy::rsg_type> > pg_;
-};
-
-/* add more instantiations here, when needed .... */
-
-// inline
-
-inline const Sample<MultiPath> &MultiPathGeneratorPseudoRandom::next() const {
-    if (antitheticSampling_) {
-        antitheticVariate_ = !antitheticVariate_;
-        return antitheticVariate_ ? pg_->antithetic() : pg_->next();
-    } else {
-        return pg_->next();
-    }
-}
-
-inline const Sample<MultiPath> &MultiPathGeneratorLowDiscrepancy::next() const {
-    return pg_->next();
-}
-
-=======
     class MultiPathGeneratorLowDiscrepancy : public MultiPathGeneratorBase {
     public:
         MultiPathGeneratorLowDiscrepancy(
@@ -104,7 +74,6 @@
         return pg_->next();
     }
     
->>>>>>> 6207421f
 } // namesapce QuantExt
 
 #endif