/*
 Copyright (C) 2016 Quaternion Risk Management Ltd
 All rights reserved.

 This file is part of OpenRiskEngine, a free-software/open-source library
 for transparent pricing and risk analysis - http://openriskengine.org

 OpenRiskEngine is free software: you can redistribute it and/or modify it
 under the terms of the Modified BSD License.  You should have received a
 copy of the license along with this program; if not, please email
 <users@openriskengine.org>. The license is also available online at
 <http://openriskengine.org/license.shtml>.

 This program is distributed on the basis that it will form a useful
 contribution to risk analytics and model standardisation, but WITHOUT
 ANY WARRANTY; without even the implied warranty of MERCHANTABILITY or
 FITNESS FOR A PARTICULAR PURPOSE. See the license for more details.
*/

/*! \file qle/cashflows/fxlinkedcashflow.hpp
    \brief An FX linked cashflow

        \ingroup cashflows
*/

#ifndef quantext_fx_linked_cashflow_hpp
#define quantext_fx_linked_cashflow_hpp

#include <ql/cashflow.hpp>
#include <ql/handle.hpp>
#include <ql/quote.hpp>
#include <ql/time/date.hpp>
#include <ql/patterns/visitor.hpp>
#include <qle/indexes/fxindex.hpp>


using namespace QuantLib;

namespace QuantExt {

//! FX Linked cash-flow
/*!
 * Cashflow of Domestic currency where the amount is fx linked
 * to some fixed foreign amount.
 *
 * For example: a JPY flow based off 1M USD, if the USDJPY FX rate
 * is 123.45 then the JPY amount is 123.45 M JPY.
 *
 * FXLinkedCashFlow checks the FX fixing date against the eval date
 *
 * For furure fixings (date > eval) this class calcualates the FX Fwd
 * rate (using the provided FX Spot rate and FOR and DOM yield curves)
 *
 * For todays fixing (date = eval) this class converts the foreign
 * amount using the provided FX Spot rate.
 *
 * For previous fixings (date < eval) this class checks the QuantLib
 * IndexManager to get the FX fixing at which the foreign rate should be
 * converted at. The name of the index is a parameter to the constructor.
 *
 * This is not a lazy object.

     \ingroup cashflows
 */
class FXLinkedCashFlow : public CashFlow {
public:
    FXLinkedCashFlow(const Date& cashFlowDate, const Date& fixingDate, Real foreignAmount,
                     boost::shared_ptr<FxIndex> fxIndex);

    //! \name CashFlow interface
    //@{
    Date date() const { return cashFlowDate_; }
    Real amount() const { return foreignAmount_ * fxRate(); }
    //@}

    Date fxFixingDate() const { return fxFixingDate_; }
<<<<<<< HEAD
=======
    const boost::shared_ptr<FxIndex>& index() const { return fxIndex_; }
    
    //! \name Visitability
    //@{
    void accept(AcyclicVisitor&);
    //@}
>>>>>>> 77145dc7

private:
    Date cashFlowDate_;
    Date fxFixingDate_;
    Real foreignAmount_;
    boost::shared_ptr<FxIndex> fxIndex_;

    Real fxRate() const;
};
<<<<<<< HEAD
=======
    
inline void FXLinkedCashFlow::accept(AcyclicVisitor& v) {
        Visitor<FXLinkedCashFlow>* v1 = dynamic_cast<Visitor<FXLinkedCashFlow>*>(&v);
        if (v1 != 0)
            v1->visit(*this);
        else
            CashFlow::accept(v);
    }
>>>>>>> 77145dc7
}

#endif<|MERGE_RESOLUTION|>--- conflicted
+++ resolved
@@ -74,15 +74,12 @@
     //@}
 
     Date fxFixingDate() const { return fxFixingDate_; }
-<<<<<<< HEAD
-=======
     const boost::shared_ptr<FxIndex>& index() const { return fxIndex_; }
     
     //! \name Visitability
     //@{
     void accept(AcyclicVisitor&);
     //@}
->>>>>>> 77145dc7
 
 private:
     Date cashFlowDate_;
@@ -92,8 +89,6 @@
 
     Real fxRate() const;
 };
-<<<<<<< HEAD
-=======
     
 inline void FXLinkedCashFlow::accept(AcyclicVisitor& v) {
         Visitor<FXLinkedCashFlow>* v1 = dynamic_cast<Visitor<FXLinkedCashFlow>*>(&v);
@@ -102,7 +97,6 @@
         else
             CashFlow::accept(v);
     }
->>>>>>> 77145dc7
 }
 
 #endif