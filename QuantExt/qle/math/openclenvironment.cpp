--- conflicted
+++ resolved
@@ -1262,17 +1262,11 @@
         QL_REQUIRE(
             err == CL_SUCCESS,
             "OpenClContext::finalizeCalculation(): wait for output buffer events to finish fails: " << errorText(err));
-<<<<<<< HEAD
-        // copy from float to double
-        for (std::size_t i = 0; i < output.size(); ++i) {
-            std::copy(outputFloat[i].begin(), outputFloat[i].end(), output[i]);
-=======
         if (!settings_.useDoublePrecision) {
             // copy from float to double
             for (std::size_t i = 0; i < output.size(); ++i) {
                 std::copy(outputFloat[i].begin(), outputFloat[i].end(), output[i]);
             }
->>>>>>> 29782b33
         }
     }
 
