--- conflicted
+++ resolved
@@ -24,13 +24,9 @@
 	yieldcurvemarketdata.hpp \
 	survivalprobabilitycurve.hpp survivalprobabilitycurve.cpp \
 	swaptionvolconstantspread.hpp swaptionvolconstantspread.cpp \
-<<<<<<< HEAD
 	swaptionvolatilitycube.hpp swaptionvolatilitycube.cpp \
-    fxvolsmile.hpp fxvolsmile.cpp
-=======
 	fxvolsmile.hpp fxvolsmile.cpp \
 	payment.hpp payment.cpp
->>>>>>> f2051f46
 
 dist-hook:
 	mkdir -p $(distdir)/build
