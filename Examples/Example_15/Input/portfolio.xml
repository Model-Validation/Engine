<?xml version="1.0"?>
<Portfolio>
  <Trade id="SWAP_EUR">
    <TradeType>Swap</TradeType>
    <Envelope>
      <CounterParty>CPTY_A</CounterParty>
      <NettingSetId>CPTY_A</NettingSetId>
      <AdditionalFields/>
    </Envelope>
    <SwapData>
      <LegData>
        <LegType>Fixed</LegType>
        <Payer>false</Payer>
        <Currency>EUR</Currency>
        <Notionals>
          <Notional>10000000.000000</Notional>
        </Notionals>
        <DayCounter>30/360</DayCounter>
        <PaymentConvention>F</PaymentConvention>
        <FixedLegData>
          <Rates>
            <Rate>0.009851</Rate>
          </Rates>
        </FixedLegData>
        <ScheduleData>
          <Rules><!-- spot start from 20160205, 20Y term --> 
            <StartDate>20160209</StartDate>
            <EndDate>20360209</EndDate>
            <Tenor>1Y</Tenor>
            <Calendar>TARGET</Calendar>
            <Convention>F</Convention>
            <TermConvention>F</TermConvention>
            <Rule>Forward</Rule>
            <EndOfMonth/>
            <FirstDate/>
            <LastDate/>
          </Rules>
        </ScheduleData>
      </LegData>
      <LegData>
        <LegType>Floating</LegType>
        <Payer>true</Payer>
        <Currency>EUR</Currency>
        <Notionals>
          <Notional>10000000.000000</Notional>
        </Notionals>
        <DayCounter>A360</DayCounter>
        <PaymentConvention>MF</PaymentConvention>
        <FloatingLegData>
          <Index>EUR-EURIBOR-6M</Index>
          <Spreads>
            <Spread>0.000000</Spread>
          </Spreads>
          <IsInArrears>false</IsInArrears>
          <FixingDays>2</FixingDays>
        </FloatingLegData>
        <ScheduleData>
          <Rules><!-- spot start 20160205, 20Y term -->
            <StartDate>20160209</StartDate>
            <EndDate>20360209</EndDate>
            <Tenor>6M</Tenor>
            <Calendar>TARGET</Calendar>
            <Convention>MF</Convention>
            <TermConvention>MF</TermConvention>
            <Rule>Forward</Rule>
            <EndOfMonth/>
            <FirstDate/>
            <LastDate/>
          </Rules>
        </ScheduleData>
      </LegData>
    </SwapData>
  </Trade>
  <Trade id="CC_SWAP_EUR_USD">
    <TradeType>Swap</TradeType>
    <Envelope>
      <CounterParty>CPTY_A</CounterParty>
      <NettingSetId>CPTY_A</NettingSetId>
    </Envelope>
    <SwapData>
      <LegData>
        <LegType>Floating</LegType>
        <Payer>false</Payer>
        <Currency>USD</Currency>
        <Notionals>
          <Notional>100000000</Notional>
          <!-- 100M USD -->
          <Exchanges>
            <NotionalInitialExchange>true</NotionalInitialExchange>
            <NotionalFinalExchange>true</NotionalFinalExchange>
          </Exchanges>
        </Notionals>
        <DayCounter>A360</DayCounter>
        <PaymentConvention>MF</PaymentConvention>
        <FloatingLegData>
          <Index>USD-LIBOR-6M</Index>
          <Spreads>
            <Spread>0.000000</Spread>
          </Spreads>
          <IsInArrears>false</IsInArrears>
          <FixingDays>2</FixingDays>
        </FloatingLegData>
        <ScheduleData>
          <Rules>
            <StartDate>20160205</StartDate>
            <EndDate>20260205</EndDate>
            <Tenor>6M</Tenor>
            <Calendar>TARGET</Calendar>
            <Convention>MF</Convention>
            <TermConvention>MF</TermConvention>
            <Rule>Forward</Rule>
            <EndOfMonth/>
            <FirstDate/>
            <LastDate/>
          </Rules>
        </ScheduleData>
      </LegData>
      <LegData>
        <LegType>Floating</LegType>
        <Payer>true</Payer>
        <Currency>EUR</Currency>
        <Notionals>
          <Notional>88312931.57</Notional>
          <!-- FX/RATE/EUR/USD 1.132337 => 100M USD = 88,312,931.57 -->
          <Exchanges>
            <NotionalInitialExchange>true</NotionalInitialExchange>
            <NotionalFinalExchange>true</NotionalFinalExchange>
          </Exchanges>
        </Notionals>
        <DayCounter>A360</DayCounter>
        <PaymentConvention>MF</PaymentConvention>
        <FloatingLegData>
          <Index>EUR-EURIBOR-6M</Index>
          <Spreads>
            <Spread>0.015</Spread>
          </Spreads>
          <IsInArrears>false</IsInArrears>
          <FixingDays>2</FixingDays>
        </FloatingLegData>
        <ScheduleData>
          <Rules>
            <StartDate>20160205</StartDate>
            <EndDate>20260205</EndDate>
            <Tenor>6M</Tenor>
            <Calendar>TARGET</Calendar>
            <Convention>MF</Convention>
            <TermConvention>MF</TermConvention>
            <Rule>Forward</Rule>
            <EndOfMonth/>
            <FirstDate/>
            <LastDate/>
          </Rules>
        </ScheduleData>
      </LegData>
    </SwapData>
  </Trade>
  <Trade id="CC_SWAP_EUR_USD_RESET">
    <TradeType>Swap</TradeType>
    <Envelope>
      <CounterParty>CPTY_A</CounterParty>
      <NettingSetId>CPTY_A</NettingSetId>
    </Envelope>
    <SwapData>
      <LegData>
        <LegType>Floating</LegType>
        <Payer>false</Payer>
        <Currency>USD</Currency>
        <Notionals>
          <Notional>100000000</Notional>
          <Exchanges>
            <NotionalInitialExchange>true</NotionalInitialExchange>
            <NotionalFinalExchange>true</NotionalFinalExchange>
          </Exchanges>
        </Notionals>
        <DayCounter>A360</DayCounter>
        <PaymentConvention>MF</PaymentConvention>
        <FloatingLegData>
          <Index>USD-LIBOR-6M</Index>
          <Spreads>
            <Spread>0.000000</Spread>
          </Spreads>
          <IsInArrears>false</IsInArrears>
          <FixingDays>2</FixingDays>
        </FloatingLegData>
        <ScheduleData>
          <Rules>
            <StartDate>20160205</StartDate>
            <EndDate>20260205</EndDate>
            <Tenor>6M</Tenor>
            <Calendar>TARGET</Calendar>
            <Convention>MF</Convention>
            <TermConvention>MF</TermConvention>
            <Rule>Forward</Rule>
            <EndOfMonth/>
            <FirstDate/>
            <LastDate/>
          </Rules>
        </ScheduleData>
      </LegData>
      <LegData>
        <LegType>Floating</LegType>
        <Payer>true</Payer>
        <Currency>EUR</Currency>
        <Notionals>
          <Notional>88312931.57</Notional>
          <FXReset>
            <ForeignCurrency>USD</ForeignCurrency>
            <ForeignAmount>100000000</ForeignAmount>
            <FXIndex>FX-ECB-EUR-USD</FXIndex>
            <FixingDays>2</FixingDays>
          </FXReset>
          <Exchanges>
            <NotionalInitialExchange>true</NotionalInitialExchange>
            <NotionalFinalExchange>true</NotionalFinalExchange>
          </Exchanges>
        </Notionals>
        <DayCounter>A360</DayCounter>
        <PaymentConvention>MF</PaymentConvention>
        <FloatingLegData>
          <Index>EUR-EURIBOR-6M</Index>
          <Spreads>
            <Spread>0.015</Spread>
          </Spreads>
          <IsInArrears>false</IsInArrears>
          <FixingDays>2</FixingDays>
        </FloatingLegData>
        <ScheduleData>
          <Rules>
            <StartDate>20160205</StartDate>
            <EndDate>20260205</EndDate>
            <Tenor>6M</Tenor>
            <Calendar>TARGET</Calendar>
            <Convention>MF</Convention>
            <TermConvention>MF</TermConvention>
            <Rule>Forward</Rule>
            <EndOfMonth/>
            <FirstDate/>
            <LastDate/>
          </Rules>
        </ScheduleData>
      </LegData>
    </SwapData>
  </Trade>
  <Trade id="FXFWD_EURUSD_10Y">
    <TradeType>FxForward</TradeType>
    <Envelope>
      <CounterParty>CPTY_A</CounterParty>
      <NettingSetId>CPTY_A</NettingSetId>
      <AdditionalFields/>
    </Envelope>
    <FxForwardData>
      <ValueDate>2026-03-01</ValueDate>
      <BoughtCurrency>EUR</BoughtCurrency>
      <BoughtAmount>1000000</BoughtAmount>
      <SoldCurrency>USD</SoldCurrency>
      <SoldAmount>1100000</SoldAmount>
    </FxForwardData>
  </Trade>
  <Trade id="FX_CALL_OPTION">
    <TradeType>FxOption</TradeType>
    <Envelope>
      <CounterParty>CPTY_A</CounterParty>
      <NettingSetId>CPTY_A</NettingSetId>
      <AdditionalFields/>
    </Envelope>
    <FxOptionData>
      <OptionData>
        <LongShort>Long</LongShort>
        <OptionType>Call</OptionType>
        <Style>European</Style>
        <Settlement>Cash</Settlement>
        <PayOffAtExpiry>false</PayOffAtExpiry>
        <ExerciseDates>
          <ExerciseDate>2026-03-01</ExerciseDate>
        </ExerciseDates>
      </OptionData>
      <BoughtCurrency>EUR</BoughtCurrency>
      <BoughtAmount>1000000</BoughtAmount>
      <SoldCurrency>USD</SoldCurrency>
      <SoldAmount>1100000</SoldAmount>
    </FxOptionData>
  </Trade>
  <!--
  <Trade id="FX_CALL_OPTION_USDGBP">
    <TradeType>FxOption</TradeType>
    <Envelope>
      <CounterParty>CPTY_A</CounterParty>
      <NettingSetId>CPTY_A</NettingSetId>
      <AdditionalFields/>
    </Envelope>
    <FxOptionData>
      <OptionData>
        <LongShort>Long</LongShort>
        <OptionType>Call</OptionType>
        <Style>European</Style>
        <Settlement>Cash</Settlement>
        <PayOffAtExpiry>false</PayOffAtExpiry>
        <ExerciseDates>
          <ExerciseDate>2026-03-01</ExerciseDate>
        </ExerciseDates>
      </OptionData>
      <BoughtCurrency>GBP</BoughtCurrency>
      <BoughtAmount>1000000</BoughtAmount>
      <SoldCurrency>USD</SoldCurrency>
      <SoldAmount>1100000</SoldAmount>
    </FxOptionData>
  </Trade>
  -->
  <Trade id="FX_PUT_OPTION">
    <TradeType>FxOption</TradeType>
    <Envelope>
      <CounterParty>CPTY_A</CounterParty>
      <NettingSetId>CPTY_A</NettingSetId>
      <AdditionalFields/>
    </Envelope>
    <FxOptionData>
      <OptionData>
        <LongShort>Long</LongShort>
        <OptionType>Put</OptionType>
        <Style>European</Style>
        <Settlement>Cash</Settlement>
        <PayOffAtExpiry>false</PayOffAtExpiry>
        <ExerciseDates>
          <ExerciseDate>2026-03-01</ExerciseDate>
        </ExerciseDates>
      </OptionData>
      <BoughtCurrency>EUR</BoughtCurrency>
      <BoughtAmount>1000000</BoughtAmount>
      <SoldCurrency>USD</SoldCurrency>
      <SoldAmount>1100000</SoldAmount>
    </FxOptionData>
  </Trade>
  <Trade id="SWAPTION">
    <TradeType>Swaption</TradeType>
    <Envelope>
      <CounterParty>CPTY_A</CounterParty>
      <NettingSetId>CPTY_A</NettingSetId>
      <AdditionalFields/>
    </Envelope>
    <SwaptionData>
      <OptionData>
        <LongShort>Short</LongShort>
        <OptionType>Call</OptionType>
        <Style>European</Style>
        <Settlement>Physical</Settlement>
        <PayOffAtExpiry>false</PayOffAtExpiry>
        <ExerciseDates>
          <ExerciseDate>2028-10-01</ExerciseDate>
        </ExerciseDates>
      </OptionData>
      <LegData>
        <LegType>Floating</LegType>
        <Payer>true</Payer>
        <Currency>EUR</Currency>
        <Notionals>
          <Notional>10000000</Notional>
        </Notionals>
        <DayCounter>A360</DayCounter>
        <PaymentConvention>ModifiedFollowing</PaymentConvention>
        <FloatingLegData>
          <Index>EUR-EURIBOR-3M</Index>
          <Spreads>
            <Spread>0.0</Spread>
          </Spreads>
        </FloatingLegData>
        <ScheduleData>
          <Rules>
            <StartDate>2028-10-01</StartDate>
            <EndDate>2038-10-01</EndDate>
            <Tenor>3M</Tenor>
            <Calendar>TARGET</Calendar>
            <Convention>ModifiedFollowing</Convention>
            <TermConvention>ModifiedFollowing</TermConvention>
            <Rule>Forward</Rule>
            <EndOfMonth/>
            <FirstDate/>
            <LastDate/>
          </Rules>
        </ScheduleData>
      </LegData>
      <LegData>
        <LegType>Fixed</LegType>
        <Payer>false</Payer>
        <Currency>EUR</Currency>
        <Notionals>
          <Notional>10000000</Notional>
        </Notionals>
        <DayCounter>ACT/ACT</DayCounter>
        <PaymentConvention>Following</PaymentConvention>
        <FixedLegData>
          <Rates>
            <Rate>0.05</Rate>
          </Rates>
        </FixedLegData>
        <ScheduleData>
          <Rules>
            <StartDate>2028-10-01</StartDate>
            <EndDate>2038-10-01</EndDate>
            <Tenor>1Y</Tenor>
            <Calendar>TARGET</Calendar>
            <Convention>Following</Convention>
            <TermConvention>Following</TermConvention>
            <Rule>Forward</Rule>
            <EndOfMonth/>
            <FirstDate/>
            <LastDate/>
          </Rules>
        </ScheduleData>
      </LegData>
    </SwaptionData>
  </Trade>
  <Trade id="CAP_USD">
    <TradeType>CapFloor</TradeType>
    <Envelope>
      <CounterParty>CPTY_A</CounterParty>
      <NettingSetId>CPTY_A</NettingSetId>
      <AdditionalFields/>
    </Envelope>
    <CapFloorData>
      <LongShort>Short</LongShort>
      <LegData>
        <LegType>Floating</LegType>
        <Payer>true</Payer>
        <Currency>USD</Currency>
        <DayCounter>ACT/360</DayCounter>
        <PaymentConvention>MF</PaymentConvention>
        <Notionals>
          <Notional>1000000.00</Notional>
        </Notionals>
        <ScheduleData>
          <Rules>
	    <!--
		<StartDate>20140923</StartDate>
		<EndDate>20260923</EndDate>
            -->
	    <StartDate>20160209</StartDate><!-- spot start -->
            <EndDate>20260209</EndDate>
            <Tenor>3M</Tenor>
            <Calendar>US</Calendar>
            <Convention>MF</Convention>
            <TermConvention>MF</TermConvention>
            <Rule>Forward</Rule>
            <EndOfMonth/>
            <FirstDate/>
            <LastDate/>
          </Rules>
        </ScheduleData>
        <FloatingLegData>
          <Index>USD-LIBOR-3M</Index>
          <Spreads>
            <Spread>0</Spread>
          </Spreads>
          <IsInArrears>false</IsInArrears>
          <FixingDays>2</FixingDays>
        </FloatingLegData>
      </LegData>
      <CapRates>
        <Rate>0.04</Rate>
      </CapRates>
      <FloorRates/>
    </CapFloorData>
  </Trade>
  <Trade id="FLOOR_USD">
    <TradeType>CapFloor</TradeType>
    <Envelope>
      <CounterParty>CPTY_A</CounterParty>
      <NettingSetId>CPTY_A</NettingSetId>
      <AdditionalFields/>
    </Envelope>
    <CapFloorData>
      <LongShort>Long</LongShort>
      <LegData>
        <LegType>Floating</LegType>
        <Payer>true</Payer>
        <Currency>USD</Currency>
        <DayCounter>ACT/360</DayCounter>
        <PaymentConvention>MF</PaymentConvention>
        <Notionals>
          <Notional>1000000.00</Notional>
        </Notionals>
        <ScheduleData>
          <Rules>
	    <!--
		<StartDate>20140923</StartDate>
		<EndDate>20260923</EndDate>
            -->
	    <StartDate>20160209</StartDate><!-- spot start -->
            <EndDate>20260209</EndDate>
            <Tenor>3M</Tenor>
            <Calendar>US</Calendar>
            <Convention>MF</Convention>
            <TermConvention>MF</TermConvention>
            <Rule>Forward</Rule>
            <EndOfMonth/>
            <FirstDate/>
            <LastDate/>
          </Rules>
        </ScheduleData>
        <FloatingLegData>
          <Index>USD-LIBOR-3M</Index>
          <Spreads>
            <Spread>0</Spread>
          </Spreads>
          <IsInArrears>false</IsInArrears>
          <FixingDays>2</FixingDays>
        </FloatingLegData>
      </LegData>
      <CapRates/>
      <FloorRates>
        <Rate>0.01</Rate>
      </FloorRates>
    </CapFloorData>
  </Trade>
  <Trade id="CAP_EUR">
    <TradeType>CapFloor</TradeType>
    <Envelope>
      <CounterParty>CPTY_A</CounterParty>
      <NettingSetId>CPTY_A</NettingSetId>
      <AdditionalFields/>
    </Envelope>
    <CapFloorData>
      <LongShort>Short</LongShort>
      <LegData>
        <LegType>Floating</LegType>
        <Payer>true</Payer>
        <Currency>EUR</Currency>
        <DayCounter>ACT/360</DayCounter>
        <PaymentConvention>MF</PaymentConvention>
        <Notionals>
          <Notional>1000000.00</Notional>
        </Notionals>
        <ScheduleData>
          <Rules>
	    <!--
		<StartDate>20140923</StartDate>
		<EndDate>20260923</EndDate>
            -->
	    <StartDate>20160209</StartDate><!-- spot start -->
            <EndDate>20260209</EndDate>
            <Tenor>6M</Tenor>
            <Calendar>TARGET</Calendar>
            <Convention>MF</Convention>
            <TermConvention>MF</TermConvention>
            <Rule>Forward</Rule>
            <EndOfMonth/>
            <FirstDate/>
            <LastDate/>
          </Rules>
        </ScheduleData>
        <FloatingLegData>
          <Index>EUR-EURIBOR-6M</Index>
          <Spreads>
            <Spread>0</Spread>
          </Spreads>
          <IsInArrears>false</IsInArrears>
          <FixingDays>2</FixingDays>
        </FloatingLegData>
      </LegData>
      <CapRates>
        <Rate>0.04</Rate>
      </CapRates>
      <FloorRates/>
    </CapFloorData>
  </Trade>
  <Trade id="FLOOR_EUR">
    <TradeType>CapFloor</TradeType>
    <Envelope>
      <CounterParty>CPTY_A</CounterParty>
      <NettingSetId>CPTY_A</NettingSetId>
      <AdditionalFields/>
    </Envelope>
    <CapFloorData>
      <LongShort>Long</LongShort>
      <LegData>
        <LegType>Floating</LegType>
        <Payer>true</Payer>
        <Currency>EUR</Currency>
        <DayCounter>ACT/360</DayCounter>
        <PaymentConvention>MF</PaymentConvention>
        <Notionals>
          <Notional>1000000.00</Notional>
        </Notionals>
        <ScheduleData>
          <Rules>
	    <!--
		<StartDate>20140923</StartDate>
		<EndDate>20260923</EndDate>
            -->
	    <StartDate>20160209</StartDate><!-- spot start -->
            <EndDate>20260209</EndDate>
            <Tenor>6M</Tenor>
            <Calendar>TARGET</Calendar>
            <Convention>MF</Convention>
            <TermConvention>MF</TermConvention>
            <Rule>Forward</Rule>
            <EndOfMonth/>
            <FirstDate/>
            <LastDate/>
          </Rules>
        </ScheduleData>
        <FloatingLegData>
          <Index>EUR-EURIBOR-6M</Index>
          <Spreads>
            <Spread>0</Spread>
          </Spreads>
          <IsInArrears>false</IsInArrears>
          <FixingDays>2</FixingDays>
        </FloatingLegData>
      </LegData>
      <CapRates/>
      <FloorRates>
        <Rate>0.01</Rate>
      </FloorRates>
    </CapFloorData>
  </Trade>
  <Trade id="Bond">
    <TradeType>Bond</TradeType>
    <Envelope>
      <CounterParty>CPTY_A</CounterParty>
      <NettingSetId>CPTY_A</NettingSetId>
      <AdditionalFields/>
    </Envelope>
    <BondData>
<<<<<<< HEAD
	  <IssuerId>CPTY_C</IssuerId>
	  <SecurityId>SECURITY_1</SecurityId>
	  <CreditCurveId>CPTY_C</CreditCurveId>
	  <ReferenceCurveId>BENCHMARK_EUR</ReferenceCurveId>
	  <SettlementDays>2</SettlementDays>
	  <Calendar>TARGET</Calendar>
	  <IssueDate>20160203</IssueDate>
=======
      <IssuerId>CPTY_C</IssuerId>
      <CreditCurveId>SECURITY_1</CreditCurveId>
      <SecurityId>SECURITY_1</SecurityId>
      <ReferenceCurveId>BENCHMARK_EUR</ReferenceCurveId>
      <SettlementDays>2</SettlementDays>
      <Calendar>TARGET</Calendar>
      <IssueDate>20160203</IssueDate>
>>>>>>> c4529615
      <LegData>
        <LegType>Fixed</LegType>
        <Payer>false</Payer>
        <Currency>EUR</Currency>
        <Notionals>
          <Notional>10000000.000000</Notional>
        </Notionals>
        <DayCounter>ACT/ACT</DayCounter>
        <PaymentConvention>F</PaymentConvention>
        <FixedLegData>
          <Rates>
            <Rate>0.05</Rate>
          </Rates>
        </FixedLegData>
        <ScheduleData>
          <Rules>
            <StartDate>20160203</StartDate>
            <EndDate>20210203</EndDate>
            <Tenor>1Y</Tenor>
            <Calendar>TARGET</Calendar>
            <Convention>F</Convention>
            <TermConvention>F</TermConvention>
            <Rule>Forward</Rule>
            <EndOfMonth/>
            <FirstDate/>
            <LastDate/>
          </Rules>
        </ScheduleData>
      </LegData>
     </BondData>
  </Trade>
</Portfolio><|MERGE_RESOLUTION|>--- conflicted
+++ resolved
@@ -621,7 +621,6 @@
       <AdditionalFields/>
     </Envelope>
     <BondData>
-<<<<<<< HEAD
 	  <IssuerId>CPTY_C</IssuerId>
 	  <SecurityId>SECURITY_1</SecurityId>
 	  <CreditCurveId>CPTY_C</CreditCurveId>
@@ -629,15 +628,6 @@
 	  <SettlementDays>2</SettlementDays>
 	  <Calendar>TARGET</Calendar>
 	  <IssueDate>20160203</IssueDate>
-=======
-      <IssuerId>CPTY_C</IssuerId>
-      <CreditCurveId>SECURITY_1</CreditCurveId>
-      <SecurityId>SECURITY_1</SecurityId>
-      <ReferenceCurveId>BENCHMARK_EUR</ReferenceCurveId>
-      <SettlementDays>2</SettlementDays>
-      <Calendar>TARGET</Calendar>
-      <IssueDate>20160203</IssueDate>
->>>>>>> c4529615
       <LegData>
         <LegType>Fixed</LegType>
         <Payer>false</Payer>
