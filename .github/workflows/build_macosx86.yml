name: MacOS x86 Wheels

on:
  workflow_dispatch:

jobs:
  wheels-macos:
    runs-on: macos-13
    steps:
    - name: Checkout ORE
      uses: actions/checkout@v4
      with:
        submodules: recursive
    #- name: get QuantLib
    #  run: |
    #    git submodule update --init --recursive
    - name: Install Boost
      run: |
        curl -O -L https://archives.boost.io/release/1.84.0/source/boost_1_84_0.tar.gz
        tar xfz boost_1_84_0.tar.gz
        cd boost_1_84_0
        ./bootstrap.sh
        ./b2 toolset=clang-darwin target-os=darwin architecture=x86 cxxflags="-arch x86_64" cflags="-arch x86_64" linkflags="-arch x86_64" abi=sysv binary-format=mach-o install
    - name: Install Swig
      run: |
        brew install swig
<<<<<<< HEAD
=======
        swig -version
>>>>>>> a27fe817
    - name: Build ORE CMake
      run: |
        mkdir build
        cd build
        cmake .. -DCMAKE_OSX_ARCHITECTURES=x86_64 -DORE_USE_ZLIB=ON -DBUILD_SHARED_LIBS=false -DORE_BUILD_DOC=OFF -DORE_BUILD_EXAMPLES=OFF -DORE_BUILD_TESTS=OFF -DORE_BUILD_APP=ON -DORE_BUILD_SWIG=OFF -DQL_BUILD_BENCHMARK=OFF -DQL_BUILD_EXAMPLES=OFF -DORE_BUILD_SWIG=OFF -DQL_BUILD_TEST_SUITE=OFF -DQL_ENABLE_SESSIONS=ON -DCMAKE_BUILD_TYPE=Release ..
        cmake --build . -j4
        cmake --install .
    - name: Wrap ORE-SWIG
      run: |
        pwd
        python -m pip install setuptools
        cp ORE-SWIG/Wheels/oreanalytics-config.macos ORE-SWIG/oreanalytics-config
        chmod +x ORE-SWIG/oreanalytics-config
        cd ORE-SWIG/OREAnalytics-SWIG/SWIG
        chmod +x oreanalytics.i
        cd ..
        cd ..
        pwd
        python setup.py wrap
    - name: Build Wheels
      uses: pypa/cibuildwheel@v2.22.0
      env:
        CIBW_SKIP: cp36-* pp*
        CIBW_ARCHS_MACOS: x86_64
        MACOSX_DEPLOYMENT_TARGET: "13.7"
        CXXFLAGS: -std=c++17 -g0 -O3 -mmacosx-version-min=13.7
        CIBW_BUILD_VERBOSITY: 2
        CIBW_REPAIR_WHEEL_COMMAND_MACOS: >
          DYLD_LIBRARY_PATH=/usr/local/lib delocate-listdeps {wheel} &&
          DYLD_LIBRARY_PATH=/usr/local/lib delocate-wheel --require-archs {delocate_archs} -w {dest_dir} {wheel}
      with:
        package-dir: ${{ github.workspace }}/ORE-SWIG
    - name: Save wheels as artifacts
      uses: actions/upload-artifact@v4
      with:
        name: wheels-macos-x86_64
        path: ./wheelhouse/*.whl<|MERGE_RESOLUTION|>--- conflicted
+++ resolved
@@ -24,10 +24,7 @@
     - name: Install Swig
       run: |
         brew install swig
-<<<<<<< HEAD
-=======
         swig -version
->>>>>>> a27fe817
     - name: Build ORE CMake
       run: |
         mkdir build
